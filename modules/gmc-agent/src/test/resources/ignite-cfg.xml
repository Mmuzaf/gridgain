<?xml version="1.0" encoding="UTF-8"?>

<!--
 Copyright 2019 GridGain Systems, Inc. and Contributors.

 Licensed under the GridGain Community Edition License (the "License");
 you may not use this file except in compliance with the License.
 You may obtain a copy of the License at

     https://www.gridgain.com/products/software/community-edition/gridgain-community-edition-license

 Unless required by applicable law or agreed to in writing, software
 distributed under the License is distributed on an "AS IS" BASIS,
 WITHOUT WARRANTIES OR CONDITIONS OF ANY KIND, either express or implied.
 See the License for the specific language governing permissions and
 limitations under the License.                 
-->
<beans xmlns="http://www.springframework.org/schema/beans"
       xmlns:xsi="http://www.w3.org/2001/XMLSchema-instance"
       xmlns:util="http://www.springframework.org/schema/util"
       xsi:schemaLocation="
        http://www.springframework.org/schema/beans
        http://www.springframework.org/schema/beans/spring-beans.xsd
        http://www.springframework.org/schema/util
        http://www.springframework.org/schema/util/spring-util.xsd">
    <bean id="ignite.cfg" class="org.apache.ignite.configuration.IgniteConfiguration">
<<<<<<< HEAD
        <property name="igniteInstanceName" value="node-with-gmc-agent"/>

=======
        <!-- TODO: GG-22214 Events EVT_CLUSTER_ACTIVATED and EVT_CLUSTER_DEACTIVATED should be in default list of events -->
>>>>>>> a5e7da5f
        <property name="includeEventTypes">
            <list>
                <util:constant static-field="org.apache.ignite.events.EventType.EVT_CLUSTER_ACTIVATED"/>
                <util:constant static-field="org.apache.ignite.events.EventType.EVT_CLUSTER_DEACTIVATED"/>
            </list>
        </property>

        <property name="tracingSpi">
            <bean class="org.apache.ignite.opencensus.spi.tracing.OpenCensusTracingSpi"/>
        </property>

        <property name="dataStorageConfiguration">
            <bean class="org.apache.ignite.configuration.DataStorageConfiguration">
                <property name="defaultDataRegionConfiguration">
                    <bean class="org.apache.ignite.configuration.DataRegionConfiguration">
                        <property name="persistenceEnabled" value="true"/>
                    </bean>
                </property>
            </bean>
        </property>

        <!-- Explicitly configure TCP discovery SPI to provide list of initial nodes. -->
        <property name="discoverySpi">
            <bean class="org.apache.ignite.spi.discovery.tcp.TcpDiscoverySpi">
                <property name="ipFinder">
                    <!-- Uncomment static IP finder to enable static-based discovery of initial nodes. -->
                    <!--<bean class="org.apache.ignite.spi.discovery.tcp.ipfinder.vm.TcpDiscoveryVmIpFinder">-->

                    <bean class="org.apache.ignite.spi.discovery.tcp.ipfinder.multicast.TcpDiscoveryMulticastIpFinder">
                        <property name="addresses">
                            <list>
                                <!-- In distributed environment, replace with actual host IP address. -->
                                <value>127.0.0.1:47500..47509</value>
                            </list>
                        </property>
                    </bean>
                </property>
            </bean>
        </property>
    </bean>
</beans><|MERGE_RESOLUTION|>--- conflicted
+++ resolved
@@ -24,12 +24,8 @@
         http://www.springframework.org/schema/util
         http://www.springframework.org/schema/util/spring-util.xsd">
     <bean id="ignite.cfg" class="org.apache.ignite.configuration.IgniteConfiguration">
-<<<<<<< HEAD
         <property name="igniteInstanceName" value="node-with-gmc-agent"/>
-
-=======
         <!-- TODO: GG-22214 Events EVT_CLUSTER_ACTIVATED and EVT_CLUSTER_DEACTIVATED should be in default list of events -->
->>>>>>> a5e7da5f
         <property name="includeEventTypes">
             <list>
                 <util:constant static-field="org.apache.ignite.events.EventType.EVT_CLUSTER_ACTIVATED"/>
