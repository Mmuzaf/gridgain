--- conflicted
+++ resolved
@@ -50,11 +50,8 @@
                             <excludeArtifactIds>
                                 fastutil,h2,ignite-shmem,annotations,arpack_combined_all,
                                 cache-api,commons-math3,commons-rng-client-api,commons-rng-core,
-<<<<<<< HEAD
-                                commons-rng-simple,core,ignite-ml,spring-context
-=======
-                                commons-rng-simple,core,ignite-ml,ignite-h2,ignite-core,SparseBitSet,jts-core
->>>>>>> 2710bd7b
+                                commons-rng-simple,core,ignite-ml,ignite-h2,ignite-core,SparseBitSet,jts-core,
+                                spring-context
                             </excludeArtifactIds>
                             <excludeGroupIds>com.github.fommil.netlib</excludeGroupIds>
                         </configuration>
