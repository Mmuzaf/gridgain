/*
 * Copyright 2019 GridGain Systems, Inc. and Contributors.
 *
 * Licensed under the GridGain Community Edition License (the "License");
 * you may not use this file except in compliance with the License.
 * You may obtain a copy of the License at
 *
 *     https://www.gridgain.com/products/software/community-edition/gridgain-community-edition-license
 *
 * Unless required by applicable law or agreed to in writing, software
 * distributed under the License is distributed on an "AS IS" BASIS,
 * WITHOUT WARRANTIES OR CONDITIONS OF ANY KIND, either express or implied.
 * See the License for the specific language governing permissions and
 * limitations under the License.
 */

package org.apache.ignite.internal.processors.query.h2.twostep;

import java.sql.PreparedStatement;
import java.sql.ResultSet;
import java.sql.SQLException;
import java.util.ArrayList;
import java.util.Arrays;
import java.util.Collection;
import java.util.Collections;
import java.util.List;
import java.util.Map;
import java.util.UUID;
import java.util.concurrent.ConcurrentHashMap;
import java.util.concurrent.ConcurrentMap;
import java.util.concurrent.TimeUnit;
import javax.cache.CacheException;
import org.apache.ignite.IgniteCheckedException;
import org.apache.ignite.IgniteException;
import org.apache.ignite.IgniteLogger;
import org.apache.ignite.cache.query.QueryCancelledException;
import org.apache.ignite.cache.query.QueryRetryException;
import org.apache.ignite.cache.query.SqlFieldsQuery;
import org.apache.ignite.cluster.ClusterNode;
import org.apache.ignite.events.CacheQueryExecutedEvent;
import org.apache.ignite.events.DiscoveryEvent;
import org.apache.ignite.internal.GridKernalContext;
import org.apache.ignite.internal.GridTopic;
import org.apache.ignite.internal.processors.affinity.AffinityTopologyVersion;
import org.apache.ignite.internal.processors.cache.GridCacheContext;
import org.apache.ignite.internal.processors.cache.mvcc.MvccSnapshot;
import org.apache.ignite.internal.processors.cache.query.CacheQueryType;
import org.apache.ignite.internal.processors.cache.query.GridCacheSqlQuery;
import org.apache.ignite.internal.processors.query.GridQueryCancel;
import org.apache.ignite.internal.processors.query.h2.H2ConnectionWrapper;
import org.apache.ignite.internal.processors.query.h2.H2Utils;
import org.apache.ignite.internal.processors.query.h2.IgniteH2Indexing;
import org.apache.ignite.internal.processors.query.h2.MapH2QueryInfo;
<<<<<<< HEAD
import org.apache.ignite.internal.processors.query.h2.QueryMemoryTracker;
=======
>>>>>>> d0d9d3f8
import org.apache.ignite.internal.processors.query.h2.UpdateResult;
import org.apache.ignite.internal.processors.query.h2.opt.GridH2RetryException;
import org.apache.ignite.internal.processors.query.h2.opt.QueryContext;
import org.apache.ignite.internal.processors.query.h2.opt.QueryContextRegistry;
import org.apache.ignite.internal.processors.query.h2.opt.join.DistributedJoinContext;
import org.apache.ignite.internal.processors.query.h2.twostep.messages.GridQueryCancelRequest;
import org.apache.ignite.internal.processors.query.h2.twostep.messages.GridQueryFailResponse;
import org.apache.ignite.internal.processors.query.h2.twostep.messages.GridQueryNextPageRequest;
import org.apache.ignite.internal.processors.query.h2.twostep.messages.GridQueryNextPageResponse;
import org.apache.ignite.internal.processors.query.h2.twostep.msg.GridH2DmlRequest;
import org.apache.ignite.internal.processors.query.h2.twostep.msg.GridH2DmlResponse;
import org.apache.ignite.internal.processors.query.h2.twostep.msg.GridH2QueryRequest;
import org.apache.ignite.internal.util.lang.GridPlainCallable;
import org.apache.ignite.internal.util.typedef.F;
import org.apache.ignite.internal.util.typedef.X;
import org.apache.ignite.internal.util.typedef.internal.CU;
import org.apache.ignite.internal.util.typedef.internal.U;
import org.apache.ignite.spi.indexing.IndexingQueryFilter;
import org.h2.api.ErrorCode;
import org.h2.jdbc.JdbcResultSet;
import org.h2.jdbc.JdbcSQLException;
import org.h2.value.Value;
import org.jetbrains.annotations.NotNull;
import org.jetbrains.annotations.Nullable;

import static org.apache.ignite.events.EventType.EVT_CACHE_QUERY_EXECUTED;
import static org.apache.ignite.internal.managers.communication.GridIoPolicy.QUERY_POOL;
import static org.apache.ignite.internal.processors.query.h2.twostep.msg.GridH2QueryRequest.isDataPageScanEnabled;
import static org.apache.ignite.internal.processors.query.h2.twostep.msg.GridH2ValueMessageFactory.toMessages;

/**
 * Map query executor.
 */
@SuppressWarnings("ForLoopReplaceableByForEach")
public class GridMapQueryExecutor {
    /** */
    private IgniteLogger log;

    /** */
    private GridKernalContext ctx;

    /** */
    private IgniteH2Indexing h2;

    /** Query context registry. */
    private QueryContextRegistry qryCtxRegistry;

    /** */
    private ConcurrentMap<UUID, MapNodeResults> qryRess = new ConcurrentHashMap<>();

    /**
     * @param ctx Context.
     * @param h2 H2 Indexing.
     * @throws IgniteCheckedException If failed.
     */
    public void start(final GridKernalContext ctx, IgniteH2Indexing h2) throws IgniteCheckedException {
        this.ctx = ctx;
        this.h2 = h2;

        qryCtxRegistry = h2.queryContextRegistry();

        log = ctx.log(GridMapQueryExecutor.class);
    }

    /**
     * Node left event handling method..
     * @param evt Discovery event.
     */
    public void onNodeLeft(DiscoveryEvent evt) {
        UUID nodeId = evt.eventNode().id();

        qryCtxRegistry.clearSharedOnRemoteNodeStop(nodeId);

        MapNodeResults nodeRess = qryRess.remove(nodeId);

        if (nodeRess == null)
            return;

        nodeRess.cancelAll();
    }

    /**
     * Stop query map executor, cleanup resources.
     */
    public void stop() {
        for (MapNodeResults res : qryRess.values())
            res.cancelAll();
    }

    /**
     * @param node Node.
     * @param msg Message.
     */
    public void onCancel(ClusterNode node, GridQueryCancelRequest msg) {
        long qryReqId = msg.queryRequestId();

        MapNodeResults nodeRess = resultsForNode(node.id());

        boolean clear = qryCtxRegistry.clearShared(node.id(), qryReqId);

        if (!clear) {
            nodeRess.onCancel(qryReqId);

            qryCtxRegistry.clearShared(node.id(), qryReqId);
        }

        nodeRess.cancelRequest(qryReqId);
    }

    /**
     * @param nodeId Node ID.
     * @return Results for node.
     */
    private MapNodeResults resultsForNode(UUID nodeId) {
        MapNodeResults nodeRess = qryRess.get(nodeId);

        if (nodeRess == null) {
            nodeRess = new MapNodeResults(nodeId);

            MapNodeResults old = qryRess.putIfAbsent(nodeId, nodeRess);

            if (old != null)
                nodeRess = old;
        }

        return nodeRess;
    }

    /**
     * @param node Node.
     * @param req Query request.
     * @throws IgniteCheckedException On error.
     */
    public void onQueryRequest(final ClusterNode node, final GridH2QueryRequest req) throws IgniteCheckedException {
        int[] qryParts = req.queryPartitions();

        final Map<UUID,int[]> partsMap = req.partitions();

        final int[] parts = qryParts == null ? partsMap == null ? null : partsMap.get(ctx.localNodeId()) : qryParts;

        boolean distributedJoins = req.isFlagSet(GridH2QueryRequest.FLAG_DISTRIBUTED_JOINS);
        boolean enforceJoinOrder = req.isFlagSet(GridH2QueryRequest.FLAG_ENFORCE_JOIN_ORDER);
        boolean explain = req.isFlagSet(GridH2QueryRequest.FLAG_EXPLAIN);
        boolean replicated = req.isFlagSet(GridH2QueryRequest.FLAG_REPLICATED);
        final boolean lazy = req.isFlagSet(GridH2QueryRequest.FLAG_LAZY);

        Boolean dataPageScanEnabled = req.isDataPageScanEnabled();

        final List<Integer> cacheIds = req.caches();

        int segments = explain || replicated || F.isEmpty(cacheIds) ? 1 :
            CU.firstPartitioned(ctx.cache().context(), cacheIds).config().getQueryParallelism();

        final Object[] params = req.parameters();

        for (int i = 1; i < segments; i++) {
            assert !F.isEmpty(cacheIds);

            final int segment = i;

            ctx.closure().callLocal(
                new GridPlainCallable<Void>() {
                    @Override public Void call() {
                        onQueryRequest0(node,
                            req.requestId(),
                            segment,
                            req.schemaName(),
                            req.queries(),
                            cacheIds,
                            req.topologyVersion(),
                            partsMap,
                            parts,
                            req.pageSize(),
                            distributedJoins,
                            enforceJoinOrder,
                            false,
                            req.timeout(),
                            params,
                            lazy,
                            req.mvccSnapshot(),
                            dataPageScanEnabled,
                            req.maxMemory());

                        return null;
                    }
                },
                QUERY_POOL);
        }

        onQueryRequest0(node,
            req.requestId(),
            0,
            req.schemaName(),
            req.queries(),
            cacheIds,
            req.topologyVersion(),
            partsMap,
            parts,
            req.pageSize(),
            distributedJoins,
            enforceJoinOrder,
            replicated,
            req.timeout(),
            params,
            lazy,
            req.mvccSnapshot(),
            dataPageScanEnabled,
            req.maxMemory());
    }

    /**
     * @param node Node authored request.
     * @param reqId Request ID.
     * @param segmentId index segment ID.
     * @param schemaName Schema name.
     * @param qrys Queries to execute.
     * @param cacheIds Caches which will be affected by these queries.
     * @param topVer Topology version.
     * @param partsMap Partitions map for unstable topology.
     * @param parts Explicit partitions for current node.
     * @param pageSize Page size.
     * @param distributedJoins Query distributed join mode.
     * @param enforceJoinOrder Enforce join order H2 flag.
     * @param replicated Replicated only flag.
     * @param timeout Query timeout.
     * @param params Query parameters.
     * @param lazy Streaming flag.
     * @param mvccSnapshot MVCC snapshot.
     * @param dataPageScanEnabled If data page scan is enabled.
     * @param maxMem Query memory limit.
     */
    private void onQueryRequest0(
        final ClusterNode node,
        final long reqId,
        final int segmentId,
        final String schemaName,
        final Collection<GridCacheSqlQuery> qrys,
        final List<Integer> cacheIds,
        final AffinityTopologyVersion topVer,
        final Map<UUID, int[]> partsMap,
        final int[] parts,
        final int pageSize,
        final boolean distributedJoins,
        final boolean enforceJoinOrder,
        final boolean replicated,
        final int timeout,
        final Object[] params,
        boolean lazy,
        @Nullable final MvccSnapshot mvccSnapshot,
        Boolean dataPageScanEnabled,
        long maxMem) {
        // Prepare to run queries.
        GridCacheContext<?, ?> mainCctx = mainCacheContext(cacheIds);

        MapNodeResults nodeRess = resultsForNode(node.id());

        MapQueryResults qryResults = null;

        PartitionReservation reserved = null;

        QueryContext qctx = null;

        try {
            if (topVer != null) {
                // Reserve primary for topology version or explicit partitions.
                reserved = h2.partitionReservationManager().reservePartitions(
                    cacheIds,
                    topVer,
                    parts,
                    node.id(),
                    reqId
                );

                if (reserved.failed()) {
                    sendRetry(node, reqId, segmentId, reserved.error());

                    return;
                }
            }

            // Prepare query context.
            DistributedJoinContext distributedJoinCtx = null;

            if (distributedJoins && !replicated) {
                distributedJoinCtx = new DistributedJoinContext(
                    topVer,
                    partsMap,
                    node.id(),
                    reqId,
                    segmentId,
                    pageSize
                );
            }

            qctx = new QueryContext(
                segmentId,
                h2.backupFilter(topVer, parts),
                distributedJoinCtx,
                mvccSnapshot,
                reserved,
<<<<<<< HEAD
                true,
                maxMem < 0 ? null : new QueryMemoryTracker(maxMem),
                ctx);
=======
                maxMem < 0 ? null : h2.memoryManager().createQueryMemoryTracker(maxMem),
                true
            );
>>>>>>> d0d9d3f8

            qryResults = new MapQueryResults(h2, reqId, qrys.size(), mainCctx, lazy, qctx);

            // qctx is set, we have to release reservations inside of it.
            reserved = null;

            if (distributedJoinCtx != null)
                qryCtxRegistry.setShared(node.id(), reqId, qctx);

            if (nodeRess.put(reqId, segmentId, qryResults) != null)
                throw new IllegalStateException();

            if (nodeRess.cancelled(reqId)) {
                qryCtxRegistry.clearShared(node.id(), reqId);

                nodeRess.cancelRequest(reqId);

                throw new QueryCancelledException();
            }

            // Run queries.
            int qryIdx = 0;

            boolean evt = mainCctx != null && mainCctx.events().isRecordable(EVT_CACHE_QUERY_EXECUTED);

            for (GridCacheSqlQuery qry : qrys) {
                H2ConnectionWrapper connWrp = h2.connections().connectionForThread();

                H2Utils.setupConnection(
                    connWrp.connection(schemaName),
                    qctx,
                    distributedJoins,
                    enforceJoinOrder,
                    lazy
                );

                MapQueryResult res = new MapQueryResult(h2, mainCctx, node.id(), qry, params, connWrp, log);

                qryResults.addResult(qryIdx, res);

                try {
                    res.lock();

                    // If we are not the target node for this replicated query, just ignore it.
                    if (qry.node() == null || (segmentId == 0 && qry.node().equals(ctx.localNodeId()))) {
                        String sql = qry.query();
                        Collection<Object> params0 = F.asList(qry.parameters(params));

                        PreparedStatement stmt;

                        try {
                            stmt = h2.connections().prepareStatement(connWrp.connection(), sql);
                        }
                        catch (SQLException e) {
                            throw new IgniteCheckedException("Failed to parse SQL query: " + sql, e);
                        }

                        H2Utils.bindParameters(stmt, params0);

                        MapH2QueryInfo qryInfo = new MapH2QueryInfo(stmt, qry.query(), node, reqId, segmentId);

                        ResultSet rs = h2.executeSqlQueryWithTimer(
                            stmt,
                            connWrp.connection(),
                            sql,
                            params0,
                            timeout,
                            qryResults.queryCancel(qryIdx),
                            dataPageScanEnabled,
                            qryInfo);

                        if (evt) {
                            ctx.event().record(new CacheQueryExecutedEvent<>(
                                node,
                                "SQL query executed.",
                                EVT_CACHE_QUERY_EXECUTED,
                                CacheQueryType.SQL.name(),
                                mainCctx.name(),
                                null,
                                qry.query(),
                                null,
                                null,
                                params,
                                node.id(),
                                null));
                        }

                        assert rs instanceof JdbcResultSet : rs.getClass();

                        if (qryResults.cancelled())
                            throw new QueryCancelledException();

                        res.openResult(rs);

                        final GridQueryNextPageResponse msg = prepareNextPage(
                            nodeRess,
                            node,
                            qryResults,
                            qryIdx,
                            segmentId,
                            pageSize,
                            dataPageScanEnabled
                        );

                        if(msg != null)
                            sendNextPage(node, msg);
                    }
                    else {
                        assert !qry.isPartitioned();

                        qryResults.closeResult(qryIdx);
                    }

                    qryIdx++;
                }
                finally {
                    try {
                        res.unlockTables();
                    }
                    finally {
                        res.unlock();
                    }
                }
            } // for map queries

            if (!lazy)
                qryResults.releaseQueryContext();
        }
        catch (Throwable e) {
            if (qryResults != null) {
                nodeRess.remove(reqId, segmentId, qryResults);

                qryResults.close();
            }
            else
                releaseReservations(qctx);

            if (e instanceof QueryCancelledException)
                sendError(node, reqId, e);
            else {
                JdbcSQLException sqlEx = X.cause(e, JdbcSQLException.class);

                if (sqlEx != null && sqlEx.getErrorCode() == ErrorCode.STATEMENT_WAS_CANCELED)
                    sendQueryCancel(node, reqId);
                else {
                    GridH2RetryException retryErr = X.cause(e, GridH2RetryException.class);

                    if (retryErr != null) {
                        final String retryCause = String.format(
                            "Failed to execute non-collocated query (will retry) [localNodeId=%s, rmtNodeId=%s, reqId=%s, " +
                                "errMsg=%s]", ctx.localNodeId(), node.id(), reqId, retryErr.getMessage()
                        );

                        sendRetry(node, reqId, segmentId, retryCause);
                    }
                    else {
                        QueryRetryException qryRetryErr = X.cause(e, QueryRetryException.class);

                        if (qryRetryErr != null)
                            sendError(node, reqId, qryRetryErr);
                        else {
                            U.error(log, "Failed to execute local query.", e);

                            sendError(node, reqId, e);

                            if (e instanceof Error)
                                throw (Error)e;
                        }
                    }
                }
            }
        }
        finally {
            if (reserved != null)
                reserved.release();
        }
    }

    /**
     * @param cacheIds Cache ids.
     * @return Id of the first cache in list, or {@code null} if list is empty.
     */
    private GridCacheContext mainCacheContext(List<Integer> cacheIds) {
        return !F.isEmpty(cacheIds) ? ctx.cache().context().cacheContext(cacheIds.get(0)) : null;
    }

    /**
     * Releases reserved partitions.
     *
     * @param qctx Query context.
     */
    private void releaseReservations(QueryContext qctx) {
        if (qctx != null) {
            if (qctx.distributedJoinContext() == null)
                qctx.clearContext(false);
        }
    }

    /**
     * @param node Node.
     * @param req DML request.
     */
    public void onDmlRequest(final ClusterNode node, final GridH2DmlRequest req) {
        int[] parts = req.queryPartitions();

        List<Integer> cacheIds = req.caches();

        long reqId = req.requestId();

        AffinityTopologyVersion topVer = req.topologyVersion();

        PartitionReservation reserved = null;

        MapNodeResults nodeResults = resultsForNode(node.id());

        try {
            reserved = h2.partitionReservationManager().reservePartitions(
                cacheIds,
                topVer,
                parts,
                node.id(),
                reqId
            );

            if (reserved.failed()) {
                U.error(log, "Failed to reserve partitions for DML request. [localNodeId=" + ctx.localNodeId() +
                    ", nodeId=" + node.id() + ", reqId=" + req.requestId() + ", cacheIds=" + cacheIds +
                    ", topVer=" + topVer + ", parts=" + Arrays.toString(parts) + ']');

                sendUpdateResponse(node, reqId, null,
                    "Failed to reserve partitions for DML request. " + reserved.error());

                return;
            }

            IndexingQueryFilter filter = h2.backupFilter(topVer, parts);

            GridQueryCancel cancel = nodeResults.putUpdate(reqId);

            SqlFieldsQuery fldsQry = new SqlFieldsQuery(req.query());

            if (req.parameters() != null)
                fldsQry.setArgs(req.parameters());

            fldsQry.setEnforceJoinOrder(req.isFlagSet(GridH2QueryRequest.FLAG_ENFORCE_JOIN_ORDER));
            fldsQry.setTimeout(req.timeout(), TimeUnit.MILLISECONDS);
            fldsQry.setPageSize(req.pageSize());
            fldsQry.setLocal(true);

            boolean local = true;

            final boolean replicated = req.isFlagSet(GridH2QueryRequest.FLAG_REPLICATED);

            if (!replicated && !F.isEmpty(cacheIds) &&
                CU.firstPartitioned(ctx.cache().context(), cacheIds).config().getQueryParallelism() > 1) {
                fldsQry.setDistributedJoins(true);

                local = false;
            }

            UpdateResult updRes = h2.executeUpdateOnDataNode(req.schemaName(), fldsQry, filter, cancel, local);

            GridCacheContext<?, ?> mainCctx =
                !F.isEmpty(cacheIds) ? ctx.cache().context().cacheContext(cacheIds.get(0)) : null;

            boolean evt = local && mainCctx != null && mainCctx.events().isRecordable(EVT_CACHE_QUERY_EXECUTED);

            if (evt) {
                ctx.event().record(new CacheQueryExecutedEvent<>(
                    node,
                    "SQL query executed.",
                    EVT_CACHE_QUERY_EXECUTED,
                    CacheQueryType.SQL.name(),
                    mainCctx.name(),
                    null,
                    req.query(),
                    null,
                    null,
                    req.parameters(),
                    node.id(),
                    null));
            }

            sendUpdateResponse(node, reqId, updRes, null);
        }
        catch (Exception e) {
            U.error(log, "Error processing dml request. [localNodeId=" + ctx.localNodeId() +
                ", nodeId=" + node.id() + ", req=" + req + ']', e);

            sendUpdateResponse(node, reqId, null, e.getMessage());
        }
        finally {
            if (reserved != null)
                reserved.release();

            nodeResults.removeUpdate(reqId);
        }
    }

    /**
     * @param node Node.
     * @param qryReqId Query request ID.
     */
    private void sendQueryCancel(ClusterNode node, long qryReqId) {
        sendError(node, qryReqId, new QueryCancelledException());
    }

    /**
     * @param node Node.
     * @param qryReqId Query request ID.
     * @param err Error.
     */
    private void sendError(ClusterNode node, long qryReqId, Throwable err) {
        try {
            GridQueryFailResponse msg = new GridQueryFailResponse(qryReqId, err);

            if (node.isLocal()) {
                if (err instanceof QueryCancelledException) {
                    String errMsg = "Failed to run cancelled map query on local node: [localNodeId="
                        + node.id() + ", reqId=" + qryReqId + ']';

                    if (log.isDebugEnabled())
                        U.warn(log, errMsg, err);
                    else
                        log.info(errMsg);
                }
                else
                    U.error(log, "Failed to run map query on local node.", err);

                h2.reduceQueryExecutor().onFail(node, msg);
            }
            else
                ctx.io().sendToGridTopic(node, GridTopic.TOPIC_QUERY, msg, QUERY_POOL);
        }
        catch (Exception e) {
            e.addSuppressed(err);

            U.error(log, "Failed to send error message.", e);
        }
    }

    /**
     * Sends update response for DML request.
     *
     * @param node Node.
     * @param reqId Request id.
     * @param updResult Update result.
     * @param error Error message.
     */
    @SuppressWarnings("deprecation")
    private void sendUpdateResponse(ClusterNode node, long reqId, UpdateResult updResult, String error) {
        try {
            GridH2DmlResponse rsp = new GridH2DmlResponse(reqId, updResult == null ? 0 : updResult.counter(),
                updResult == null ? null : updResult.errorKeys(), error);

            if (log.isDebugEnabled())
                log.debug("Sending: [localNodeId=" + ctx.localNodeId() + ", node=" + node.id() + ", msg=" + rsp + "]");

            if (node.isLocal())
                h2.reduceQueryExecutor().onDmlResponse(node, rsp);
            else {
                rsp.marshall(ctx.config().getMarshaller());

                ctx.io().sendToGridTopic(node, GridTopic.TOPIC_QUERY, rsp, QUERY_POOL);
            }
        }
        catch (Exception e) {
            U.error(log, "Failed to send message.", e);
        }
    }

    /**
     * @param node Node.
     * @param req Request.
     */
    public void onNextPageRequest(final ClusterNode node, final GridQueryNextPageRequest req) {
        long reqId = req.queryRequestId();

        final MapNodeResults nodeRess = qryRess.get(node.id());

        if (nodeRess == null) {
            sendError(node, reqId, new CacheException("No node result found for request: " + req));

            return;
        }
        else if (nodeRess.cancelled(reqId)) {
            sendQueryCancel(node, reqId);

            return;
        }

        final MapQueryResults qryResults = nodeRess.get(reqId, req.segmentId());

        if (qryResults == null)
            sendError(node, reqId, new CacheException("No query result found for request: " + req));
        else if (qryResults.cancelled())
            sendQueryCancel(node, reqId);
        else {
            try {
                MapQueryResult res = qryResults.result(req.query());

                assert res != null;

                try {
                    // Session isn't set for lazy=false queries.
                    // Also session == null when result already closed.
                    res.lock();
                    res.lockTables();
                    res.checkTablesVersions();

                    Boolean dataPageScanEnabled = isDataPageScanEnabled(req.getFlags());

                    GridQueryNextPageResponse msg = prepareNextPage(
                        nodeRess,
                        node,
                        qryResults,
                        req.query(),
                        req.segmentId(),
                        req.pageSize(),
                        dataPageScanEnabled);

                    if(msg != null)
                        sendNextPage(node, msg);
                }
                finally {
                    try {
                        res.unlockTables();
                    }
                    finally {
                        res.unlock();
                    }
                }
            }
            catch (Exception e) {
                QueryRetryException retryEx = X.cause(e, QueryRetryException.class);

                if (retryEx != null)
                    sendError(node, reqId, retryEx);
                else {
                    JdbcSQLException sqlEx = X.cause(e, JdbcSQLException.class);

                    if (sqlEx != null && sqlEx.getErrorCode() == ErrorCode.STATEMENT_WAS_CANCELED)
                        sendQueryCancel(node, reqId);
                    else
                        sendError(node, reqId, e);
                }

                qryResults.cancel();
            }
        }
    }

    /**
     * @param nodeRess Results.
     * @param node Node.
     * @param qr Query results.
     * @param qry Query.
     * @param segmentId Index segment ID.
     * @param pageSize Page size.
     * @param dataPageScanEnabled If data page scan is enabled.
     * @return Next page.
     * @throws IgniteCheckedException If failed.
     */
    private GridQueryNextPageResponse prepareNextPage(
        MapNodeResults nodeRess,
        ClusterNode node,
        MapQueryResults qr,
        int qry,
        int segmentId,
        int pageSize,
        Boolean dataPageScanEnabled) throws IgniteCheckedException {
        MapQueryResult res = qr.result(qry);

        assert res != null;

        if (res.closed())
            return null;

        int page = res.page();

        List<Value[]> rows = new ArrayList<>(Math.min(64, pageSize));

        boolean last = res.fetchNextPage(rows, pageSize, dataPageScanEnabled);

        if (last) {
            qr.closeResult(qry);

            if (qr.isAllClosed()) {
                nodeRess.remove(qr.queryRequestId(), segmentId, qr);

                // Clear context, release reservations
                if (qr.isLazy())
                    qr.releaseQueryContext();
            }
        }

        boolean loc = node.isLocal();

        GridQueryNextPageResponse msg = new GridQueryNextPageResponse(qr.queryRequestId(), segmentId, qry, page,
            page == 0 ? res.rowCount() : -1,
            res.columnCount(),
            loc ? null : toMessages(rows, new ArrayList<>(res.columnCount()), res.columnCount()),
            loc ? rows : null,
            last);

        return msg;
    }

    /**
     * @param node Node.
     * @param msg Message to send.
     */
    private void sendNextPage(@NotNull ClusterNode node, @NotNull GridQueryNextPageResponse msg) {
        assert msg != null;

        try {
            if (node.isLocal())
                h2.reduceQueryExecutor().onNextPage(node, msg);
            else
                ctx.io().sendToGridTopic(node, GridTopic.TOPIC_QUERY, msg, QUERY_POOL);
        }
        catch (IgniteCheckedException e) {
            U.error(log, "Failed to send message.", e);

            throw new IgniteException(e);
        }
    }

    /**
     * @param node Node.
     * @param reqId Request ID.
     * @param segmentId Index segment ID.
     * @param retryCause Description of the retry cause.
     */
    private void sendRetry(ClusterNode node, long reqId, int segmentId, String retryCause) {
        try {
            boolean loc = node.isLocal();

            GridQueryNextPageResponse msg = new GridQueryNextPageResponse(reqId, segmentId,
            /*qry*/0, /*page*/0, /*allRows*/0, /*cols*/1,
                loc ? null : Collections.emptyList(),
                loc ? Collections.<Value[]>emptyList() : null,
                false);

            msg.retry(h2.readyTopologyVersion());
            msg.retryCause(retryCause);

            if (loc)
                h2.reduceQueryExecutor().onNextPage(node, msg);
            else
                ctx.io().sendToGridTopic(node, GridTopic.TOPIC_QUERY, msg, QUERY_POOL);
        }
        catch (Exception e) {
            U.warn(log, "Failed to send retry message: " + e.getMessage());
        }
    }
}<|MERGE_RESOLUTION|>--- conflicted
+++ resolved
@@ -51,10 +51,6 @@
 import org.apache.ignite.internal.processors.query.h2.H2Utils;
 import org.apache.ignite.internal.processors.query.h2.IgniteH2Indexing;
 import org.apache.ignite.internal.processors.query.h2.MapH2QueryInfo;
-<<<<<<< HEAD
-import org.apache.ignite.internal.processors.query.h2.QueryMemoryTracker;
-=======
->>>>>>> d0d9d3f8
 import org.apache.ignite.internal.processors.query.h2.UpdateResult;
 import org.apache.ignite.internal.processors.query.h2.opt.GridH2RetryException;
 import org.apache.ignite.internal.processors.query.h2.opt.QueryContext;
@@ -355,15 +351,9 @@
                 distributedJoinCtx,
                 mvccSnapshot,
                 reserved,
-<<<<<<< HEAD
                 true,
-                maxMem < 0 ? null : new QueryMemoryTracker(maxMem),
+                maxMem < 0 ? null : h2.memoryManager().createQueryMemoryTracker(maxMem),
                 ctx);
-=======
-                maxMem < 0 ? null : h2.memoryManager().createQueryMemoryTracker(maxMem),
-                true
-            );
->>>>>>> d0d9d3f8
 
             qryResults = new MapQueryResults(h2, reqId, qrys.size(), mainCctx, lazy, qctx);
 
