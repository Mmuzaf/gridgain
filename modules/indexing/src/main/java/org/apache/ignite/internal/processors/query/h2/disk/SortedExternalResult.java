/*
 * Copyright 2019 GridGain Systems, Inc. and Contributors.
 *
 * Licensed under the GridGain Community Edition License (the "License");
 * you may not use this file except in compliance with the License.
 * You may obtain a copy of the License at
 *
 *     https://www.gridgain.com/products/software/community-edition/gridgain-community-edition-license
 *
 * Unless required by applicable law or agreed to in writing, software
 * distributed under the License is distributed on an "AS IS" BASIS,
 * WITHOUT WARRANTIES OR CONDITIONS OF ANY KIND, either express or implied.
 * See the License for the specific language governing permissions and
 * limitations under the License.
 */

package org.apache.ignite.internal.processors.query.h2.disk;

import java.util.ArrayDeque;
import java.util.ArrayList;
import java.util.Arrays;
import java.util.Collection;
import java.util.Comparator;
import java.util.List;
import java.util.Map;
import java.util.NoSuchElementException;
import java.util.PriorityQueue;
import java.util.Queue;
import java.util.TreeMap;
import org.apache.ignite.internal.GridKernalContext;
import org.apache.ignite.internal.processors.query.h2.H2MemoryTracker;
import org.apache.ignite.internal.processors.query.h2.H2Utils;
import org.apache.ignite.internal.util.typedef.F;
import org.apache.ignite.lang.IgniteBiTuple;
import org.h2.engine.Session;
import org.h2.result.ResultExternal;
import org.h2.result.SortOrder;
import org.h2.value.Value;
import org.h2.value.ValueRow;

/**
 * This class is intended for spilling to the disk (disk offloading) sorted intermediate query results.
 */
@SuppressWarnings("MissortedModifiers")
public class SortedExternalResult extends AbstractExternalResult<Value> implements ResultExternal {
    /** Distinct flag. */
    private final boolean distinct;

    /** {@code DISTINCT ON(...)} expressions. */
    private final int[] distinctIndexes;

    /** Visible columns count. */
    private final int visibleColCnt;

    /** Sort order. */
    private final SortOrder sort;

    /** In-memory buffer for gathering rows before spilling to disk. */
    private TreeMap<ValueRow, Value[]> sortedRowsBuf;

    /** In-memory buffer for gathering rows before spilling to disk. */
    private ArrayList<Value[]> unsortedRowsBuf;

    /** Result queue. */
    private Queue<ExternalResultData.Chunk> resQueue;

    /**  Comparator for {@code sortedRowsBuf}. It is used to prevent duplicated rows keys in {@code sortedRowsBuf}. */
    private Comparator<Value> cmp;

    /** Chunks comparator. */
    private final Comparator<ExternalResultData.Chunk> chunkCmp;

    /**
     * @param ses Session.
     * @param ctx Kernal context.
     * @param distinct Distinct flag.
     * @param distinctIndexes {@code DISTINCT ON(...)} expressions.
     * @param visibleColCnt Visible columns count.
     * @param sort Sort order.
     * @param memTracker MemoryTracker.
     * @param initSize Initial size;
     */
    public SortedExternalResult(GridKernalContext ctx,
        Session ses,
        boolean distinct,
        int[] distinctIndexes,
        int visibleColCnt,
        SortOrder sort,
        H2MemoryTracker memTracker,
        long initSize) {
<<<<<<< HEAD
        super(ctx, memTracker, isDistinct(distinct, distinctIndexes), initSize, Value.class,
            ses.getDatabase().getCompareMode());
=======
        super(ctx, memTracker, isDistinct(distinct, distinctIndexes), initSize, ses.getDataHandler());
>>>>>>> e3f10b15

        this.distinct = isDistinct(distinct, distinctIndexes);
        this.distinctIndexes = distinctIndexes;
        this.visibleColCnt = visibleColCnt;
        this.sort = sort;
        this.cmp = ses.getDatabase().getCompareMode();
        this.chunkCmp = new Comparator<ExternalResultData.Chunk>() {
            @Override public int compare(ExternalResultData.Chunk o1, ExternalResultData.Chunk o2) {
                int c = sort.compare((Value[])o1.currentRow().getValue(),(Value[]) o2.currentRow().getValue());

                if (c != 0)
                    return c;

                // Compare batches to ensure they emit rows in the arriving order.
                return Long.compare(o1.start(), o2.start());
            }
        };
    }

    /**
     * @param parent Parent.
     */
    private SortedExternalResult(SortedExternalResult parent) {
        super(parent);

        distinct = parent.distinct;
        distinctIndexes = parent.distinctIndexes;
        visibleColCnt = parent.visibleColCnt;
        sort = parent.sort;
        cmp = parent.cmp;
        chunkCmp = parent.chunkCmp;
    }

    /** {@inheritDoc} */
    @Override public Value[] next() {
        ExternalResultData.Chunk batch = resQueue.poll();

        if (batch == null)
            throw new NoSuchElementException();

        Value[] row = (Value[])batch.currentRow().getValue();

        if (batch.next())
            resQueue.offer(batch);

        return row;
    }

    /** {@inheritDoc} */
    @Override public int addRows(Collection<Value[]> rows) {
        for (Value[] row : rows) {
            if (distinct && containsRowWithOrderCheck(row))
                continue;

            addRowToBuffer(row);

            size++;
        }

        if (needToSpill())
            spillRowsBufferToDisk();

        return size;
    }

    /** {@inheritDoc} */
    @Override public int addRow(Value[] row) {
        if (distinct && containsRowWithOrderCheck(row))
                return size;

        addRowToBuffer(row);

        if (needToSpill())
            spillRowsBufferToDisk();

        return ++size;
    }

    /**
     * Checks if current result contains given row with sort order check.
     *
     * @param row Row.
     * @return {@code True} if current result contains the given row.
     */
    private boolean containsRowWithOrderCheck(Value[] row) {
        assert unsortedRowsBuf == null;

        ValueRow distKey = getRowKey(row);

        Value[] previous = sortedRowsBuf == null ? null : sortedRowsBuf.get(distKey);

        if (previous != null) {
            if (sort != null && sort.compare(previous, row) > 0) {
                sortedRowsBuf.remove(distKey); // It is need to replace old row with a new one because of sort order.

                size--;

                return false;
            }

            return true;
        }

        Map.Entry<ValueRow, Value[]> prevRow = data.get(distKey);

        previous = prevRow == null ? null : prevRow.getValue();

        if (previous == null)
            return false;

        if (sort != null && sort.compare(previous, row) > 0) {
            data.remove(distKey); // It is need to replace old row with a new one because of sort order.

            size--;

            return false;
        }

        return true;
    }

    /**
     * @param distinct Distinct flag.
     * @param distinctIndexes Distinct indexes.
     * @return {@code True} if this is a distinct result.
     */
    private static boolean isDistinct(boolean distinct, int[] distinctIndexes) {
        return distinct || distinctIndexes != null;
    }


    /** {@inheritDoc} */
    @Override public boolean contains(Value[] values) {
        ValueRow key = getRowKey(values);

        if (!F.isEmpty(sortedRowsBuf)) {
            if (sortedRowsBuf.containsKey(key))
                return true;
        }

        return data.contains(key);
    }

    /** {@inheritDoc} */
    @Override public int removeRow(Value[] values) {
        ValueRow key = getRowKey(values);

        if (sortedRowsBuf != null) {
            Object prev = sortedRowsBuf.remove(key);

            if (prev != null)
                return --size;
        }

        // Check on-disk
        if (data.remove(key))
            --size;

        return size;
    }

    /**
     * Adds row to in-memory row buffer.
     * @param row Row.
     */
    private void addRowToBuffer(Value[] row) {
        if (distinct) {
            assert unsortedRowsBuf == null;

            if (sortedRowsBuf == null)
                sortedRowsBuf = new TreeMap<>(cmp);

            ValueRow key = getRowKey(row);

            Value[] old = sortedRowsBuf.put(key, row);

            long delta = H2Utils.calculateMemoryDelta(key, old, row);

            memTracker.reserved(delta);
        }
        else {
            assert sortedRowsBuf == null;

            if (unsortedRowsBuf == null)
                unsortedRowsBuf = new ArrayList<>();

            unsortedRowsBuf.add(row);

            long delta = H2Utils.calculateMemoryDelta(null, null, row);

            memTracker.reserved(delta);
        }
    }

    /**
     * Spills rows to disk from the in-memory buffer.
     */
    private void spillRowsBufferToDisk() {
        if (F.isEmpty(sortedRowsBuf) && F.isEmpty(unsortedRowsBuf))
            return;

        int size = distinct ? sortedRowsBuf.size() : unsortedRowsBuf.size();

        List<Map.Entry<ValueRow, Value[]>> rows = new ArrayList<>(size);

        if (distinct) {
            for (Map.Entry<ValueRow, Value[]> e : sortedRowsBuf.entrySet())
                rows.add(new IgniteBiTuple<>(e.getKey(), e.getValue()));
        }
        else {
            for (Value[] row : unsortedRowsBuf)
                rows.add(new IgniteBiTuple<>(null, row));
        }

        sortedRowsBuf = null;
        unsortedRowsBuf = null;

        if (sort != null)
            rows.sort((o1, o2) -> sort.compare(o1.getValue(), o2.getValue()));

        data.store(rows);

        long delta = 0;

        for (Map.Entry<ValueRow, Value[]> row : rows)
            delta += H2Utils.calculateMemoryDelta(row.getKey(), row.getValue(), null);

        memTracker.released(-delta);
    }

    /** {@inheritDoc} */
    @Override public void reset() {
        spillRowsBufferToDisk();

        if (resQueue != null) {
            resQueue.clear();

            for (ExternalResultData.Chunk chunk : data.chunks())
                chunk.reset();
        }
        else {
            resQueue = sort == null ? new ArrayDeque<>() : new PriorityQueue<>(chunkCmp);
        }

        // Init chunks.
        for (ExternalResultData.Chunk chunk : data.chunks()) {
            if (chunk.next())
                resQueue.offer(chunk);
        }
    }

    /** {@inheritDoc} */
    @Override public synchronized ResultExternal createShallowCopy() {
        onChildCreated();

        return new SortedExternalResult(this);
    }

    /**
     * Extracts distinct row key from the row.
     * @param row Row.
     * @return Distinct key.
     */
    private ValueRow getRowKey(Value[] row) {
        if (distinctIndexes != null) {
            int cnt = distinctIndexes.length;

            Value[] newValues = new Value[cnt];

            for (int i = 0; i < cnt; i++)
                newValues[i] = row[distinctIndexes[i]];

            row = newValues;
        } else if (row.length > visibleColCnt)
            row = Arrays.copyOf(row, visibleColCnt);

        return ValueRow.get(row);
    }
}<|MERGE_RESOLUTION|>--- conflicted
+++ resolved
@@ -88,12 +88,8 @@
         SortOrder sort,
         H2MemoryTracker memTracker,
         long initSize) {
-<<<<<<< HEAD
         super(ctx, memTracker, isDistinct(distinct, distinctIndexes), initSize, Value.class,
-            ses.getDatabase().getCompareMode());
-=======
-        super(ctx, memTracker, isDistinct(distinct, distinctIndexes), initSize, ses.getDataHandler());
->>>>>>> e3f10b15
+            ses.getDatabase().getCompareMode(), ses.getDataHandler());
 
         this.distinct = isDistinct(distinct, distinctIndexes);
         this.distinctIndexes = distinctIndexes;
