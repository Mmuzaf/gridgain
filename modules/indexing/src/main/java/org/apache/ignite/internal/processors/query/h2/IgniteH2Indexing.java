--- conflicted
+++ resolved
@@ -77,27 +77,20 @@
 import org.apache.ignite.internal.processors.cache.GridCacheAdapter;
 import org.apache.ignite.internal.processors.cache.GridCacheAffinityManager;
 import org.apache.ignite.internal.processors.cache.GridCacheContext;
-<<<<<<< HEAD
+import org.apache.ignite.internal.processors.cache.GridCacheSharedContext;
 import org.apache.ignite.internal.processors.cache.GridCacheEntryEx;
 import org.apache.ignite.internal.processors.cache.GridCacheEntryRemovedException;
 import org.apache.ignite.internal.processors.cache.GridCacheSharedContext;
 import org.apache.ignite.internal.processors.cache.KeyCacheObject;
-=======
-import org.apache.ignite.internal.processors.cache.GridCacheSharedContext;
-import org.apache.ignite.internal.processors.cache.IgniteInternalCache;
->>>>>>> 0b996e62
 import org.apache.ignite.internal.processors.cache.QueryCursorImpl;
 import org.apache.ignite.internal.processors.cache.database.CacheDataRow;
 import org.apache.ignite.internal.processors.cache.database.tree.io.PageIO;
 import org.apache.ignite.internal.processors.cache.query.GridCacheQueryMarshallable;
 import org.apache.ignite.internal.processors.cache.query.GridCacheTwoStepQuery;
 import org.apache.ignite.internal.processors.cache.query.IgniteQueryErrorCode;
-<<<<<<< HEAD
 import org.apache.ignite.internal.processors.cache.version.GridCacheVersion;
-=======
 import org.apache.ignite.internal.processors.query.GridQueryCacheObjectsIterator;
 import org.apache.ignite.internal.processors.query.GridRunningQueryInfo;
->>>>>>> 0b996e62
 import org.apache.ignite.internal.processors.query.GridQueryCancel;
 import org.apache.ignite.internal.processors.query.GridQueryFieldMetadata;
 import org.apache.ignite.internal.processors.query.GridQueryFieldsResult;
@@ -107,7 +100,7 @@
 import org.apache.ignite.internal.processors.query.GridQueryProperty;
 import org.apache.ignite.internal.processors.query.GridQueryTypeDescriptor;
 import org.apache.ignite.internal.processors.query.IgniteSQLException;
-<<<<<<< HEAD
+import org.apache.ignite.internal.processors.query.h2.opt.DistributedJoinMode;
 import org.apache.ignite.internal.processors.query.h2.database.H2PkHashIndex;
 import org.apache.ignite.internal.processors.query.h2.database.H2RowFactory;
 import org.apache.ignite.internal.processors.query.h2.database.H2TreeIndex;
@@ -115,9 +108,6 @@
 import org.apache.ignite.internal.processors.query.h2.database.io.H2ExtrasLeafIO;
 import org.apache.ignite.internal.processors.query.h2.database.io.H2InnerIO;
 import org.apache.ignite.internal.processors.query.h2.database.io.H2LeafIO;
-=======
-import org.apache.ignite.internal.processors.query.h2.opt.DistributedJoinMode;
->>>>>>> 0b996e62
 import org.apache.ignite.internal.processors.query.h2.opt.GridH2DefaultTableEngine;
 import org.apache.ignite.internal.processors.query.h2.opt.GridH2KeyValueRowOffheap;
 import org.apache.ignite.internal.processors.query.h2.opt.GridH2KeyValueRowOnheap;
@@ -243,7 +233,7 @@
         H2ExtrasInnerIO.register();
         H2ExtrasLeafIO.register();
     }
-    
+
     /** Default DB options. */
     private static final String DB_OPTIONS = ";LOCK_MODE=3;MULTI_THREADED=1;DB_CLOSE_ON_EXIT=FALSE" +
         ";DEFAULT_LOCK_TIMEOUT=10000;FUNCTIONS_IN_SCHEMA=true;OPTIMIZE_REUSE_RESULTS=0;QUERY_CACHE_SIZE=0" +
@@ -2886,17 +2876,12 @@
             if (affCol != null && equal(affCol, keyCol))
                 affCol = null;
 
-<<<<<<< HEAD
             int cacheId = CU.cacheId(schema.ccfg.getName());
 
             idxs.add(createHashIndex(
                 cacheId,
                 "_key_PK_hash",
                 tbl,
-=======
-            // Add primary key index.
-            idxs.add(createTreeIndex("_key_PK", tbl, true,
->>>>>>> 0b996e62
                 treeIndexColumns(new ArrayList<IndexColumn>(2), keyCol, affCol)));
 
             // Add primary key index.
@@ -2951,11 +2936,7 @@
 
                         cols = treeIndexColumns(cols, keyCol, affCol);
 
-<<<<<<< HEAD
                         idxs.add(createSortedIndex(cacheId, name, tbl, false, cols, idx.inlineSize()));
-=======
-                        idxs.add(createTreeIndex(name, tbl, false, cols));
->>>>>>> 0b996e62
                     }
                     else if (idx.type() == GEO_SPATIAL)
                         idxs.add(createH2SpatialIndex(tbl, name, cols.toArray(new IndexColumn[cols.size()])));
@@ -2966,13 +2947,8 @@
 
             // Add explicit affinity key index if nothing alike was found.
             if (affCol != null && !affIdxFound) {
-<<<<<<< HEAD
                 idxs.add(createSortedIndex(cacheId, "AFFINITY_KEY", tbl, false,
                     treeIndexColumns(new ArrayList<IndexColumn>(2), affCol, keyCol), -1));
-=======
-                idxs.add(createTreeIndex("AFFINITY_KEY", tbl, false,
-                    treeIndexColumns(new ArrayList<IndexColumn>(2), affCol, keyCol)));
->>>>>>> 0b996e62
             }
 
             return idxs;
