--- conflicted
+++ resolved
@@ -590,10 +590,15 @@
                         mapQrys.add(new GridCacheSqlQuery("EXPLAIN " + mapQry.query(), mapQry.parameters()));
                 }
 
-<<<<<<< HEAD
                 boolean retry = false;
 
                 final boolean distributedJoins = qry.distributedJoins();
+
+                cancel.set(new Runnable() {
+                    @Override public void run() {
+                        send(finalNodes, new GridQueryCancelRequest(qryReqId), null, false);
+                    }
+                });
 
                 if (send(nodes,
                     new GridH2QueryRequest()
@@ -604,47 +609,9 @@
                         .tables(distributedJoins ? qry.tables() : null)
                         .partitions(convert(partsMap))
                         .queries(mapQrys)
-                        .flags(distributedJoins ? GridH2QueryRequest.FLAG_DISTRIBUTED_JOINS : 0),
+                        .flags(distributedJoins ? GridH2QueryRequest.FLAG_DISTRIBUTED_JOINS : 0)
+                        .timeout(timeoutMillis),
                     null,
-=======
-                IgniteProductVersion minNodeVer = cctx.shared().exchange().minimumNodeVersion(topVer);
-
-                final boolean oldStyle = minNodeVer.compareToIgnoreTimestamp(DISTRIBUTED_JOIN_SINCE) < 0;
-                final boolean distributedJoins = qry.distributedJoins();
-
-                cancel.set(new Runnable() {
-                    @Override public void run() {
-                        send(finalNodes, new GridQueryCancelRequest(qryReqId), null, false);
-                    }
-                });
-
-                boolean retry = false;
-
-                if (oldStyle && distributedJoins)
-                    throw new CacheException("Failed to enable distributed joins. Topology contains older data nodes.");
-
-                if (send(nodes,
-                    oldStyle ?
-                        new GridQueryRequest(qryReqId,
-                            r.pageSize,
-                            space,
-                            mapQrys,
-                            topVer,
-                            extraSpaces(space, qry.spaces()),
-                            null,
-                            timeoutMillis) :
-                        new GridH2QueryRequest()
-                            .requestId(qryReqId)
-                            .topologyVersion(topVer)
-                            .pageSize(r.pageSize)
-                            .caches(qry.caches())
-                            .tables(distributedJoins ? qry.tables() : null)
-                            .partitions(convert(partsMap))
-                            .queries(mapQrys)
-                            .flags(distributedJoins ? GridH2QueryRequest.FLAG_DISTRIBUTED_JOINS : 0)
-                            .timeout(timeoutMillis),
-                    oldStyle && partsMap != null ? new ExplicitPartitionsSpecializer(partsMap) : null,
->>>>>>> 9326f9a5
                     distributedJoins)
                     ) {
                     awaitAllReplies(r, nodes);
