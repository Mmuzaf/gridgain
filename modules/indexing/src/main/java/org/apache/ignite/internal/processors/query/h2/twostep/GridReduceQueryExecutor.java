--- conflicted
+++ resolved
@@ -659,14 +659,9 @@
                             null,
                             null,
                             null,
-<<<<<<< HEAD
                             true,
-                            maxMem < 0 ? null : new QueryMemoryTracker(maxMem),
+                            maxMem < 0 ? null : h2.memoryManager().createQueryMemoryTracker(maxMem),
                             ctx);
-=======
-                            maxMem < 0 ? null : h2.memoryManager().createQueryMemoryTracker(maxMem),
-                            true);
->>>>>>> d0d9d3f8
 
                         H2Utils.setupConnection(r.connection(), qctx, false, enforceJoinOrder);
 
