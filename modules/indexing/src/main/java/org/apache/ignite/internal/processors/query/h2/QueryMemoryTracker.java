/*
 * Copyright 2019 GridGain Systems, Inc. and Contributors.
 *
 * Licensed under the GridGain Community Edition License (the "License");
 * you may not use this file except in compliance with the License.
 * You may obtain a copy of the License at
 *
 *     https://www.gridgain.com/products/software/community-edition/gridgain-community-edition-license
 *
 * Unless required by applicable law or agreed to in writing, software
 * distributed under the License is distributed on an "AS IS" BASIS,
 * WITHOUT WARRANTIES OR CONDITIONS OF ANY KIND, either express or implied.
 * See the License for the specific language governing permissions and
 * limitations under the License.
 */

package org.apache.ignite.internal.processors.query.h2;

<<<<<<< HEAD
import java.util.concurrent.atomic.AtomicLongFieldUpdater;
import java.util.concurrent.atomic.AtomicReferenceFieldUpdater;
import org.apache.ignite.IgniteSystemProperties;
=======
>>>>>>> 5f7a54bf
import org.apache.ignite.internal.processors.cache.query.IgniteQueryErrorCode;
import org.apache.ignite.internal.processors.query.IgniteSQLException;
import org.apache.ignite.internal.util.typedef.internal.S;

/**
 * Query memory tracker.
 *
 * Track query memory usage and throws an exception if query tries to allocate memory over limit.
 */
public class QueryMemoryTracker extends H2MemoryTracker implements AutoCloseable {
<<<<<<< HEAD
    /** Reserved field updater. */
    private static final AtomicLongFieldUpdater<QueryMemoryTracker> RESERVED_UPD =
        AtomicLongFieldUpdater.newUpdater(QueryMemoryTracker.class, "reserved");

    /** Closed flag updater. */
    private static final AtomicReferenceFieldUpdater<QueryMemoryTracker, Boolean> CLOSED_UPD =
        AtomicReferenceFieldUpdater.newUpdater(QueryMemoryTracker.class, Boolean.class, "closed");

=======
>>>>>>> 5f7a54bf
    /** Parent tracker. */
    private final H2MemoryTracker parent;

    /** Query memory limit. */
    private final long maxMem;

    /**
     * Defines an action that occurs when the memory limit is exceeded. Possible variants:
     * <ul>
     * <li>{@code true} - exception will be thrown.</li>
     * <li>{@code false} - intermediate query results will be spilled to the disk.</li>
     * </ul>
     *
     * Default: false.
     */
    private final boolean failOnMemLimitExceed;

    /** Reservation block size. */
    private final long blockSize;

    /** Memory reserved on parent. */
    private long reservedFromParent;

<<<<<<< HEAD
    /** Memory reserved by the query. */
    private volatile long reserved;
=======
    /** Memory reserved by query. */
    private long reserved;
>>>>>>> 5f7a54bf

    /** Close flag to prevent tracker reuse. */
    private Boolean closed = Boolean.FALSE;

    /**
     * Constructor.
     *
     * @param parent Parent memory tracker.
     * @param maxMem Query memory limit in bytes.
     * @param blockSize Reservation block size.
     */
    QueryMemoryTracker(H2MemoryTracker parent, long maxMem, long blockSize) {
        assert maxMem > 0;

        // TODO GG-18629 - get from configuration.
        failOnMemLimitExceed = Boolean.getBoolean(IgniteSystemProperties.IGNITE_SQL_FAIL_ON_QUERY_MEMORY_LIMIT_EXCEED);
        this.parent = parent;
        this.maxMem = maxMem;
        this.blockSize = blockSize;
    }

    /** {@inheritDoc} */
<<<<<<< HEAD
    @Override public boolean reserved(long size) {
        long reserved0 = RESERVED_UPD.addAndGet(this, size);

        if (reserved0 >= maxMem) {
            if (failOnMemLimitExceed)
                throw new IgniteSQLException("SQL query run out of memory: Query quota exceeded.",
                    IgniteQueryErrorCode.QUERY_OUT_OF_MEMORY);
            else
                return false;
        }

        if (parent != null && reserved0 > reservedFromParent) {
            synchronized (this) {
                assert !closed;

                if (reserved0 <= reservedFromParent)
                    return true;

                // If single block size is too small.
                long blockSize = Math.max(reserved0 - reservedFromParent, this.blockSize);
                // If we are too close to limit.
                blockSize = Math.min(blockSize, maxMem - reservedFromParent);
=======
    @Override public void reserve(long size) {
        if (size == 0)
            return;

        assert size > 0;

        synchronized (this) {
            if (closed)
                throw new IllegalStateException("Memory tracker has been closed concurrently.");

            long reserved0 = reserve0(size);
>>>>>>> 5f7a54bf

            if (parent != null && reserved0 > reservedFromParent) {
                try {
<<<<<<< HEAD
                    parent.reserved(blockSize);
=======
                    // If single block size is too small.
                    long blockSize = Math.max(reserved0 - reservedFromParent, this.blockSize);
                    // If we are too close to limit.
                    blockSize = Math.min(blockSize, maxMem - reservedFromParent);

                    parent.reserve(blockSize);
>>>>>>> 5f7a54bf

                    reservedFromParent += blockSize;
                }
                catch (Throwable e) {
                    // Fallback if failed to reserve.
                    release0(size);

                    throw e;
                }
            }
        }

        return true;
    }

    /** {@inheritDoc} */
<<<<<<< HEAD
    @Override public void released(long size) {
        assert size >= 0;

=======
    @Override public void release(long size) {
>>>>>>> 5f7a54bf
        if (size == 0)
            return;

        assert size > 0;

        synchronized (this) {
            if (closed)
                throw new IllegalStateException("Memory tracker has been closed concurrently.");

            long reserved = release0(size);

            assert reserved >= 0;
        }
    }

    /**
     * @param size Memory to reserve in bytes.
     * @return Reserved memory after release.
     */
    private long reserve0(long size) {
        long res = reserved + size;

        if (res > maxMem)
            throw new IgniteSQLException("SQL query run out of memory: Query quota exceeded.",
                IgniteQueryErrorCode.QUERY_OUT_OF_MEMORY);

        return reserved = res;
    }

    /**
     * Release reserved memory.
     *
     * @param size Memory to release in bytes.
     * @return Reserved memory after release.
     */
    private long release0(long size) {

        long res = reserved - size;

        if (res < 0)
            throw new IllegalStateException("Try to free more memory that ever be reserved: [" +
                "reserved=" + reserved + ", toFree=" + size + ']');

        return reserved = res;
    }

    /** {@inheritDoc} */
    @Override public long memoryReserved() {
        return reserved;
    }

    /** {@inheritDoc} */
    @Override public long memoryLimit() {
        return maxMem;
    }

    /**
     * @return {@code True} if closed, {@code False} otherwise.
     */
    public boolean closed() {
        return closed;
    }

    /** {@inheritDoc} */
    @Override public void close() {
        super.close();

        // It is not expected to be called concurrently with reserve\release.
        // But query can be cancelled concurrently on query finish.
<<<<<<< HEAD
        if (CLOSED_UPD.compareAndSet(this, Boolean.FALSE, Boolean.TRUE)) {
            released(RESERVED_UPD.get(this));
=======
        synchronized (this) {
            if (closed)
                return;

            closed = true;

            release0(reserved);
>>>>>>> 5f7a54bf

            if (parent != null)
                parent.released(reservedFromParent);
        }
    }

    /** {@inheritDoc} */
    @Override public String toString() {
        return S.toString(QueryMemoryTracker.class, this);
    }
}<|MERGE_RESOLUTION|>--- conflicted
+++ resolved
@@ -16,12 +16,7 @@
 
 package org.apache.ignite.internal.processors.query.h2;
 
-<<<<<<< HEAD
-import java.util.concurrent.atomic.AtomicLongFieldUpdater;
-import java.util.concurrent.atomic.AtomicReferenceFieldUpdater;
 import org.apache.ignite.IgniteSystemProperties;
-=======
->>>>>>> 5f7a54bf
 import org.apache.ignite.internal.processors.cache.query.IgniteQueryErrorCode;
 import org.apache.ignite.internal.processors.query.IgniteSQLException;
 import org.apache.ignite.internal.util.typedef.internal.S;
@@ -31,18 +26,7 @@
  *
  * Track query memory usage and throws an exception if query tries to allocate memory over limit.
  */
-public class QueryMemoryTracker extends H2MemoryTracker implements AutoCloseable {
-<<<<<<< HEAD
-    /** Reserved field updater. */
-    private static final AtomicLongFieldUpdater<QueryMemoryTracker> RESERVED_UPD =
-        AtomicLongFieldUpdater.newUpdater(QueryMemoryTracker.class, "reserved");
-
-    /** Closed flag updater. */
-    private static final AtomicReferenceFieldUpdater<QueryMemoryTracker, Boolean> CLOSED_UPD =
-        AtomicReferenceFieldUpdater.newUpdater(QueryMemoryTracker.class, Boolean.class, "closed");
-
-=======
->>>>>>> 5f7a54bf
+public class QueryMemoryTracker extends H2MemoryTracker {
     /** Parent tracker. */
     private final H2MemoryTracker parent;
 
@@ -66,13 +50,8 @@
     /** Memory reserved on parent. */
     private long reservedFromParent;
 
-<<<<<<< HEAD
-    /** Memory reserved by the query. */
-    private volatile long reserved;
-=======
     /** Memory reserved by query. */
     private long reserved;
->>>>>>> 5f7a54bf
 
     /** Close flag to prevent tracker reuse. */
     private Boolean closed = Boolean.FALSE;
@@ -95,61 +74,46 @@
     }
 
     /** {@inheritDoc} */
-<<<<<<< HEAD
     @Override public boolean reserved(long size) {
-        long reserved0 = RESERVED_UPD.addAndGet(this, size);
-
-        if (reserved0 >= maxMem) {
-            if (failOnMemLimitExceed)
-                throw new IgniteSQLException("SQL query run out of memory: Query quota exceeded.",
-                    IgniteQueryErrorCode.QUERY_OUT_OF_MEMORY);
-            else
-                return false;
-        }
-
-        if (parent != null && reserved0 > reservedFromParent) {
-            synchronized (this) {
-                assert !closed;
-
-                if (reserved0 <= reservedFromParent)
-                    return true;
-
-                // If single block size is too small.
-                long blockSize = Math.max(reserved0 - reservedFromParent, this.blockSize);
-                // If we are too close to limit.
-                blockSize = Math.min(blockSize, maxMem - reservedFromParent);
-=======
-    @Override public void reserve(long size) {
-        if (size == 0)
-            return;
-
-        assert size > 0;
+        assert size >= 0;
 
         synchronized (this) {
             if (closed)
                 throw new IllegalStateException("Memory tracker has been closed concurrently.");
 
-            long reserved0 = reserve0(size);
->>>>>>> 5f7a54bf
+            long res = reserved + size;
+
+            if (res >= maxMem) {
+                if (failOnMemLimitExceed)
+                    throw new IgniteSQLException("SQL query run out of memory: Query quota exceeded.",
+                        IgniteQueryErrorCode.QUERY_OUT_OF_MEMORY);
+                else
+                    return false;
+            }
+
+            long reserved0 = reserved = res;
 
             if (parent != null && reserved0 > reservedFromParent) {
                 try {
-<<<<<<< HEAD
-                    parent.reserved(blockSize);
-=======
                     // If single block size is too small.
                     long blockSize = Math.max(reserved0 - reservedFromParent, this.blockSize);
                     // If we are too close to limit.
                     blockSize = Math.min(blockSize, maxMem - reservedFromParent);
 
-                    parent.reserve(blockSize);
->>>>>>> 5f7a54bf
+                    parent.reserved(blockSize);
 
                     reservedFromParent += blockSize;
                 }
                 catch (Throwable e) {
                     // Fallback if failed to reserve.
-                    release0(size);
+
+                    long res1 = reserved - size;
+
+                    if (res1 < 0)
+                        throw new IllegalStateException("Try to free more memory that ever be reserved: [" +
+                            "reserved=" + reserved + ", toFree=" + size + ']');
+
+                    reserved = res1;
 
                     throw e;
                 }
@@ -160,13 +124,7 @@
     }
 
     /** {@inheritDoc} */
-<<<<<<< HEAD
     @Override public void released(long size) {
-        assert size >= 0;
-
-=======
-    @Override public void release(long size) {
->>>>>>> 5f7a54bf
         if (size == 0)
             return;
 
@@ -176,45 +134,20 @@
             if (closed)
                 throw new IllegalStateException("Memory tracker has been closed concurrently.");
 
-            long reserved = release0(size);
+            long res = reserved - size;
+
+            if (res < 0)
+                throw new IllegalStateException("Try to free more memory that ever be reserved: [" +
+                    "reserved=" + reserved + ", toFree=" + size + ']');
+
+            long reserved = this.reserved = res;
 
             assert reserved >= 0;
         }
     }
 
-    /**
-     * @param size Memory to reserve in bytes.
-     * @return Reserved memory after release.
-     */
-    private long reserve0(long size) {
-        long res = reserved + size;
-
-        if (res > maxMem)
-            throw new IgniteSQLException("SQL query run out of memory: Query quota exceeded.",
-                IgniteQueryErrorCode.QUERY_OUT_OF_MEMORY);
-
-        return reserved = res;
-    }
-
-    /**
-     * Release reserved memory.
-     *
-     * @param size Memory to release in bytes.
-     * @return Reserved memory after release.
-     */
-    private long release0(long size) {
-
-        long res = reserved - size;
-
-        if (res < 0)
-            throw new IllegalStateException("Try to free more memory that ever be reserved: [" +
-                "reserved=" + reserved + ", toFree=" + size + ']');
-
-        return reserved = res;
-    }
-
     /** {@inheritDoc} */
-    @Override public long memoryReserved() {
+    @Override public synchronized long memoryReserved() {
         return reserved;
     }
 
@@ -226,28 +159,21 @@
     /**
      * @return {@code True} if closed, {@code False} otherwise.
      */
-    public boolean closed() {
+    public synchronized boolean closed() {
         return closed;
     }
 
     /** {@inheritDoc} */
     @Override public void close() {
-        super.close();
-
         // It is not expected to be called concurrently with reserve\release.
         // But query can be cancelled concurrently on query finish.
-<<<<<<< HEAD
-        if (CLOSED_UPD.compareAndSet(this, Boolean.FALSE, Boolean.TRUE)) {
-            released(RESERVED_UPD.get(this));
-=======
         synchronized (this) {
             if (closed)
                 return;
 
             closed = true;
 
-            release0(reserved);
->>>>>>> 5f7a54bf
+            reserved = 0;
 
             if (parent != null)
                 parent.released(reservedFromParent);
