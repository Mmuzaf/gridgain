/*
 * Licensed to the Apache Software Foundation (ASF) under one or more
 * contributor license agreements.  See the NOTICE file distributed with
 * this work for additional information regarding copyright ownership.
 * The ASF licenses this file to You under the Apache License, Version 2.0
 * (the "License"); you may not use this file except in compliance with
 * the License.  You may obtain a copy of the License at
 *
 *      http://www.apache.org/licenses/LICENSE-2.0
 *
 * Unless required by applicable law or agreed to in writing, software
 * distributed under the License is distributed on an "AS IS" BASIS,
 * WITHOUT WARRANTIES OR CONDITIONS OF ANY KIND, either express or implied.
 * See the License for the specific language governing permissions and
 * limitations under the License.
 */

package org.apache.ignite.internal.processors.cache;

import java.io.Externalizable;
import java.io.IOException;
import java.io.ObjectInput;
import java.io.ObjectOutput;
import java.io.Serializable;
import java.util.ArrayList;
import java.util.Collection;
import java.util.Collections;
import java.util.Comparator;
import java.util.HashMap;
import java.util.HashSet;
import java.util.Iterator;
import java.util.List;
import java.util.Map;
import java.util.Set;
import java.util.UUID;
import java.util.concurrent.Callable;
import java.util.concurrent.ConcurrentHashMap;
import java.util.concurrent.CountDownLatch;
import javax.cache.Cache;
import javax.cache.CacheException;
import javax.cache.configuration.Factory;
import javax.cache.expiry.Duration;
import javax.cache.expiry.TouchedExpiryPolicy;
import org.apache.ignite.Ignite;
import org.apache.ignite.IgniteBinary;
import org.apache.ignite.IgniteCache;
import org.apache.ignite.IgniteCheckedException;
import org.apache.ignite.binary.BinaryObject;
import org.apache.ignite.cache.CacheAtomicityMode;
import org.apache.ignite.cache.CacheMode;
import org.apache.ignite.cache.CachePeekMode;
import org.apache.ignite.cache.affinity.rendezvous.RendezvousAffinityFunction;
import org.apache.ignite.cache.query.QueryCursor;
import org.apache.ignite.cache.query.ScanQuery;
import org.apache.ignite.cache.query.SqlFieldsQuery;
import org.apache.ignite.cache.query.SqlQuery;
import org.apache.ignite.cache.query.TextQuery;
import org.apache.ignite.cache.query.annotations.QuerySqlField;
import org.apache.ignite.cache.query.annotations.QuerySqlFunction;
import org.apache.ignite.cache.query.annotations.QueryTextField;
import org.apache.ignite.cache.store.CacheStore;
import org.apache.ignite.cache.store.CacheStoreAdapter;
import org.apache.ignite.configuration.CacheConfiguration;
import org.apache.ignite.configuration.IgniteConfiguration;
import org.apache.ignite.configuration.NearCacheConfiguration;
import org.apache.ignite.events.CacheQueryExecutedEvent;
import org.apache.ignite.events.CacheQueryReadEvent;
import org.apache.ignite.events.Event;
import org.apache.ignite.internal.IgniteKernal;
import org.apache.ignite.internal.binary.BinaryMarshaller;
import org.apache.ignite.internal.processors.cache.distributed.replicated.IgniteCacheReplicatedQuerySelfTest;
import org.apache.ignite.internal.processors.cache.query.QueryCursorEx;
import org.apache.ignite.internal.processors.query.GridQueryFieldMetadata;
import org.apache.ignite.internal.util.tostring.GridToStringExclude;
import org.apache.ignite.internal.util.typedef.F;
import org.apache.ignite.internal.util.typedef.G;
import org.apache.ignite.internal.util.typedef.internal.S;
import org.apache.ignite.internal.util.typedef.internal.U;
import org.apache.ignite.lang.IgniteBiPredicate;
import org.apache.ignite.lang.IgnitePredicate;
import org.apache.ignite.spi.discovery.tcp.TcpDiscoverySpi;
import org.apache.ignite.spi.discovery.tcp.ipfinder.TcpDiscoveryIpFinder;
import org.apache.ignite.spi.discovery.tcp.ipfinder.vm.TcpDiscoveryVmIpFinder;
import org.apache.ignite.testframework.GridTestUtils;
import org.apache.ignite.testframework.junits.common.GridCommonAbstractTest;
import org.jetbrains.annotations.Nullable;
import org.jsr166.ConcurrentHashMap8;

import static java.util.concurrent.TimeUnit.MILLISECONDS;
import static org.apache.ignite.cache.CacheAtomicityMode.TRANSACTIONAL;
import static org.apache.ignite.cache.CacheMode.PARTITIONED;
import static org.apache.ignite.cache.CacheMode.REPLICATED;
import static org.apache.ignite.cache.CacheRebalanceMode.SYNC;
import static org.apache.ignite.cache.CacheWriteSynchronizationMode.FULL_SYNC;
import static org.apache.ignite.events.EventType.EVT_CACHE_QUERY_EXECUTED;
import static org.apache.ignite.events.EventType.EVT_CACHE_QUERY_OBJECT_READ;
import static org.apache.ignite.internal.processors.cache.query.CacheQueryType.FULL_TEXT;
import static org.apache.ignite.internal.processors.cache.query.CacheQueryType.SCAN;
import static org.junit.Assert.assertArrayEquals;

/**
 * Various tests for cache queries.
 */
public abstract class IgniteCacheAbstractQuerySelfTest extends GridCommonAbstractTest {
    /** Key count. */
    private static final int KEY_CNT = 5000;

    /** Cache store. */
    private static TestStore store = new TestStore();

    /** */
    private static final TcpDiscoveryIpFinder ipFinder = new TcpDiscoveryVmIpFinder(true);

    /**
     * @return Grid count.
     */
    protected abstract int gridCount();

    /**
     * @return Cache mode.
     */
    protected abstract CacheMode cacheMode();

    /**
     * @return Atomicity mode.
     */
    protected CacheAtomicityMode atomicityMode() {
        return TRANSACTIONAL;
    }

    /**
     * @return Distribution.
     */
    protected NearCacheConfiguration nearCacheConfiguration() {
        return new NearCacheConfiguration();
    }

    /** {@inheritDoc} */
    @SuppressWarnings("unchecked")
    @Override protected IgniteConfiguration getConfiguration(String gridName) throws Exception {
        IgniteConfiguration c = super.getConfiguration(gridName);

        c.setDiscoverySpi(new TcpDiscoverySpi().setForceServerMode(true).setIpFinder(ipFinder));

        if (gridName.startsWith("client"))
            c.setClientMode(true);

        return c;
    }

    /**
     * @return cache configuration
     */
    protected CacheConfiguration cacheConfiguration() {
        CacheConfiguration cc = defaultCacheConfiguration();

        cc.setCacheMode(cacheMode());
        cc.setAtomicityMode(atomicityMode());
        cc.setNearConfiguration(nearCacheConfiguration());
        cc.setWriteSynchronizationMode(FULL_SYNC);
        cc.setCacheStoreFactory(new StoreFactory());
        cc.setReadThrough(true);
        cc.setWriteThrough(true);
        cc.setLoadPreviousValue(true);
        cc.setRebalanceMode(SYNC);
        cc.setSqlFunctionClasses(SqlFunctions.class);

        if (cacheMode() != CacheMode.LOCAL)
            cc.setAffinity(new RendezvousAffinityFunction());

        // Explicitly set number of backups equal to number of grids.
        if (cacheMode() == CacheMode.PARTITIONED)
            cc.setBackups(gridCount());

        cc.setSnapshotableIndex(snapshotableIndex());

        return cc;
    }

    /**
     * @param clsK Key class.
     * @param clsV Value class.
     *
     * @return cache instance
     */
    protected <K, V> IgniteCache<K, V> jcache(Class<K> clsK, Class<V> clsV) {
        return jcache(ignite(), clsK, clsV);
    }

    /**
     * @param ig Ignite.
     * @param clsK Key class.
     * @param clsV Value class.
     *
     * @return cache instance
     */
    protected <K, V> IgniteCache<K, V> jcache(Ignite ig, Class<K> clsK, Class<V> clsV) {
        IgniteCache<K, V> cache = jcache(ig, cacheConfiguration(), clsK, clsV);

        return cache;
    }

    /**
     * @return {@code True} if index snapshot is enabled.
     */
    protected boolean snapshotableIndex() {
        return false;
    }

    /**
     * @return Ignite instance.
     */
    protected Ignite ignite() {
        return grid(0);
    }

    /** {@inheritDoc} */
    @Override protected void afterTest() throws Exception {
        super.afterTest();
        for(String cacheName : ignite().cacheNames())
            ignite().cache(cacheName).removeAll();
    }

    /** {@inheritDoc} */
    @Override protected void beforeTestsStarted() throws Exception {
        super.beforeTestsStarted();

        startGridsMultiThreaded(gridCount());
    }

    /** {@inheritDoc} */
    @Override protected void afterTestsStopped() throws Exception {
        super.afterTestsStopped();

        stopAllGrids();

        store.reset();
    }

    /**
     * JUnit.
     *
     * @throws Exception In case of error.
     */
    public void _testDifferentKeyTypes() throws Exception {
        fail("http://atlassian.gridgain.com/jira/browse/GG-11216");

        final IgniteCache<Object, Object> cache = jcache(Object.class, Object.class);

        cache.put(1, "value");

        try {
            cache.put("key", "value");

            fail();
        }
        catch (CacheException e) {
            // No-op.
        }
    }

    /**
     * JUnit.
     *
     * @throws Exception In case of error.
     */
    public void testDifferentValueTypes() throws Exception {
        IgniteCache<Integer, Object> cache = jcache(Integer.class, Object.class);

        cache.put(7, "value");

        // Put value of different type but for the same key type.
        // Operation should succeed but with warning log message.
        cache.put(7, 1);
    }

    /**
     * JUnit.
     *
     * @throws Exception In case of error.
     */
    public void testStringType() throws Exception {
        IgniteCache<Integer, String> cache = jcache(Integer.class, String.class);

        cache.put(666, "test");

        QueryCursor<Cache.Entry<Integer, String>> qry =
            cache.query(new SqlQuery<Integer, String>(String.class, "_val='test'"));

        Cache.Entry<Integer, String> entry = F.first(qry.getAll());

        assert entry != null;
        assertEquals(666, entry.getKey().intValue());
    }

    /**
     * JUnit.
     *
     * @throws Exception In case of error.
     */
    public void testIntegerType() throws Exception {
        IgniteCache<Integer, Integer> cache = jcache(Integer.class, Integer.class);

        int key = 898;

        int val = 2;

        cache.put(key, val);

        QueryCursor<Cache.Entry<Integer, Integer>> qry =
            cache.query(new SqlQuery<Integer, Integer>(Integer.class, "_key = ? and _val > 1").setArgs(key));

        Cache.Entry<Integer, Integer> entry = F.first(qry.getAll());

        assert entry != null;

        assertEquals(key, entry.getKey().intValue());
        assertEquals(val, entry.getValue().intValue());
    }

    /**
     * Tests UDFs.
     *
     * @throws IgniteCheckedException If failed.
     */
    public void testUserDefinedFunction() throws IgniteCheckedException {
        // Without alias.
        final IgniteCache<Object, Object> cache = jcache(Object.class, Object.class);

        QueryCursor<List<?>> qry = cache.query(new SqlFieldsQuery("select square(1), square(2)"));

        Collection<List<?>> res = qry.getAll();

        if (cacheMode() == REPLICATED)
            assertEquals(1, res.size());
        else
            assertEquals(gridCount(), res.size());

        List<?> row = res.iterator().next();

        assertEquals(1, row.get(0));
        assertEquals(4, row.get(1));

        // With alias.
        qry = cache.query(new SqlFieldsQuery("select _cube_(1), _cube_(2)"));

        res = qry.getAll();

        if (cacheMode() == REPLICATED)
            assertEquals(1, res.size());
        else
            assertEquals(gridCount(), res.size());

        row = res.iterator().next();

        assertEquals(1, row.get(0));
        assertEquals(8, row.get(1));

        // Not registered.
        GridTestUtils.assertThrows(
            log,
            new Callable<Object>() {
                @Override public Object call() throws Exception {
                    cache.query(new SqlFieldsQuery("select no()"));

                    return null;
                }
            },
            CacheException.class,
            null
        );
    }

    /**
     * Expired entries are not included to result.
     *
     * @throws Exception If failed.
     */
    public void _testExpiration() throws Exception {
        fail("http://atlassian.gridgain.com/jira/browse/GG-11133");

        ignite().cache(null).
            withExpiryPolicy(new TouchedExpiryPolicy(new Duration(MILLISECONDS, 1000))).put(7, 1);

        IgniteCache<Integer, Integer> cache = ignite().cache(null);

        List<Cache.Entry<Integer, Integer>> qry =
            cache.query(new SqlQuery<Integer, Integer>(Integer.class, "1=1")).getAll();

        Cache.Entry<Integer, Integer> res = F.first(qry);

        assertEquals(1, res.getValue().intValue());

        U.sleep(800); // Less than minimal amount of time that must pass before a cache entry is considered expired.

        qry =  cache.query(new SqlQuery<Integer, Integer>(Integer.class, "1=1")).getAll();

        res = F.first(qry);

        assertEquals(1, res.getValue().intValue());

        U.sleep(1200); // No expiry guarantee here. Test should be refactored in case of fails.

        qry = cache.query(new SqlQuery<Integer, Integer>(Integer.class, "1=1")).getAll();

        res = F.first(qry);

        assertNull(res);
    }

    /**
     * @throws Exception If failed.
     */
    public void testIllegalBounds() throws Exception {
        IgniteCache<Integer, Integer> cache = jcache(Integer.class, Integer.class);

        cache.put(1, 1);
        cache.put(2, 2);

        QueryCursor<Cache.Entry<Integer,Integer>> qry =
            cache.query(new SqlQuery<Integer, Integer>(Integer.class, "_key between 2 and 1"));

        assertTrue(qry.getAll().isEmpty());
    }

    /**
     * JUnit.
     *
     * @throws Exception In case of error.
     */
    public void testComplexType() throws Exception {
        IgniteCache<Key, GridCacheQueryTestValue> cache = jcache(Key.class, GridCacheQueryTestValue.class);

        GridCacheQueryTestValue val1 = new GridCacheQueryTestValue();

        val1.setField1("field1");
        val1.setField2(1);
        val1.setField3(1L);

        GridCacheQueryTestValue val2 = new GridCacheQueryTestValue();

        val2.setField1("field2");
        val2.setField2(2);
        val2.setField3(2L);
        val2.setField6(null);

        cache.put(new Key(100500), val1);
        cache.put(new Key(100501), val2);

        QueryCursor<Cache.Entry<Key, GridCacheQueryTestValue>> qry = cache
            .query(new SqlQuery<Key, GridCacheQueryTestValue>(GridCacheQueryTestValue.class,
                    "fieldName='field1' and field2=1 and field3=1 and id=100500 and embeddedField2=11 and x=3"));

        Cache.Entry<Key, GridCacheQueryTestValue> entry = F.first(qry.getAll());

        assertNotNull(entry);
        assertEquals(100500, entry.getKey().id);
        assertEquals(val1, entry.getValue());
    }

    /**
     * @throws Exception In case of error.
     */
    public void testComplexTypeKeepBinary() throws Exception {
        if (ignite().configuration().getMarshaller() == null || ignite().configuration().getMarshaller() instanceof BinaryMarshaller) {
            IgniteCache<Key, GridCacheQueryTestValue> cache = jcache(Key.class, GridCacheQueryTestValue.class);

            GridCacheQueryTestValue val1 = new GridCacheQueryTestValue();

            val1.setField1("field1");
            val1.setField2(1);
            val1.setField3(1L);

            GridCacheQueryTestValue val2 = new GridCacheQueryTestValue();

            val2.setField1("field2");
            val2.setField2(2);
            val2.setField3(2L);
            val2.setField6(null);

            cache.put(new Key(100500), val1);
            cache.put(new Key(100501), val2);

            QueryCursor<Cache.Entry<BinaryObject, BinaryObject>> qry = cache.withKeepBinary()
                .query(new SqlQuery<BinaryObject, BinaryObject>(GridCacheQueryTestValue.class,
                    "fieldName='field1' and field2=1 and field3=1 and id=100500 and embeddedField2=11 and x=3"));

            Cache.Entry<BinaryObject, BinaryObject> entry = F.first(qry.getAll());

            assertNotNull(entry);
            assertEquals(Long.valueOf(100500L), entry.getKey().field("id"));
            assertEquals(val1, entry.getValue().deserialize());
        }
    }

    /**
     * Complex key type.
     */
    private static class Key {
        /** */
        @QuerySqlField
        private final long id;

        /**
         * @param id Id.
         */
        private Key(long id) {
            this.id = id;
        }

        /** {@inheritDoc} */
        @Override public boolean equals(Object o) {
            if (this == o)
                return true;

            if (o == null || getClass() != o.getClass())
                return false;

            Key key = (Key)o;

            return id == key.id;

        }

        /** {@inheritDoc} */
        @Override public int hashCode() {
            return (int)(id ^ (id >>> 32));
        }
    }

    /**
     * JUnit.
     *
     * @throws Exception In case of error.
     */
    public void testSelectQuery() throws Exception {
        IgniteCache<Integer, String> cache = jcache(Integer.class, String.class);

        cache.put(10, "value");

        QueryCursor<Cache.Entry<Integer, String>> qry =
            cache.query(new SqlQuery<Integer, String>(String.class, "true"));

        Iterator<Cache.Entry<Integer, String>> iter = qry.iterator();

        assert iter != null;
        assert iter.next() != null;
    }

    /**
     * JUnit.
     *
     * @throws Exception In case of error.
     */
    public void testObjectQuery() throws Exception {
        IgniteCache<Integer, ObjectValue> cache = jcache(Integer.class, ObjectValue.class);

        ObjectValue val = new ObjectValue("test", 0);

        cache.put(1, val);

        QueryCursor<Cache.Entry<Integer, ObjectValue>> qry =
            cache.query(new SqlQuery<Integer, ObjectValue>(ObjectValue.class, "_val=?").setArgs(val));

        Iterator<Cache.Entry<Integer, ObjectValue>> iter = qry.iterator();

        assert iter != null;

        int expCnt = 1;

        for (int i = 0; i < expCnt; i++)
            assert iter.next() != null;

        assert !iter.hasNext();

        qry = cache.query(new TextQuery<Integer, ObjectValue>(ObjectValue.class, "test"));

        iter = qry.iterator();

        assert iter != null;

        for (int i = 0; i < expCnt; i++)
            assert iter.next() != null;

        assert !iter.hasNext();
    }

    /**
     * JUnit.
     *
     * @throws Exception In case of error.
     */
    public void testEnumObjectQuery() throws Exception {
        final IgniteCache<Long, EnumObject> cache = jcache(Long.class, EnumObject.class);

        for (long i = 0; i < 50; i++)
            cache.put(i, new EnumObject(i, i % 2 == 0 ? EnumType.TYPE_A : EnumType.TYPE_B));


        assertEnumQry("type = ?", EnumType.TYPE_A, EnumType.TYPE_A, cache, 25);
        assertEnumQry("type > ?", EnumType.TYPE_A, EnumType.TYPE_B, cache, 25);
        assertEnumQry("type < ?", EnumType.TYPE_B, EnumType.TYPE_A, cache, 25);
        assertEnumQry("type != ?", EnumType.TYPE_B, EnumType.TYPE_A, cache, 25);

        assertEmptyEnumQry("type = ?", null, cache);
        assertEmptyEnumQry("type > ?", EnumType.TYPE_B, cache);
        assertEmptyEnumQry("type < ?", EnumType.TYPE_A, cache);

        cache.put(50L, new EnumObject(50, null));

        assertNoArgEnumQry("type is null", null, cache, 1);
        assertAnyResTypeEnumQry("type is not null", cache, 50);

        // Additional tests for binary enums.
        IgniteBinary binary = ignite().binary();

        if (binary != null) {
            assertEnumQry("type = ?", binaryEnum(binary, EnumType.TYPE_A), EnumType.TYPE_A, cache, 25);
            assertEnumQry("type > ?", binaryEnum(binary, EnumType.TYPE_A), EnumType.TYPE_B, cache, 25);
            assertEnumQry("type < ?", binaryEnum(binary, EnumType.TYPE_B), EnumType.TYPE_A, cache, 25);
            assertEnumQry("type != ?", binaryEnum(binary, EnumType.TYPE_B), EnumType.TYPE_A, cache, 25);

            assertEmptyEnumQry("type > ?", binaryEnum(binary, EnumType.TYPE_B), cache);
            assertEmptyEnumQry("type < ?", binaryEnum(binary, EnumType.TYPE_A), cache);
        }
    }

    /**
     * Create binary enum.
     *
     * @param binary Binary facade.
     * @param val Enum value.
     * @return Binary enum.
     */
    private static BinaryObject binaryEnum(IgniteBinary binary, EnumType val) {
        return binary.buildEnum(EnumType.class.getName(), val.ordinal());
    }

    /**
     * Fails if result size not equals to resSize.
     *
     * @param qryStr to execute.
     * @param cache cache.
     * @param resSize size of the result.
     */
    private void assertAnyResTypeEnumQry(String qryStr, IgniteCache<Long, EnumObject> cache, int resSize) {
        final SqlQuery<Long, EnumObject> qry = new SqlQuery<>(EnumObject.class, qryStr);

        final List<Cache.Entry<Long, EnumObject>> res = cache.query(qry).getAll();

        assert resSize == res.size();
    }

    /**
     * Fails if result size not equals to resSize or
     * at least one entry has different of resType type.
     *
     * @param qryStr to execute.
     * @param resType to compare with.
     * @param cache cache.
     * @param resSize size of the result.
     */
    private void assertNoArgEnumQry(String qryStr, EnumType resType, IgniteCache<Long, EnumObject> cache, int resSize) {
        final SqlQuery<Long, EnumObject> qry = new SqlQuery<>(EnumObject.class, qryStr);

        final List<Cache.Entry<Long, EnumObject>> res = cache.query(qry).getAll();

        assert resSize == res.size();

        assertEnumType(res, resType);
    }

    /**
     * Fails if result size not equals to resSize or
     * at least one entry has different of resType type.
     *
     * @param qryStr to execute.
     * @param arg to be passed to query.
     * @param resType to compare with.
     * @param cache cache.
     * @param resSize size of the result.
     */
    private void assertEnumQry(String qryStr, Object arg, EnumType resType, IgniteCache<Long, EnumObject> cache,
        int resSize) {
        final SqlQuery<Long, EnumObject> qry = new SqlQuery<>(EnumObject.class, qryStr);

        qry.setArgs(arg);

        final List<Cache.Entry<Long, EnumObject>> res = cache.query(qry).getAll();

        assert resSize == res.size();

        assertEnumType(res, resType);
    }

    /**
     * Fails if result has entries.
     *
     * @param qryStr to execute.
     * @param arg argument that will be passed to query.
     * @param cache cache on which query will be executed.
     */
    private void assertEmptyEnumQry(String qryStr, Object arg, IgniteCache<Long, EnumObject> cache) {
        final SqlQuery<Long, EnumObject> qry = new SqlQuery<>(EnumObject.class, qryStr);

        qry.setArgs(arg);

        final List<Cache.Entry<Long, EnumObject>> res = cache.query(qry).getAll();

        assert res.isEmpty();
    }

    /**
     * Fails if at least one object in result has type field that doesn't
     * equal to passed enumType.
     *
     * @param enumObjects query execution result.
     * @param enumType compare to.
     */
    private void assertEnumType(final List<Cache.Entry<Long, EnumObject>> enumObjects, final EnumType enumType) {
        for (final Cache.Entry<Long, EnumObject> entry : enumObjects)
            assert entry.getValue().type == enumType;
    }

    /**
     * JUnit.
     *
     * @throws Exception In case of error.
     */
    public void _testObjectQueryWithSwap() throws Exception {
        fail("http://atlassian.gridgain.com/jira/browse/GG-11216");

        IgniteCache<Integer, ObjectValue> cache = jcache(Integer.class, ObjectValue.class);

        boolean partitioned = cache.getConfiguration(CacheConfiguration.class).getCacheMode() == PARTITIONED;

        int cnt = 10;

        for (int i = 0; i < cnt; i++)
            cache.put(i, new ObjectValue("test" + i, i));

        for (Ignite g : G.allGrids()) {
            IgniteCache<Integer, ObjectValue> c = g.cache(cache.getName());

            for (int i = 0; i < cnt; i++) {
                if (i % 2 == 0) {
                    assertNotNull(c.localPeek(i, CachePeekMode.ONHEAP));

                    c.localEvict(Collections.singleton(i)); // Swap.

                    if (!partitioned || g.affinity(cache.getName()).mapKeyToNode(i).isLocal()) {
                        ObjectValue peekVal = c.localPeek(i, CachePeekMode.ONHEAP);

                        assertNull("Non-null value for peek [key=" + i + ", val=" + peekVal + ']', peekVal);
                    }
                }
            }
        }


        QueryCursor<Cache.Entry<Integer, ObjectValue>> qry =
            cache.query(new SqlQuery<Integer, ObjectValue>(ObjectValue.class, "intVal >= ? order by intVal").
                setArgs(0));

        Iterator<Cache.Entry<Integer, ObjectValue>> iter = qry.iterator();

        assert iter != null;

        Collection<Integer> set = new HashSet<>(cnt);

        Cache.Entry<Integer, ObjectValue> next;

        while (iter.hasNext()) {
            next = iter.next();

            ObjectValue v = next.getValue();

            assert !set.contains(v.intValue());

            set.add(v.intValue());
        }

        assert !iter.hasNext();

        assertEquals(cnt, set.size());

        for (int i = 0; i < cnt; i++)
            assert set.contains(i);

        qry = cache.query(new SqlQuery<Integer, ObjectValue>(ObjectValue.class, "MOD(intVal, 2) = ? order by intVal").
            setArgs(0));

        iter = qry.iterator();

        assert iter != null;

        set.clear();

        while (iter.hasNext()) {
            next = iter.next();

            ObjectValue v = next.getValue();

            assert !set.contains(v.intValue());

            set.add(v.intValue());
        }

        assert !iter.hasNext();

        assertEquals(cnt / 2, set.size());

        for (int i = 0; i < cnt; i++)
            if (i % 2 == 0)
                assert set.contains(i);
            else
                assert !set.contains(i);
    }

    /**
     * JUnit.
     *
     * @throws Exception In case of error.
     */
    public void testFullTextSearch() throws Exception {
        IgniteCache<Integer, ObjectValue> cache = jcache(Integer.class, ObjectValue.class);

        // Try to execute on empty cache first.
        QueryCursor<Cache.Entry<Integer, ObjectValue>> qry =
            cache.query(new TextQuery<Integer, ObjectValue>(ObjectValue.class, "full"));

        assert qry.getAll().isEmpty();

        qry = cache.query(new TextQuery<Integer, ObjectValue>(ObjectValue.class, "full"));

        assert qry.getAll().isEmpty();

        // Now put indexed values into cache.
        int key1 = 1;

        ObjectValue val1 = new ObjectValue("test full text", 0);

        cache.put(key1, val1);

        int key2 = 2;

        ObjectValue val2 = new ObjectValue("test full text more", 0);

        cache.put(key2, val2);

        qry = cache.query(new TextQuery<Integer, ObjectValue>(ObjectValue.class, "full"));

        Collection<Cache.Entry<Integer, ObjectValue>> res = qry.getAll();

        assert res != null;

        assert res.size() == 2;

        qry = cache.query(new TextQuery<Integer, ObjectValue>(ObjectValue.class, "full"));

        res = qry.getAll();

        assert res != null;
        assert res.size() == 2;
    }

    /**
     * JUnit.
     *
     * @throws Exception In case of error.
     */
    public void testScanQuery() throws Exception {
        IgniteCache<Integer, String> c1 = jcache(Integer.class, String.class);

        Map<Integer, String> map = new HashMap<Integer, String>(){{
            for (int i = 0; i < 5000; i++)
                put(i, "str" + i);
        }};

        for (Map.Entry<Integer, String> e : map.entrySet())
            c1.put(e.getKey(), e.getValue());

        // Scan query.
        QueryCursor<Cache.Entry<Integer, String>> qry = c1.query(new ScanQuery<Integer, String>());

        Iterator<Cache.Entry<Integer, String>> iter = qry.iterator();

        assert iter != null;

        int cnt = 0;

        while (iter.hasNext()) {
            Cache.Entry<Integer, String> e = iter.next();

            String expVal = map.get(e.getKey());

            assertNotNull(expVal);

            assertEquals(expVal, e.getValue());

            cnt++;
        }

        assertEquals(map.size(), cnt);
    }

    /**
     * @throws Exception In case of error.
     */
    public void testScanPartitionQuery() throws Exception {
        IgniteCache<Integer, Integer> cache = jcache(Integer.class, Integer.class);

        GridCacheContext cctx = ((IgniteCacheProxy)cache).context();

        Map<Integer, Map<Integer, Integer>> entries = new HashMap<>();

        for (int i = 0; i < KEY_CNT; i++) {
            cache.put(i, i);

            int part = cctx.affinity().partition(i);

            Map<Integer, Integer> partEntries = entries.get(part);

            if (partEntries == null)
                entries.put(part, partEntries = new HashMap<>());

            partEntries.put(i, i);
        }

        for (int i = 0; i < cctx.affinity().partitions(); i++) {
            ScanQuery<Integer, Integer> scan = new ScanQuery<>(i);

            Collection<Cache.Entry<Integer, Integer>> actual = cache.query(scan).getAll();

            Map<Integer, Integer> exp = entries.get(i);

            int size = exp == null ? 0 : exp.size();

            assertEquals("Failed for partition: " + i, size, actual.size());

            if (exp == null)
                assertTrue(actual.isEmpty());
            else
                for (Cache.Entry<Integer, Integer> entry : actual)
                    assertTrue(entry.getValue().equals(exp.get(entry.getKey())));
        }
    }

    /**
     * JUnit.
     *
     * @throws Exception In case of error.
     */
    public void _testTwoObjectsTextSearch() throws Exception {
        fail("http://atlassian.gridgain.com/jira/browse/GG-11216");

        IgniteCache<Object, Object> c = jcache(Object.class, Object.class);

        c.put(1, new ObjectValue("ObjectValue str", 1));
        c.put("key", new ObjectValueOther("ObjectValueOther str"));

        Collection<Cache.Entry<Object, Object>> res = c.query(new TextQuery<>(ObjectValue.class, "str")).getAll();

        assert res != null;
        int expCnt = 1;
        assert res.size() == expCnt;
        assert F.first(res).getValue().getClass() == ObjectValue.class;

        res = c.query(new TextQuery<>(ObjectValueOther.class, "str")).getAll();

        assert res != null;
        assert res.size() == expCnt;
        assert F.first(res).getValue().getClass() == ObjectValueOther.class;
    }

    /**
     * @throws Exception If failed.
     */
<<<<<<< HEAD
    public void testEmptyObject() throws Exception {
        IgniteCache<?, ?> cache = jcache(ignite(), cacheConfiguration(), "testEmptyObjectCache");

        IgniteCache<EmptyObject, EmptyObject> typedCache = (IgniteCache<EmptyObject, EmptyObject>)cache;

        typedCache.put(new EmptyObject(1), new EmptyObject(2));

        for (int i = 0; i < gridCount(); i++) {
            GridCacheQueryManager<Object, Object> qryMgr =
                ((IgniteKernal)grid(i)).internalCache(cache.getName()).context().queries();

            assert !hasIndexTable(EmptyObject.class, qryMgr);
        }
    }

    /**
     * @throws Exception If failed.
     */
=======
>>>>>>> b0450edc
    public void testPrimitiveType() throws Exception {
        IgniteCache<Integer, Integer> cache = jcache(Integer.class, Integer.class);
        cache.put(1, 1);
        cache.put(2, 2);

        QueryCursor<Cache.Entry<Integer, Integer>> q =
            cache.query(new SqlQuery<Integer, Integer>(Integer.class, "_val > 1"));

        Collection<Cache.Entry<Integer, Integer>> res = q.getAll();

        assertEquals(1, res.size());

        for (Cache.Entry<Integer, Integer> e : res) {
            assertEquals(2, (int)e.getKey());
            assertEquals(2, (int)e.getValue());
        }
    }

    /**
     * @throws Exception If failed.
     */
    public void testPaginationIteratorDefaultCache() throws Exception {
        testPaginationIterator(jcache(ignite(), cacheConfiguration(), null, Integer.class, Integer.class));
    }

    /**
     * @throws Exception If failed.
     */
    public void testPaginationIteratorNamedCache() throws Exception {
        testPaginationIterator(jcache(ignite(), cacheConfiguration(), Integer.class, Integer.class));
    }

    /**
     * @param cache Ignite cache.
     * @throws Exception If failed.
     */
    private void testPaginationIterator(IgniteCache<Integer, Integer> cache) throws Exception {
        for (int i = 0; i < 50; i++)
            cache.put(i, i);

        SqlQuery<Integer, Integer> qry = new SqlQuery<>(Integer.class, "_key >= 0");

        qry.setPageSize(10);

        QueryCursor<Cache.Entry<Integer, Integer>> q = cache.query(qry);

        int cnt = 0;

        for (Cache.Entry<Integer, Integer> e : q) {
            assertTrue(e.getKey() >= 0 && e.getKey() < 50);
            assertTrue(e.getValue() >= 0 && e.getValue() < 50);

            cnt++;
        }

        assertEquals(50, cnt);
    }

    /**
     * @throws Exception If failed.
     */
    public void testPaginationGetDefaultCache() throws Exception {
        testPaginationGet(jcache(ignite(), cacheConfiguration(), null, Integer.class, Integer.class));
    }

    /**
     * @throws Exception If failed.
     */
    public void testPaginationGetNamedCache() throws Exception {
        testPaginationGet(jcache(ignite(), cacheConfiguration(), Integer.class, Integer.class));
    }

    /**
     * @param cache Ignite cache.
     * @throws Exception If failed.
     */
    private void testPaginationGet(IgniteCache<Integer, Integer> cache) throws Exception {
        for (int i = 0; i < 50; i++)
            cache.put(i, i);

        QueryCursor<Cache.Entry<Integer, Integer>> q =
            cache.query(new SqlQuery<Integer, Integer>(Integer.class, "_key >= 0"));

        List<Cache.Entry<Integer, Integer>> list = new ArrayList<>(q.getAll());

        Collections.sort(list, new Comparator<Cache.Entry<Integer, Integer>>() {
            @Override public int compare(Cache.Entry<Integer, Integer> e1, Cache.Entry<Integer, Integer> e2) {
                return e1.getKey().compareTo(e2.getKey());
            }
        });

        for (int i = 0; i < 50; i++) {
            Cache.Entry<Integer, Integer> e = list.get(i);

            assertEquals(i, (int)e.getKey());
            assertEquals(i, (int)e.getValue());
        }
    }

    /**
     * @throws Exception If failed.
     */
    public void testScanFilters() throws Exception {
        IgniteCache<Integer, Integer> cache = jcache(Integer.class, Integer.class);

        for (int i = 0; i < 50; i++)
            cache.put(i, i);

        QueryCursor<Cache.Entry<Integer, Integer>> q = cache.query(new ScanQuery<>(new IgniteBiPredicate<Integer,Integer>() {
            @Override public boolean apply(Integer k, Integer v) {
                assertNotNull(k);
                assertNotNull(v);

                return k >= 20 && v < 40;
            }
        }));

        List<Cache.Entry<Integer, Integer>> list = new ArrayList<>(q.getAll());

        Collections.sort(list, new Comparator<Cache.Entry<Integer, Integer>>() {
            @Override public int compare(Cache.Entry<Integer, Integer> e1, Cache.Entry<Integer, Integer> e2) {
                return e1.getKey().compareTo(e2.getKey());
            }
        });

        assertEquals(20, list.size());

        for (int i = 20; i < 40; i++) {
            Cache.Entry<Integer, Integer> e = list.get(i - 20);

            assertEquals(i, (int)e.getKey());
            assertEquals(i, (int)e.getValue());
        }
    }

    /**
     * @throws IgniteCheckedException if failed.
     */
    public void testBadHashObjectKey() throws IgniteCheckedException {
        IgniteCache<BadHashKeyObject, Byte> cache = jcache(BadHashKeyObject.class, Byte.class);

        cache.put(new BadHashKeyObject("test_key1"), (byte)1);
        cache.put(new BadHashKeyObject("test_key0"), (byte)10);
        cache.put(new BadHashKeyObject("test_key1"), (byte)7);

        assertEquals(10, cache.query(new SqlQuery<BadHashKeyObject, Byte>(Byte.class, "_key = ?").
            setArgs(new BadHashKeyObject("test_key0"))).getAll().get(0).getValue().intValue());
    }

    /**
     * @throws IgniteCheckedException if failed.
     */
    public void testTextIndexedKey() throws IgniteCheckedException {
        IgniteCache<ObjectValue, Long> cache = jcache(ObjectValue.class, Long.class);

        cache.put(new ObjectValue("test_key1", 10), 19L);
        cache.put(new ObjectValue("test_key0", 11), 11005L);
        cache.put(new ObjectValue("test_key1", 12), 17L);

        assertEquals(11005L,
            cache.query(new TextQuery<ObjectValue, Long>(Long.class, "test_key0"))
                .getAll().get(0).getValue().intValue());
    }

    /**
     * @throws Exception If failed.
     */
    public void testOrderByOnly() throws Exception {
        IgniteCache<Integer, Integer> cache = jcache(Integer.class, Integer.class);

        for (int i = 0; i < 10; i++)
            cache.put(i, i);

        QueryCursor<Cache.Entry<Integer, Integer>> q =
            cache.query(new SqlQuery<Integer, Integer>(Integer.class, "_key >= 0"));

        Collection<Cache.Entry<Integer, Integer>> res = q.getAll();

        assertEquals(10, res.size());

        if (cacheMode() != PARTITIONED) {
            Iterator<Cache.Entry<Integer, Integer>> it = res.iterator();

            for (Integer i = 0; i < 10; i++) {
                assertTrue(it.hasNext());

                Cache.Entry<Integer, Integer> e = it.next();

                assertEquals(i, e.getKey());
                assertEquals(i, e.getValue());
            }
        }
    }

    /**
     * @throws Exception If failed.
     */
    public void testLimitOnly() throws Exception {
        IgniteCache<Integer, Integer> cache = jcache(Integer.class, Integer.class);

        for (int i = 0; i < 10; i++)
            cache.put(i, i);

        QueryCursor<Cache.Entry<Integer, Integer>> q =
            cache.query(new SqlQuery<Integer, Integer>(Integer.class, "limit 5"));

        Collection<Cache.Entry<Integer, Integer>> res = q.getAll();

        assertEquals(5, res.size());

        Set<Integer> checkDuplicate = new HashSet<>();

        for (Cache.Entry<Integer, Integer> e : res) {
            assert e.getKey() < 10 && e.getKey() >= 0;
            assert e.getValue() < 10 && e.getValue() >= 0;

            checkDuplicate.add(e.getValue());
        }

        assertEquals(5, checkDuplicate.size());
    }

    /**
     * @throws Exception If failed.
     */
    public void testArray() throws Exception {
        IgniteCache<Integer, ArrayObject> cache = jcache(Integer.class, ArrayObject.class);

        cache.put(1, new ArrayObject(new Long[] {1L, null, 3L}));
        cache.put(2, new ArrayObject(new Long[] {4L, 5L, 6L}));

        QueryCursor<Cache.Entry<Integer, ArrayObject>> q =
            cache.query(new SqlQuery<Integer, ArrayObject>(ArrayObject.class, "array_contains(arr, cast(? as long))").
                setArgs(4));

        Collection<Cache.Entry<Integer, ArrayObject>> res = q.getAll();

        assertEquals(1, res.size());

        Cache.Entry<Integer, ArrayObject> e = F.first(res);

        assertEquals(2, (int)e.getKey());
        assertArrayEquals(new Long[]{4L, 5L, 6L}, e.getValue().arr);
    }

    /**
     * @throws Exception If failed.
     */
    public void testSqlQueryEvents() throws Exception {
        checkSqlQueryEvents();
    }

    /**
     * @throws Exception If failed.
     */
    public void testFieldsQueryMetadata() throws Exception {
        IgniteCache<UUID, Person> cache = jcache(UUID.class, Person.class);

        for (int i = 0; i < 100; i++)
            cache.put(UUID.randomUUID(), new Person("name-" + i, (i + 1) * 100));

        QueryCursor<List<?>> cur = cache.query(new SqlFieldsQuery("select name, salary from Person where name like ?")
            .setArgs("name-"));

        assertTrue(cur instanceof QueryCursorEx);

        QueryCursorEx<List<?>> curEx = (QueryCursorEx<List<?>>)cur;

        List<GridQueryFieldMetadata> meta = curEx.fieldsMeta();

        assertNotNull(meta);
        assertEquals(2, meta.size());
    }

    /**
     * @throws Exception If failed.
     */
    private void checkSqlQueryEvents() throws Exception {
        final CountDownLatch execLatch = new CountDownLatch(cacheMode() == REPLICATED ? 1 : gridCount());
        final IgniteCache<Integer, Integer> cache = jcache(Integer.class, Integer.class);

        IgnitePredicate[] lsnrs = new IgnitePredicate[gridCount()];

        for (int i = 0; i < gridCount(); i++) {
            IgnitePredicate<Event> pred = new IgnitePredicate<Event>() {
                @Override public boolean apply(Event evt) {
                    assert evt instanceof CacheQueryExecutedEvent;

                    CacheQueryExecutedEvent qe = (CacheQueryExecutedEvent)evt;

                    assertEquals(cache.getName(), qe.cacheName());
                    assertNotNull(qe.clause());
                    assertNull(qe.scanQueryFilter());
                    assertNull(qe.continuousQueryFilter());
                    assertArrayEquals(new Integer[] {10}, qe.arguments());

                    execLatch.countDown();

                    return true;
                }
            };

            grid(i).events().localListen(pred, EVT_CACHE_QUERY_EXECUTED);

            lsnrs[i] = pred;
        }

        try {
            for (int i = 0; i < 20; i++)
                cache.put(i, i);

            QueryCursor<Cache.Entry<Integer, Integer>> q =
                cache.query(new SqlQuery<Integer, Integer>(Integer.class, "_key >= ?").setArgs(10));

            q.getAll();

            assert execLatch.await(1000, MILLISECONDS);
        }
        finally {
            for (int i = 0; i < gridCount(); i++)
                grid(i).events().stopLocalListen(lsnrs[i], EVT_CACHE_QUERY_EXECUTED);
        }
    }

    /**
     * @throws Exception If failed.
     */
    public void testScanQueryEvents() throws Exception {
        final Map<Integer, Integer> map = new ConcurrentHashMap8<>();
        final CountDownLatch latch = new CountDownLatch(10);
        final CountDownLatch execLatch = new CountDownLatch(cacheMode() == REPLICATED ? 1 : gridCount());
        final IgniteCache<Integer, Integer> cache = jcache(Integer.class, Integer.class);

        IgnitePredicate[] objReadLsnrs = new IgnitePredicate[gridCount()];
        IgnitePredicate[] qryExecLsnrs = new IgnitePredicate[gridCount()];

        for (int i = 0; i < gridCount(); i++) {
            IgnitePredicate<Event> pred = new IgnitePredicate<Event>() {
                @Override public boolean apply(Event evt) {
                    assert evt instanceof CacheQueryReadEvent;

                    CacheQueryReadEvent<Integer, Integer> qe = (CacheQueryReadEvent<Integer, Integer>)evt;

                    assertEquals(SCAN.name(), qe.queryType());
                    assertEquals(cache.getName(), qe.cacheName());

                    assertNull(qe.className());
                    assertNull(null, qe.clause());
                    assertNotNull(qe.scanQueryFilter());
                    assertNull(qe.continuousQueryFilter());
                    assertNull(qe.arguments());

                    map.put(qe.key(), qe.value());

                    latch.countDown();

                    return true;
                }
            };

            grid(i).events().localListen(pred, EVT_CACHE_QUERY_OBJECT_READ);
            objReadLsnrs[i] = pred;

            IgnitePredicate<Event> execPred = new IgnitePredicate<Event>() {
                @Override public boolean apply(Event evt) {
                    assert evt instanceof CacheQueryExecutedEvent;

                    CacheQueryExecutedEvent qe = (CacheQueryExecutedEvent)evt;

                    assertEquals(SCAN.name(), qe.queryType());
                    assertEquals(cache.getName(), qe.cacheName());

                    assertNull(qe.className());
                    assertNull(null, qe.clause());
                    assertNotNull(qe.scanQueryFilter());
                    assertNull(qe.continuousQueryFilter());
                    assertNull(qe.arguments());

                    execLatch.countDown();

                    return true;
                }
            };

            grid(i).events().localListen(execPred, EVT_CACHE_QUERY_EXECUTED);
            qryExecLsnrs[i] = execPred;
        }

        try {
            for (int i = 0; i < 20; i++)
                cache.put(i, i);

            IgniteBiPredicate<Integer, Integer> filter = new IgniteBiPredicate<Integer, Integer>() {
                @Override public boolean apply(Integer k, Integer v) {
                    return k >= 10;
                }
            };

            QueryCursor<Cache.Entry<Integer, Integer>> q = cache.query(new ScanQuery<>(filter));

            q.getAll();

            assert latch.await(1000, MILLISECONDS);
            assert execLatch.await(1000, MILLISECONDS);

            assertEquals(10, map.size());

            for (int i = 10; i < 20; i++)
                assertEquals(i, map.get(i).intValue());
        }
        finally {
            for (int i = 0; i < gridCount(); i++) {
                grid(i).events().stopLocalListen(objReadLsnrs[i]);
                grid(i).events().stopLocalListen(qryExecLsnrs[i]);
            }
        }
    }

    /**
     * @throws Exception If failed.
     */
    public void testTextQueryEvents() throws Exception {
        final Map<UUID, Person> map = new ConcurrentHashMap8<>();
        final CountDownLatch latch = new CountDownLatch(2);
        final CountDownLatch execLatch = new CountDownLatch(cacheMode() == REPLICATED ? 1 : gridCount());
        final IgniteCache<UUID, Person> cache = jcache(UUID.class, Person.class);

        IgnitePredicate[] objReadLsnrs = new IgnitePredicate[gridCount()];
        IgnitePredicate[] qryExecLsnrs = new IgnitePredicate[gridCount()];

        for (int i = 0; i < gridCount(); i++) {
            IgnitePredicate<Event> objReadPred = new IgnitePredicate<Event>() {
                @Override public boolean apply(Event evt) {
                    assert evt instanceof CacheQueryReadEvent;

                    CacheQueryReadEvent<UUID, Person> qe = (CacheQueryReadEvent<UUID, Person>)evt;

                    assertEquals(FULL_TEXT.name(), qe.queryType());
                    assertEquals(cache.getName(), qe.cacheName());

                    assertEquals("Person", qe.className());
                    assertEquals("White", qe.clause());
                    assertNull(qe.scanQueryFilter());
                    assertNull(qe.continuousQueryFilter());
                    assertNull(qe.arguments());

                    map.put(qe.key(), qe.value());

                    latch.countDown();

                    return true;
                }
            };

            grid(i).events().localListen(objReadPred, EVT_CACHE_QUERY_OBJECT_READ);
            objReadLsnrs[i] = objReadPred;

            IgnitePredicate<Event> qryExecPred = new IgnitePredicate<Event>() {
                @Override public boolean apply(Event evt) {
                    assert evt instanceof CacheQueryExecutedEvent;

                    CacheQueryExecutedEvent qe = (CacheQueryExecutedEvent)evt;

                    assertEquals(FULL_TEXT.name(), qe.queryType());
                    assertEquals(cache.getName(), qe.cacheName());

                    assertEquals("Person", qe.className());
                    assertEquals("White", qe.clause());
                    assertNull(qe.scanQueryFilter());
                    assertNull(qe.continuousQueryFilter());
                    assertNull(qe.arguments());

                    execLatch.countDown();

                    return true;
                }
            };

            grid(i).events().localListen(qryExecPred, EVT_CACHE_QUERY_EXECUTED);
            qryExecLsnrs[i] = qryExecPred;
        }

        try {
            UUID k1 = UUID.randomUUID();
            UUID k2 = UUID.randomUUID();
            UUID k3 = UUID.randomUUID();

            cache.put(k1, new Person("Bob White", 1000));
            cache.put(k2, new Person("Tom White", 1000));
            cache.put(k3, new Person("Mike Green", 1000));

            QueryCursor<Cache.Entry<UUID, Person>> q = cache.query(new TextQuery<UUID, Person>(Person.class, "White"));

            q.getAll();

            assert latch.await(1000, MILLISECONDS);
            assert execLatch.await(1000, MILLISECONDS);

            assertEquals(2, map.size());

            assertEquals("Bob White", map.get(k1).name());
            assertEquals("Tom White", map.get(k2).name());
        }
        finally {
            for (int i = 0; i < gridCount(); i++) {
                grid(i).events().stopLocalListen(objReadLsnrs[i]);
                grid(i).events().stopLocalListen(qryExecLsnrs[i]);
            }
        }
    }

    /**
     * @throws Exception If failed.
     */
    public void testFieldsQueryEvents() throws Exception {
        final CountDownLatch execLatch = new CountDownLatch(cacheMode() == REPLICATED ? 1 : gridCount());
        final IgniteCache<UUID, Person> cache = jcache(UUID.class, Person.class);

        IgnitePredicate[] qryExecLsnrs = new IgnitePredicate[gridCount()];

        for (int i = 0; i < gridCount(); i++) {
            IgnitePredicate<Event> pred = new IgnitePredicate<Event>() {
                @Override public boolean apply(Event evt) {
                    assert evt instanceof CacheQueryExecutedEvent;

                    CacheQueryExecutedEvent qe = (CacheQueryExecutedEvent)evt;

                    assertEquals(cache.getName(), qe.cacheName());
                    assertNotNull(qe.clause());
                    assertNull(qe.scanQueryFilter());
                    assertNull(qe.continuousQueryFilter());
                    assertArrayEquals(new Integer[] {10}, qe.arguments());

                    execLatch.countDown();

                    return true;
                }
            };

            grid(i).events().localListen(pred, EVT_CACHE_QUERY_EXECUTED);
            qryExecLsnrs[i] = pred;
        }

        try {
<<<<<<< HEAD
=======
            IgniteCache<UUID,Person> cache = ignite().cache(null);

>>>>>>> b0450edc
            for (int i = 1; i <= 20; i++)
                cache.put(UUID.randomUUID(), new Person("Person " + i, i));

            QueryCursor<List<?>> q = cache.query(new SqlFieldsQuery("select _key, name from Person where salary > ?").
                setArgs(10));

            q.getAll();

            assert execLatch.await(1000, MILLISECONDS);
        }
        finally {
            for (int i = 0; i < gridCount(); i++)
                grid(i).events().stopLocalListen(qryExecLsnrs[i]);
        }
    }

    /**
     *
     */
    private static class ArrayObject implements Serializable {
        /** */
        @QuerySqlField
        private Long[] arr;

        /**
         * @param arr Array.
         */
        private ArrayObject(Long[] arr) {
            this.arr = arr;
        }
    }

    /**
     *
     */
    public static class Person implements Externalizable {
        /** */
        @GridToStringExclude
        @QuerySqlField
        private UUID id = UUID.randomUUID();

        /** */
        @QuerySqlField
        @QueryTextField
        private String name;

        /** */
        @QuerySqlField
        private int salary;

        /** */
        @QuerySqlField(index = true)
        private int fake$Field;

        /**
         * Required by {@link Externalizable}.
         */
        public Person() {
            // No-op.
        }

        /**
         * @param name Name.
         * @param salary Salary.
         */
        public Person(String name, int salary) {
            assert name != null;
            assert salary > 0;

            this.name = name;
            this.salary = salary;
        }

        /**
         * @return Id.
         */
        public UUID id() {
            return id;
        }

        /**
         * @return Name.
         */
        public String name() {
            return name;
        }

        /**
         * @return Salary.
         */
        public int salary() {
            return salary;
        }

        /** {@inheritDoc} */
        @Override public void writeExternal(ObjectOutput out) throws IOException {
            U.writeUuid(out, id);
            U.writeString(out, name);
            out.writeInt(salary);
        }

        /** {@inheritDoc} */
        @Override public void readExternal(ObjectInput in) throws IOException, ClassNotFoundException {
            id = U.readUuid(in);
            name = U.readString(in);
            salary = in.readInt();
        }

        /** {@inheritDoc} */
        @Override public int hashCode() {
            return id.hashCode() + 31 * name.hashCode() + 31 * 31 * salary;
        }

        /** {@inheritDoc} */
        @Override public boolean equals(Object obj) {
            if (obj == this)
                return true;

            if (!(obj instanceof Person))
                return false;

            Person that = (Person)obj;

            return that.id.equals(id) && that.name.equals(name) && that.salary == salary;
        }

        /** {@inheritDoc} */
        @Override public String toString() {
            return S.toString(Person.class, this);
        }
    }

    /**
     * Test value object.
     */
    @SuppressWarnings("PublicInnerClass")
    public static class ObjectValue implements Serializable {
        /** String value. */
        @QueryTextField
        private String strVal;

        /** Integer value. */
        @QuerySqlField
        private int intVal;

        /**
         * Constructor.
         *
         * @param strVal String value.
         * @param intVal Integer value.
         */
        ObjectValue(String strVal, int intVal) {
            this.strVal = strVal;
            this.intVal = intVal;
        }

        /**
         * Gets value.
         *
         * @return Value.
         */
        public String getStringValue() {
            return strVal;
        }

        /**
         * @return Integer value.
         */
        public int intValue() {
            return intVal;
        }

        /** {@inheritDoc} */
        @Override public boolean equals(Object o) {
            if (this == o)
                return true;

            if (o == null || getClass() != o.getClass())
                return false;

            ObjectValue other = (ObjectValue)o;

            return strVal == null ? other.strVal == null : strVal.equals(other.strVal);

        }

        /** {@inheritDoc} */
        @Override public int hashCode() {
            return strVal != null ? strVal.hashCode() : 0;
        }

        /** {@inheritDoc} */
        @Override public String toString() {
            return S.toString(ObjectValue.class, this);
        }
    }

    /**
     * Another test value object.
     */
    private static class ObjectValueOther {
        /** Value. */
        @QueryTextField
        private String val;

        /**
         * @param val String value.
         */
        ObjectValueOther(String val) {
            this.val = val;
        }

        /**
         * Gets value.
         *
         * @return Value.
         */
        public String value() {
            return val;
        }

        /** {@inheritDoc} */
        @Override public boolean equals(Object o) {
            if (this == o)
                return true;

            if (o == null || getClass() != o.getClass())
                return false;

            ObjectValueOther other = (ObjectValueOther)o;

            return val == null ? other.val == null : val.equals(other.val);

        }

        /** {@inheritDoc} */
        @Override public int hashCode() {
            return val != null ? val.hashCode() : 0;
        }

        /** {@inheritDoc} */
        @Override public String toString() {
            return S.toString(ObjectValueOther.class, this);
        }
    }

    /**
     * Empty test object.
     */
    @SuppressWarnings("UnusedDeclaration")
    private static class EmptyObject {
        /** */
        private int val;

        /**
         * @param val Value.
         */
        private EmptyObject(int val) {
            this.val = val;
        }

        /** {@inheritDoc} */
        @Override public int hashCode() {
            return val;
        }

        /** {@inheritDoc} */
        @Override public boolean equals(Object o) {
            if (this == o)
                return true;

            if (!(o instanceof EmptyObject))
                return false;

            EmptyObject that = (EmptyObject)o;

            return val == that.val;
        }
    }

    /**
     *
     */
    private static class BadHashKeyObject implements Serializable, Comparable<BadHashKeyObject> {
        /** */
        @QuerySqlField(index = false)
        private final String str;

        /**
         * @param str String.
         */
        private BadHashKeyObject(String str) {
            this.str = str == null ? "" : str;
        }

        /** {@inheritDoc} */
        @Override public boolean equals(Object o) {
            if (this == o) return true;
            if (o == null || getClass() != o.getClass()) return false;

            BadHashKeyObject keyObj = (BadHashKeyObject) o;

            return str.equals(keyObj.str);
        }

        /** {@inheritDoc} */
        @Override public int hashCode() {
            return 10;
        }

        /** {@inheritDoc} */
        @Override public int compareTo(BadHashKeyObject o) {
            return str.compareTo(o.str);
        }

        /** {@inheritDoc} */
        @Override public String toString() {
            return S.toString(BadHashKeyObject.class, this);
        }
    }

    /**
     * Test store.
     */
    private static class TestStore extends CacheStoreAdapter<Object, Object> {
        /** */
        private Map<Object, Object> map = new ConcurrentHashMap<>();

        /** */
        void reset() {
            map.clear();
        }

        /** {@inheritDoc} */
        @Override public Object load(Object key) {
            return map.get(key);
        }

        /** {@inheritDoc} */
        @Override public void write(javax.cache.Cache.Entry<? extends Object, ? extends Object> e) {
            map.put(e.getKey(), e.getValue());
        }

        /** {@inheritDoc} */
        @Override public void delete(Object key) {
            map.remove(key);
        }
    }

    /**
     * Functions for test.
     */
    @SuppressWarnings("PublicInnerClass")
    public static class SqlFunctions {
        /**
         * @param x Argument.
         * @return Square of given value.
         */
        @QuerySqlFunction
        public static int square(int x) {
            return x * x;
        }

        /**
         * @param x Argument.
         * @return Cube of given value.
         */
        @QuerySqlFunction(alias = "_cube_")
        public static int cube(int x) {
            return x * x * x;
        }

        /**
         * Method which should not be registered.
         * @return Nothing.
         */
        public static int no() {
            throw new IllegalStateException();
        }
    }

    /**
     *
     */
    private static class StoreFactory implements Factory<CacheStore> {
        @Override public CacheStore create() {
            return store;
        }
    }

    /**
     * Test enum class.
     */
    private static class EnumObject {
        /**
         * Test id.
         */
        @QuerySqlField(index = true)
        private long id;

        /**
         * Test enum.
         */
        @QuerySqlField
        private EnumType type;

        /**
         * @param id id.
         * @param type enum.
         */
        public EnumObject(long id, EnumType type) {
            this.id = id;
            this.type = type;
        }

        /**
         * @return string representation of object.
         */
        @Override public String toString() {
            return "EnumObject{" +
                    "id=" + id +
                    ", type=" + type +
                    '}';
        }
    }

    /**
     * Test enum.
     */
    private enum EnumType {
        /** */
        TYPE_A,
        /** */
        TYPE_B
    }
}<|MERGE_RESOLUTION|>--- conflicted
+++ resolved
@@ -976,27 +976,6 @@
     /**
      * @throws Exception If failed.
      */
-<<<<<<< HEAD
-    public void testEmptyObject() throws Exception {
-        IgniteCache<?, ?> cache = jcache(ignite(), cacheConfiguration(), "testEmptyObjectCache");
-
-        IgniteCache<EmptyObject, EmptyObject> typedCache = (IgniteCache<EmptyObject, EmptyObject>)cache;
-
-        typedCache.put(new EmptyObject(1), new EmptyObject(2));
-
-        for (int i = 0; i < gridCount(); i++) {
-            GridCacheQueryManager<Object, Object> qryMgr =
-                ((IgniteKernal)grid(i)).internalCache(cache.getName()).context().queries();
-
-            assert !hasIndexTable(EmptyObject.class, qryMgr);
-        }
-    }
-
-    /**
-     * @throws Exception If failed.
-     */
-=======
->>>>>>> b0450edc
     public void testPrimitiveType() throws Exception {
         IgniteCache<Integer, Integer> cache = jcache(Integer.class, Integer.class);
         cache.put(1, 1);
@@ -1541,11 +1520,6 @@
         }
 
         try {
-<<<<<<< HEAD
-=======
-            IgniteCache<UUID,Person> cache = ignite().cache(null);
-
->>>>>>> b0450edc
             for (int i = 1; i <= 20; i++)
                 cache.put(UUID.randomUUID(), new Person("Person " + i, i));
 
