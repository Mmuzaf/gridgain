--- conflicted
+++ resolved
@@ -1,15 +1,6 @@
 /*
  *                   GridGain Community Edition Licensing
  *                   Copyright 2019 GridGain Systems, Inc.
-<<<<<<< HEAD
- *
- * Licensed under the Apache License, Version 2.0 (the "License") modified with Commons Clause
- * Restriction; you may not use this file except in compliance with the License. You may obtain a
- * copy of the License at
- *
- * http://www.apache.org/licenses/LICENSE-2.0
- *
-=======
  * 
  * Licensed under the Apache License, Version 2.0 (the "License") modified with Commons Clause
  * Restriction; you may not use this file except in compliance with the License. You may obtain a
@@ -17,26 +8,16 @@
  * 
  * http://www.apache.org/licenses/LICENSE-2.0
  * 
->>>>>>> 507fe2a6
  * Unless required by applicable law or agreed to in writing, software distributed under the
  * License is distributed on an "AS IS" BASIS, WITHOUT WARRANTIES OR CONDITIONS OF ANY
  * KIND, either express or implied. See the License for the specific language governing permissions
  * and limitations under the License.
-<<<<<<< HEAD
- *
- * Commons Clause Restriction
- *
- * The Software is provided to you by the Licensor under the License, as defined below, subject to
- * the following condition.
- *
-=======
  * 
  * Commons Clause Restriction
  * 
  * The Software is provided to you by the Licensor under the License, as defined below, subject to
  * the following condition.
  * 
->>>>>>> 507fe2a6
  * Without limiting other conditions in the License, the grant of rights under the License will not
  * include, and the License does not grant to you, the right to Sell the Software.
  * For purposes of the foregoing, “Sell” means practicing any or all of the rights granted to you
@@ -45,11 +26,7 @@
  * service whose value derives, entirely or substantially, from the functionality of the Software.
  * Any license notice or attribution required by the License must also include this Commons Clause
  * License Condition notice.
-<<<<<<< HEAD
- *
-=======
  * 
->>>>>>> 507fe2a6
  * For purposes of the clause above, the “Licensor” is Copyright 2019 GridGain Systems, Inc.,
  * the “License” is the Apache License, Version 2.0, and the Software is the GridGain Community
  * Edition software provided with this notice.
@@ -270,11 +247,7 @@
 
         execSql("CREATE TABLE CACHE_SQL (ID INT PRIMARY KEY, MY_VAL VARCHAR)");
 
-<<<<<<< HEAD
-        execSql("CREATE INDEX IDX_2 ON \"default\".CACHE_SQL(ID DESC) INLINE_SIZE 13");
-=======
         execSql("CREATE INDEX IDX_2 ON CACHE_SQL(ID DESC) INLINE_SIZE 13");
->>>>>>> 507fe2a6
 
         execSql("CREATE TABLE PUBLIC.DFLT_CACHE (ID1 INT, ID2 INT, MY_VAL VARCHAR, PRIMARY KEY (ID1 DESC, ID2))");
 
@@ -297,34 +270,6 @@
         //ToDo: As of now we can see duplicates columns within index due to https://issues.apache.org/jira/browse/IGNITE-11125
 
         String[][] expectedResults = {
-<<<<<<< HEAD
-            {"PUBLIC", "AFF_CACHE", "AFFINITY_KEY", "\"ID2\" ASC, \"ID1\" ASC", "BTREE", "false", "false", "-825022849", "SQL_PUBLIC_AFF_CACHE", "-825022849", "SQL_PUBLIC_AFF_CACHE", "10"},
-            {"PUBLIC", "AFF_CACHE", "__SCAN_", "null", "SCAN", "false", "false", "-825022849", "SQL_PUBLIC_AFF_CACHE", "-825022849", "SQL_PUBLIC_AFF_CACHE", "null"},
-            {"PUBLIC", "AFF_CACHE", "_key_PK", "\"ID1\" ASC, \"ID2\" ASC", "BTREE", "true", "true", "-825022849", "SQL_PUBLIC_AFF_CACHE", "-825022849", "SQL_PUBLIC_AFF_CACHE", "10"},
-            {"PUBLIC", "AFF_CACHE", "_key_PK_hash", "\"ID1\" ASC, \"ID2\" ASC, \"ID2\" ASC", "HASH", "false", "true", "-825022849", "SQL_PUBLIC_AFF_CACHE", "-825022849", "SQL_PUBLIC_AFF_CACHE", "null"},
-
-            {"default", "CACHE_SQL", "IDX_2", "\"ID\" DESC, \"ID\" ASC", "BTREE", "false", "false", "683914882", "SQL_default_CACHE_SQL", "683914882", "SQL_default_CACHE_SQL", "13"},
-            {"default", "CACHE_SQL", "__SCAN_", "null", "SCAN", "false", "false",  "683914882", "SQL_default_CACHE_SQL", "683914882", "SQL_default_CACHE_SQL", "null"},
-            {"default", "CACHE_SQL", "_key_PK", "\"ID\" ASC", "BTREE", "true", "true", "683914882", "SQL_default_CACHE_SQL", "683914882", "SQL_default_CACHE_SQL", "5"},
-            {"default", "CACHE_SQL", "_key_PK_hash", "\"ID\" ASC", "HASH", "false", "true", "683914882", "SQL_default_CACHE_SQL", "683914882", "SQL_default_CACHE_SQL", "null"},
-
-            {"PUBLIC", "DFLT_AFF_CACHE", "AFFINITY_KEY", "\"ID1\" ASC, \"ID2\" ASC", "BTREE", "false", "false", "1374144180", "SQL_PUBLIC_DFLT_AFF_CACHE", "1374144180", "SQL_PUBLIC_DFLT_AFF_CACHE", "10"},
-            {"PUBLIC", "DFLT_AFF_CACHE", "IDX_AFF_1", "\"ID2\" DESC, \"ID1\" ASC, \"MY_VAL\" DESC", "BTREE", "false", "false", "1374144180", "SQL_PUBLIC_DFLT_AFF_CACHE", "1374144180", "SQL_PUBLIC_DFLT_AFF_CACHE", "10"},
-            {"PUBLIC", "DFLT_AFF_CACHE", "__SCAN_", "null", "SCAN", "false", "false", "1374144180", "SQL_PUBLIC_DFLT_AFF_CACHE", "1374144180", "SQL_PUBLIC_DFLT_AFF_CACHE", "null"},
-            {"PUBLIC", "DFLT_AFF_CACHE", "_key_PK", "\"ID1\" ASC, \"ID2\" ASC", "BTREE", "true", "true", "1374144180", "SQL_PUBLIC_DFLT_AFF_CACHE", "1374144180", "SQL_PUBLIC_DFLT_AFF_CACHE", "10"},
-            {"PUBLIC", "DFLT_AFF_CACHE", "_key_PK_hash", "\"ID1\" ASC, \"ID2\" ASC, \"ID1\" ASC", "HASH", "false", "true", "1374144180", "SQL_PUBLIC_DFLT_AFF_CACHE", "1374144180", "SQL_PUBLIC_DFLT_AFF_CACHE", "null"},
-
-            {"PUBLIC", "DFLT_CACHE", "IDX_1", "\"ID2\" DESC, \"ID1\" ASC, \"MY_VAL\" DESC, \"ID1\" ASC, \"ID2\" ASC", "BTREE", "false", "false", "1102275506", "SQL_PUBLIC_DFLT_CACHE", "1102275506", "SQL_PUBLIC_DFLT_CACHE", "10"},
-            {"PUBLIC", "DFLT_CACHE", "IDX_3", "\"MY_VAL\" ASC, \"ID1\" ASC, \"ID2\" ASC, \"ID1\" ASC, \"ID2\" ASC", "BTREE", "false", "false", "1102275506", "SQL_PUBLIC_DFLT_CACHE", "1102275506", "SQL_PUBLIC_DFLT_CACHE", "10"},
-            {"PUBLIC", "DFLT_CACHE", "__SCAN_", "null", "SCAN", "false", "false", "1102275506", "SQL_PUBLIC_DFLT_CACHE", "1102275506", "SQL_PUBLIC_DFLT_CACHE", "null"},
-            {"PUBLIC", "DFLT_CACHE", "_key_PK", "\"ID1\" ASC, \"ID2\" ASC", "BTREE", "true", "true", "1102275506", "SQL_PUBLIC_DFLT_CACHE", "1102275506", "SQL_PUBLIC_DFLT_CACHE", "10"},
-            {"PUBLIC", "DFLT_CACHE", "_key_PK_hash", "\"ID1\" ASC, \"ID2\" ASC", "HASH", "false", "true", "1102275506", "SQL_PUBLIC_DFLT_CACHE", "1102275506", "SQL_PUBLIC_DFLT_CACHE", "null"},
-
-            {"TST1", "VALUECLASS", "TST1_INDEX", "\"KEY\" ASC, \"_KEY\" ASC", "BTREE", "false", "false", "2584860", "TST1", "2584860", "TST1", "10"},
-            {"TST1", "VALUECLASS", "__SCAN_", "null", "SCAN", "false", "false", "2584860", "TST1", "2584860", "TST1", "null"},
-            {"TST1", "VALUECLASS", "_key_PK", "\"_KEY\" ASC", "BTREE", "true", "true", "2584860", "TST1", "2584860", "TST1", "10"},
-            {"TST1", "VALUECLASS", "_key_PK_hash", "\"_KEY\" ASC", "HASH", "false", "true", "2584860", "TST1", "2584860", "TST1", "null"},
-=======
             {"-825022849", "SQL_PUBLIC_AFF_CACHE", "-825022849", "SQL_PUBLIC_AFF_CACHE", "PUBLIC", "AFF_CACHE", "AFFINITY_KEY", "BTREE", "\"ID2\" ASC, \"ID1\" ASC", "false", "false", "10"},
             {"-825022849", "SQL_PUBLIC_AFF_CACHE", "-825022849", "SQL_PUBLIC_AFF_CACHE", "PUBLIC", "AFF_CACHE", "__SCAN_", "SCAN", "null", "false", "false", "null"},
             {"-825022849", "SQL_PUBLIC_AFF_CACHE", "-825022849", "SQL_PUBLIC_AFF_CACHE", "PUBLIC", "AFF_CACHE", "_key_PK", "BTREE", "\"ID1\" ASC, \"ID2\" ASC", "true", "true", "10"},
@@ -351,7 +296,6 @@
             {"2584860", "TST1", "2584860", "TST1", "TST1", "VALUECLASS", "__SCAN_", "SCAN", "null", "false", "false", "null"},
             {"2584860", "TST1", "2584860", "TST1", "TST1", "VALUECLASS", "_key_PK", "BTREE", "\"_KEY\" ASC", "true", "true", "10"},
             {"2584860", "TST1", "2584860", "TST1", "TST1", "VALUECLASS", "_key_PK_hash", "HASH", "\"_KEY\" ASC", "false", "true", "null"},
->>>>>>> 507fe2a6
         };
 
         for (int i = 0; i < srvNodeIndexes.size(); i++) {
@@ -968,11 +912,7 @@
         execSql("CREATE TABLE TST(id INTEGER PRIMARY KEY, name VARCHAR, age integer)");
 
         for (int i = 0; i < 500; i++)
-<<<<<<< HEAD
-            execSql("INSERT INTO \"default\".TST(id, name, age) VALUES (" + i + ",'name-" + i + "'," + i + 1 + ")");
-=======
             execSql("INSERT INTO TST(id, name, age) VALUES (" + i + ",'name-" + i + "'," + i + 1 + ")");
->>>>>>> 507fe2a6
 
         String sql1 = "SELECT CACHE_GROUP_ID, CACHE_GROUP_NAME, PHYSICAL_READS, LOGICAL_READS FROM " +
             systemSchemaName() + ".LOCAL_CACHE_GROUPS_IO";
@@ -1017,14 +957,8 @@
             "TABLE_NAME = 'CACHE_SQL'");
 
         List<?> expRow = asList(
-<<<<<<< HEAD
-            "default",           // SCHEMA_NAME
-            "CACHE_SQL",         // TABLE_NAME
-            "cache_sql",         // CACHE_NAME
-=======
             cacheSqlId,          // CACHE_GROUP_ID
             "cache_sql",         // CACHE_GROUP_NAME
->>>>>>> 507fe2a6
             cacheSqlId,          // CACHE_ID
             "cache_sql",         // CACHE_NAME
             "PUBLIC",            // SCHEMA_NAME
