--- conflicted
+++ resolved
@@ -127,7 +127,7 @@
         suite.addTestSuite(IgniteBinaryWrappedObjectFieldsQuerySelfTest.class);
         suite.addTestSuite(IgniteCacheQueryH2IndexingLeakTest.class);
         suite.addTestSuite(IgniteCacheQueryNoRebalanceSelfTest.class);
-<<<<<<< HEAD
+        suite.addTestSuite(GridCacheQueryTransformerSelfTest.class);
         suite.addTestSuite(IgniteCachePrimitiveFieldsQuerySelfTest.class);
 
         suite.addTestSuite(IgniteCacheJoinQueryWithAffinityKeyTest.class);
@@ -140,9 +140,6 @@
         suite.addTestSuite(IgniteCrossCachesJoinsQueryTest.class);
         suite.addTestSuite(IgniteCacheCrossCacheJoinRandomTest.class);
         suite.addTestSuite(IgniteCacheDistributedJoinCustomAffinityMapper.class);
-=======
-        suite.addTestSuite(GridCacheQueryTransformerSelfTest.class);
->>>>>>> 1ef150eb
 
         return suite;
     }
