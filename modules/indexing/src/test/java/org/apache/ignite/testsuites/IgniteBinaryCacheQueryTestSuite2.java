/*
 * Copyright 2019 GridGain Systems, Inc. and Contributors.
 *
 * Licensed under the GridGain Community Edition License (the "License");
 * you may not use this file except in compliance with the License.
 * You may obtain a copy of the License at
 *
 *     https://www.gridgain.com/products/software/community-edition/gridgain-community-edition-license
 *
 * Unless required by applicable law or agreed to in writing, software
 * distributed under the License is distributed on an "AS IS" BASIS,
 * WITHOUT WARRANTIES OR CONDITIONS OF ANY KIND, either express or implied.
 * See the License for the specific language governing permissions and
 * limitations under the License.
 */

package org.apache.ignite.testsuites;

import org.apache.ignite.internal.processors.cache.CacheScanPartitionQueryFallbackSelfTest;
import org.apache.ignite.internal.processors.cache.IgniteCacheCrossCacheJoinRandomTest;
import org.apache.ignite.internal.processors.cache.IgniteCacheObjectKeyIndexingSelfTest;
import org.apache.ignite.internal.processors.cache.IgniteCachePartitionedQueryMultiThreadedSelfTest;
import org.apache.ignite.internal.processors.cache.IgniteCacheQueriesLoadTest1;
import org.apache.ignite.internal.processors.cache.IgniteCacheQueryEvictsMultiThreadedSelfTest;
import org.apache.ignite.internal.processors.cache.IgniteCacheQueryMultiThreadedSelfTest;
import org.apache.ignite.internal.processors.cache.IgniteCacheSqlQueryMultiThreadedSelfTest;
import org.apache.ignite.internal.processors.cache.QueryJoinWithDifferentNodeFiltersTest;
import org.apache.ignite.internal.processors.cache.distributed.near.GridCachePartitionedTxMultiNodeSelfTest;
import org.apache.ignite.internal.processors.cache.distributed.near.IgniteCacheClientQueryReplicatedNodeRestartSelfTest;
import org.apache.ignite.internal.processors.cache.distributed.near.IgniteCacheDistributedQueryStopOnCancelOrTimeoutSelfTest;
import org.apache.ignite.internal.processors.cache.distributed.near.IgniteCacheQueryNodeFailTest;
import org.apache.ignite.internal.processors.cache.distributed.near.IgniteCacheQueryNodeRestartDistributedJoinSelfTest;
import org.apache.ignite.internal.processors.cache.distributed.near.IgniteCacheQueryNodeRestartSelfTest;
import org.apache.ignite.internal.processors.cache.distributed.near.IgniteCacheQueryNodeRestartSelfTest2;
import org.apache.ignite.internal.processors.cache.distributed.near.IgniteCacheQueryNodeRestartTxSelfTest;
import org.apache.ignite.internal.processors.cache.distributed.near.IgniteCacheQueryStopOnCancelOrTimeoutDistributedJoinSelfTest;
import org.apache.ignite.internal.processors.cache.distributed.near.IgniteSqlQueryWithBaselineTest;
import org.apache.ignite.internal.processors.cache.distributed.replicated.GridCacheReplicatedTxMultiNodeBasicTest;
import org.apache.ignite.internal.processors.cache.index.DynamicColumnsConcurrentAtomicPartitionedSelfTest;
import org.apache.ignite.internal.processors.cache.index.DynamicColumnsConcurrentAtomicReplicatedSelfTest;
import org.apache.ignite.internal.processors.cache.index.DynamicColumnsConcurrentTransactionalPartitionedSelfTest;
import org.apache.ignite.internal.processors.cache.index.DynamicColumnsConcurrentTransactionalReplicatedSelfTest;
import org.apache.ignite.internal.processors.cache.index.DynamicIndexPartitionedAtomicConcurrentSelfTest;
import org.apache.ignite.internal.processors.cache.index.DynamicIndexPartitionedTransactionalConcurrentSelfTest;
import org.apache.ignite.internal.processors.cache.index.DynamicIndexReplicatedAtomicConcurrentSelfTest;
import org.apache.ignite.internal.processors.cache.index.DynamicIndexReplicatedTransactionalConcurrentSelfTest;
import org.apache.ignite.internal.processors.cache.query.ScanQueryOffheapExpiryPolicySelfTest;
import org.apache.ignite.internal.processors.database.baseline.IgniteChangingBaselineCacheQueryNodeRestartSelfTest;
import org.apache.ignite.internal.processors.database.baseline.IgniteStableBaselineCacheQueryNodeRestartsSelfTest;
import org.apache.ignite.internal.processors.query.DmlBatchSizeDeadlockTest;
import org.apache.ignite.internal.processors.query.IgniteCacheGroupsCompareQueryTest;
import org.apache.ignite.internal.processors.query.IgniteCacheGroupsSqlDistributedJoinSelfTest;
import org.apache.ignite.internal.processors.query.IgniteCacheGroupsSqlSegmentedIndexMultiNodeSelfTest;
import org.apache.ignite.internal.processors.query.IgniteCacheGroupsSqlSegmentedIndexSelfTest;
import org.apache.ignite.internal.processors.query.IgniteSqlCreateTableTemplateTest;
import org.apache.ignite.internal.processors.query.LocalQueryLazyTest;
import org.apache.ignite.internal.processors.query.LongRunningQueryTest;
import org.apache.ignite.internal.processors.query.SqlLocalQueryConnectionAndStatementTest;
import org.apache.ignite.internal.processors.query.h2.CacheQueryEntityWithDateTimeApiFieldsTest;
import org.apache.ignite.internal.processors.query.h2.DmlStatementsProcessorTest;
import org.apache.ignite.internal.processors.query.h2.twostep.CacheQueryMemoryLeakTest;
import org.apache.ignite.internal.processors.query.h2.twostep.CreateTableWithDateKeySelfTest;
import org.apache.ignite.internal.processors.query.h2.twostep.DisappearedCacheCauseRetryMessageSelfTest;
import org.apache.ignite.internal.processors.query.h2.twostep.DisappearedCacheWasNotFoundMessageSelfTest;
import org.apache.ignite.internal.processors.query.h2.twostep.NonCollocatedRetryMessageSelfTest;
import org.apache.ignite.internal.processors.query.h2.twostep.NoneOrSinglePartitionsQueryOptimizationsTest;
import org.apache.ignite.internal.processors.query.h2.twostep.RetryCauseMessageSelfTest;
import org.apache.ignite.internal.processors.query.h2.twostep.TableViewSubquerySelfTest;
import org.apache.ignite.internal.processors.query.oom.DiskSpillingTest;
import org.apache.ignite.internal.processors.query.oom.LocalQueryMemoryTrackerSelfTest;
import org.apache.ignite.internal.processors.query.oom.QueryMemoryTrackerSelfTest;
import org.junit.runner.RunWith;
import org.junit.runners.Suite;

/**
 * Test suite for cache queries.
 */
@RunWith(Suite.class)
@Suite.SuiteClasses({
    // Dynamic index create/drop tests.
    DynamicIndexPartitionedAtomicConcurrentSelfTest.class,
    DynamicIndexPartitionedTransactionalConcurrentSelfTest.class,
    DynamicIndexReplicatedAtomicConcurrentSelfTest.class,
    DynamicIndexReplicatedTransactionalConcurrentSelfTest.class,

    DynamicColumnsConcurrentAtomicPartitionedSelfTest.class,
    DynamicColumnsConcurrentTransactionalPartitionedSelfTest.class,
    DynamicColumnsConcurrentAtomicReplicatedSelfTest.class,
    DynamicColumnsConcurrentTransactionalReplicatedSelfTest.class,

    // Distributed joins.
    IgniteCacheQueryNodeRestartDistributedJoinSelfTest.class,
    IgniteCacheQueryStopOnCancelOrTimeoutDistributedJoinSelfTest.class,

    // Other tests.
    IgniteCacheQueryMultiThreadedSelfTest.class,

    IgniteCacheQueryEvictsMultiThreadedSelfTest.class,

    ScanQueryOffheapExpiryPolicySelfTest.class,

    IgniteCacheCrossCacheJoinRandomTest.class,
    IgniteCacheClientQueryReplicatedNodeRestartSelfTest.class,
    IgniteCacheQueryNodeFailTest.class,
    IgniteCacheQueryNodeRestartSelfTest.class,
    IgniteSqlQueryWithBaselineTest.class,
    IgniteChangingBaselineCacheQueryNodeRestartSelfTest.class,
    IgniteStableBaselineCacheQueryNodeRestartsSelfTest.class,
    IgniteCacheQueryNodeRestartSelfTest2.class,
    IgniteCacheQueryNodeRestartTxSelfTest.class,
    IgniteCacheSqlQueryMultiThreadedSelfTest.class,
    IgniteCachePartitionedQueryMultiThreadedSelfTest.class,
    CacheScanPartitionQueryFallbackSelfTest.class,
    IgniteCacheDistributedQueryStopOnCancelOrTimeoutSelfTest.class,
    IgniteCacheObjectKeyIndexingSelfTest.class,

    IgniteCacheGroupsCompareQueryTest.class,
    IgniteCacheGroupsSqlSegmentedIndexSelfTest.class,
    IgniteCacheGroupsSqlSegmentedIndexMultiNodeSelfTest.class,
    IgniteCacheGroupsSqlDistributedJoinSelfTest.class,

    QueryJoinWithDifferentNodeFiltersTest.class,

    CacheQueryMemoryLeakTest.class,

    CreateTableWithDateKeySelfTest.class,

    CacheQueryEntityWithDateTimeApiFieldsTest.class,

    DmlStatementsProcessorTest.class,

    NonCollocatedRetryMessageSelfTest.class,
    RetryCauseMessageSelfTest.class,
    DisappearedCacheCauseRetryMessageSelfTest.class,
    DisappearedCacheWasNotFoundMessageSelfTest.class,

    TableViewSubquerySelfTest.class,

    IgniteCacheQueriesLoadTest1.class,

    SqlLocalQueryConnectionAndStatementTest.class,

    NoneOrSinglePartitionsQueryOptimizationsTest.class,

    IgniteSqlCreateTableTemplateTest.class,

    LocalQueryLazyTest.class,

    LongRunningQueryTest.class,

    LocalQueryMemoryTrackerSelfTest.class,
    QueryMemoryTrackerSelfTest.class,

    DmlBatchSizeDeadlockTest.class,

<<<<<<< HEAD
    DiskSpillingTest.class
=======
    GridCachePartitionedTxMultiNodeSelfTest.class,
    GridCacheReplicatedTxMultiNodeBasicTest.class
>>>>>>> d0d9d3f8
})
public class IgniteBinaryCacheQueryTestSuite2 {
}<|MERGE_RESOLUTION|>--- conflicted
+++ resolved
@@ -153,12 +153,10 @@
 
     DmlBatchSizeDeadlockTest.class,
 
-<<<<<<< HEAD
-    DiskSpillingTest.class
-=======
+    DiskSpillingTest.class,
+
     GridCachePartitionedTxMultiNodeSelfTest.class,
     GridCacheReplicatedTxMultiNodeBasicTest.class
->>>>>>> d0d9d3f8
 })
 public class IgniteBinaryCacheQueryTestSuite2 {
 }