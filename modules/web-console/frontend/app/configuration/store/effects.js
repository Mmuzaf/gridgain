/*
 * Copyright 2019 GridGain Systems, Inc. and Contributors.
 *
 * Licensed under the GridGain Community Edition License (the "License");
 * you may not use this file except in compliance with the License.
 * You may obtain a copy of the License at
 *
 *     https://www.gridgain.com/products/software/community-edition/gridgain-community-edition-license
 *
 * Unless required by applicable law or agreed to in writing, software
 * distributed under the License is distributed on an "AS IS" BASIS,
 * WITHOUT WARRANTIES OR CONDITIONS OF ANY KIND, either express or implied.
 * See the License for the specific language governing permissions and
 * limitations under the License.
 */

import {merge, empty, of, from} from 'rxjs';
import {mapTo, filter, tap, ignoreElements, exhaustMap, switchMap, map, pluck, withLatestFrom, take, catchError, zip} from 'rxjs/operators';
import uniq from 'lodash/uniq';
import {uniqueName} from 'app/utils/uniqueName';
import {defaultNames} from '../defaultNames';

import {
    cachesActionTypes,
    clustersActionTypes,
    modelsActionTypes,
    shortCachesActionTypes,
    shortClustersActionTypes,
    shortModelsActionTypes
} from './reducer';

import {
    ADVANCED_SAVE_CACHE,
    ADVANCED_SAVE_CLUSTER,
    ADVANCED_SAVE_COMPLETE_CONFIGURATION,
    ADVANCED_SAVE_MODEL,
    BASIC_SAVE,
    BASIC_SAVE_AND_DOWNLOAD,
    BASIC_SAVE_OK,
    COMPLETE_CONFIGURATION,
    CONFIRM_CLUSTERS_REMOVAL,
    CONFIRM_CLUSTERS_REMOVAL_OK,
    REMOVE_CLUSTER_ITEMS,
    REMOVE_CLUSTER_ITEMS_CONFIRMED
} from './actionTypes';

import {
    advancedSaveCompleteConfiguration,
    basicSaveErr,
    basicSaveOK,
    completeConfiguration,
    confirmClustersRemovalOK,
    removeClusterItemsConfirmed
} from './actionCreators';

import ConfigureState from '../services/ConfigureState';
import ConfigurationDownload from '../services/ConfigurationDownload';
import ConfigSelectors from './selectors';
import Clusters from '../services/Clusters';
import Caches from '../services/Caches';
import Models from '../services/Models';
import {Confirm} from 'app/services/Confirm.service';

export const ofType = (type) => (s) => s.pipe(filter((a) => a.type === type));

export default class ConfigEffects {
    static $inject = [
        'ConfigureState',
        'Caches',
        'Models',
        'ConfigSelectors',
        'Clusters',
        '$state',
        'IgniteMessages',
        'IgniteConfirm',
        'Confirm',
        'ConfigurationDownload'
    ];

    /**
     * @param {ConfigureState} ConfigureState
     * @param {Caches} Caches
     * @param {Models} Models
     * @param {ConfigSelectors} ConfigSelectors
     * @param {Clusters} Clusters
     * @param {object} $state
     * @param {object} IgniteMessages
     * @param {object} IgniteConfirm
     * @param {Confirm} Confirm
     * @param {ConfigurationDownload} ConfigurationDownload
     */
    constructor(ConfigureState, Caches, Models, ConfigSelectors, Clusters, $state, IgniteMessages, IgniteConfirm, Confirm, ConfigurationDownload) {
        this.ConfigureState = ConfigureState;
        this.ConfigSelectors = ConfigSelectors;
        this.Models = Models;
        this.Caches = Caches;
        this.Clusters = Clusters;
        this.$state = $state;
        this.IgniteMessages = IgniteMessages;
        this.IgniteConfirm = IgniteConfirm;
        this.Confirm = Confirm;
        this.configurationDownload = ConfigurationDownload;

        this.loadConfigurationEffect$ = this.ConfigureState.actions$.pipe(
            ofType('LOAD_COMPLETE_CONFIGURATION'),
            exhaustMap((action) => {
                return from(this.Clusters.getConfiguration(action.clusterID)).pipe(
                    switchMap(({data}) => of(
                        completeConfiguration(data),
                        {type: 'LOAD_COMPLETE_CONFIGURATION_OK', data}
                    )),
                    catchError((error) => of({
                        type: 'LOAD_COMPLETE_CONFIGURATION_ERR',
                        error: {
                            message: `Failed to load cluster configuration: ${error.data}.`
                        },
                        action
                    })));
            })
        );

        this.storeConfigurationEffect$ = this.ConfigureState.actions$.pipe(
            ofType(COMPLETE_CONFIGURATION),
            exhaustMap(({configuration: {cluster, caches, models}}) => of(...[
                cluster && {type: clustersActionTypes.UPSERT, items: [cluster]},
                caches && caches.length && {type: cachesActionTypes.UPSERT, items: caches},
                models && models.length && {type: modelsActionTypes.UPSERT, items: models}
            ].filter((v) => v)))
        );

        this.saveCompleteConfigurationEffect$ = this.ConfigureState.actions$.pipe(
            ofType(ADVANCED_SAVE_COMPLETE_CONFIGURATION),
            switchMap((action) => {
                const actions = [
                    {
                        type: modelsActionTypes.UPSERT,
                        items: action.changedItems.models
                    },
                    {
                        type: shortModelsActionTypes.UPSERT,
                        items: action.changedItems.models.map((m) => this.Models.toShortModel(m))
                    },
                    {
                        type: cachesActionTypes.UPSERT,
                        items: action.changedItems.caches
                    },
                    {
                        type: shortCachesActionTypes.UPSERT,
                        items: action.changedItems.caches.map(Caches.toShortCache)
                    },
                    {
                        type: clustersActionTypes.UPSERT,
                        items: [action.changedItems.cluster]
                    },
                    {
                        type: shortClustersActionTypes.UPSERT,
                        items: [Clusters.toShortCluster(action.changedItems.cluster)]
                    }
                ].filter((a) => a.items.length);

                return merge(
                    of(...actions),
                    from(Clusters.saveAdvanced(action.changedItems)).pipe(
                        switchMap((res) => {
                            return of(
                                {type: 'EDIT_CLUSTER', cluster: action.changedItems.cluster},
                                {type: 'ADVANCED_SAVE_COMPLETE_CONFIGURATION_OK', changedItems: action.changedItems}
                            );
                        }),
                        catchError((res) => {
                            return of({
                                type: 'ADVANCED_SAVE_COMPLETE_CONFIGURATION_ERR',
                                changedItems: action.changedItems,
                                action,
                                error: {
                                    message: `Failed to save cluster "${action.changedItems.cluster.name}": ${res.data}.`
                                }
                            }, {
                                type: 'UNDO_ACTIONS',
                                actions
                            });
                        })
                    )
                );
            })
        );

        this.addCacheToEditEffect$ = this.ConfigureState.actions$.pipe(
            ofType('ADD_CACHE_TO_EDIT'),
            switchMap(() => this.ConfigureState.state$.pipe(this.ConfigSelectors.selectCacheToEdit('new'), take(1))),
            map((cache) => ({type: 'UPSERT_CLUSTER_ITEM', itemType: 'caches', item: cache}))
        );

        this.errorNotificationsEffect$ = this.ConfigureState.actions$.pipe(
            filter((a) => a.error),
            tap((action) => this.IgniteMessages.showError(action.error.message)),
            ignoreElements()
        );

        this.loadUserClustersEffect$ = this.ConfigureState.actions$.pipe(
            ofType('LOAD_USER_CLUSTERS'),
            exhaustMap((a) => {
                return from(this.Clusters.getClustersOverview()).pipe(
                    switchMap(({data}) => of(
                        {type: shortClustersActionTypes.SET, items: data},
                        {type: `${a.type}_OK`}
                    )),
                    catchError((error) => of({
                        type: `${a.type}_ERR`,
                        error: {
                            message: `Failed to load clusters: ${error.data}`
                        },
                        action: a
                    }))
                );
            })
        );

        this.loadAndEditClusterEffect$ = ConfigureState.actions$.pipe(
            ofType('LOAD_AND_EDIT_CLUSTER'),
            withLatestFrom(this.ConfigureState.state$.pipe(this.ConfigSelectors.selectShortClustersValue())),
            exhaustMap(([a, shortClusters]) => {
                if (a.clusterID === 'new') {
                    return of(
                        {
                            type: 'EDIT_CLUSTER',
                            cluster: {
                                ...this.Clusters.getBlankCluster(),
                                name: uniqueName(defaultNames.cluster, shortClusters)
                            }
                        },
                        {type: 'LOAD_AND_EDIT_CLUSTER_OK'}
                    );
                }
                return this.ConfigureState.state$.pipe(
                    this.ConfigSelectors.selectCluster(a.clusterID),
                    take(1),
                    switchMap((cluster) => {
                        if (cluster) {
                            return of(
                                {type: 'EDIT_CLUSTER', cluster},
                                {type: 'LOAD_AND_EDIT_CLUSTER_OK'}
                            );
                        }
                        return from(this.Clusters.getCluster(a.clusterID)).pipe(
                            switchMap(({data}) => of(
                                {type: clustersActionTypes.UPSERT, items: [data]},
                                {type: 'EDIT_CLUSTER', cluster: data},
                                {type: 'LOAD_AND_EDIT_CLUSTER_OK'}
                            )),
                            catchError((error) => of({
                                type: 'LOAD_AND_EDIT_CLUSTER_ERR',
                                error: {
                                    message: `Failed to load cluster: ${error.data}.`
                                }
                            }))
                        );
                    })
                );
            })
        );

        this.loadCacheEffect$ = this.ConfigureState.actions$.pipe(
            ofType('LOAD_CACHE'),
            exhaustMap((a) => {
                return this.ConfigureState.state$.pipe(
                    this.ConfigSelectors.selectCache(a.cacheID),
                    take(1),
                    switchMap((cache) => {
                        if (cache)
                            return of({type: `${a.type}_OK`, cache});

                        return from(this.Caches.getCache(a.cacheID)).pipe(
                            switchMap(({data}) => of(
                                {type: 'CACHE', cache: data},
                                {type: `${a.type}_OK`, cache: data}
                            ))
                        );
                    }),
                    catchError((error) => of({
                        type: `${a.type}_ERR`,
                        error: {
                            message: `Failed to load cache: ${error.data}.`
                        }
                    }))
                );
            })
        );

        this.storeCacheEffect$ = this.ConfigureState.actions$.pipe(
            ofType('CACHE'),
            map((a) => ({type: cachesActionTypes.UPSERT, items: [a.cache]}))
        );

        this.loadShortCachesEffect$ = ConfigureState.actions$.pipe(
            ofType('LOAD_SHORT_CACHES'),
            exhaustMap((a) => {
                if (!(a.ids || []).length)
                    return of({type: `${a.type}_OK`});

                return this.ConfigureState.state$.pipe(
                    this.ConfigSelectors.selectShortCaches(),
                    take(1),
                    switchMap((items) => {
                        if (!items.pristine && a.ids && a.ids.every((id) => items.value.has(id)))
                            return of({type: `${a.type}_OK`});

                        return from(this.Clusters.getClusterCaches(a.clusterID)).pipe(
                            switchMap(({data}) => of(
                                {type: shortCachesActionTypes.UPSERT, items: data},
                                {type: `${a.type}_OK`}
                            ))
                        );
                    }),
                    catchError((error) => of({
                        type: `${a.type}_ERR`,
                        error: {
                            message: `Failed to load caches: ${error.data}.`
                        },
                        action: a
                    }))
                );
            })
        );

<<<<<<< HEAD
        this.loadIgfsEffect$ = this.ConfigureState.actions$.pipe(
            ofType('LOAD_IGFS'),
            exhaustMap((a) => {
                return this.ConfigureState.state$.pipe(
                    this.ConfigSelectors.selectIGFS(a.igfsID),
                    take(1),
                    switchMap((igfs) => {
                        if (igfs)
                            return of({type: `${a.type}_OK`, igfs});

                        return from(this.IGFSs.getIGFS(a.igfsID)).pipe(
                            switchMap(({data}) => of(
                                {type: 'IGFS', igfs: data},
                                {type: `${a.type}_OK`, igfs: data}
                            ))
                        );
                    }),
                    catchError((error) => of({
                        type: `${a.type}_ERR`,
                        error: {
                            message: `Failed to load IGFS: ${error.data}.`
                        }
                    }))
                );
            })
        );

        this.storeIgfsEffect$ = this.ConfigureState.actions$.pipe(
            ofType('IGFS'),
            map((a) => ({type: igfssActionTypes.UPSERT, items: [a.igfs]}))
        );

        this.loadShortIgfssEffect$ = ConfigureState.actions$.pipe(
            ofType('LOAD_SHORT_IGFSS'),
            exhaustMap((a) => {
                if (!(a.ids || []).length) {
                    return of(
                        {type: shortIGFSsActionTypes.UPSERT, items: []},
                        {type: `${a.type}_OK`}
                    );
                }
                return this.ConfigureState.state$.pipe(
                    this.ConfigSelectors.selectShortIGFSs(),
                    take(1),
                    switchMap((items) => {
                        if (!items.pristine && a.ids && a.ids.every((id) => items.value.has(id)))
                            return of({type: `${a.type}_OK`});

                        return from(this.Clusters.getClusterIGFSs(a.clusterID)).pipe(
                            switchMap(({data}) => of(
                                {type: shortIGFSsActionTypes.UPSERT, items: data},
                                {type: `${a.type}_OK`}
                            ))
                        );
                    }),
                    catchError((error) => of({
                        type: `${a.type}_ERR`,
                        error: {
                            message: `Failed to load IGFSs: ${error.data}.`
                        },
                        action: a
                    }))
                );
            })
        );

=======
>>>>>>> fec4695f
        this.loadModelEffect$ = this.ConfigureState.actions$.pipe(
            ofType('LOAD_MODEL'),
            exhaustMap((a) => {
                return this.ConfigureState.state$.pipe(
                    this.ConfigSelectors.selectModel(a.modelID),
                    take(1),
                    switchMap((model) => {
                        if (model)
                            return of({type: `${a.type}_OK`, model});

                        return from(this.Models.getModel(a.modelID)).pipe(
                            switchMap(({data}) => of(
                                {type: 'MODEL', model: data},
                                {type: `${a.type}_OK`, model: data}
                            ))
                        );
                    }),
                    catchError((error) => of({
                        type: `${a.type}_ERR`,
                        error: {
                            message: `Failed to load domain model: ${error.data}.`
                        }
                    }))
                );
            })
        );

        this.storeModelEffect$ = this.ConfigureState.actions$.pipe(
            ofType('MODEL'),
            map((a) => ({type: modelsActionTypes.UPSERT, items: [a.model]}))
        );

        this.loadShortModelsEffect$ = this.ConfigureState.actions$.pipe(
            ofType('LOAD_SHORT_MODELS'),
            exhaustMap((a) => {
                if (!(a.ids || []).length) {
                    return of(
                        {type: shortModelsActionTypes.UPSERT, items: []},
                        {type: `${a.type}_OK`}
                    );
                }
                return this.ConfigureState.state$.pipe(
                    this.ConfigSelectors.selectShortModels(),
                    take(1),
                    switchMap((items) => {
                        if (!items.pristine && a.ids && a.ids.every((id) => items.value.has(id)))
                            return of({type: `${a.type}_OK`});

                        return from(this.Clusters.getClusterModels(a.clusterID)).pipe(
                            switchMap(({data}) => of(
                                {type: shortModelsActionTypes.UPSERT, items: data},
                                {type: `${a.type}_OK`}
                            ))
                        );
                    }),
                    catchError((error) => of({
                        type: `${a.type}_ERR`,
                        error: {
                            message: `Failed to load domain models: ${error.data}.`
                        },
                        action: a
                    }))
                );
            })
        );

        this.basicSaveRedirectEffect$ = this.ConfigureState.actions$.pipe(
            ofType(BASIC_SAVE_OK),
            tap((a) => this.$state.go('base.configuration.edit.basic', {clusterID: a.changedItems.cluster.id}, {location: 'replace', custom: {justIDUpdate: true}})),
            ignoreElements()
        );

        this.basicDownloadAfterSaveEffect$ = this.ConfigureState.actions$.pipe(
            ofType(BASIC_SAVE_AND_DOWNLOAD),
            zip(this.ConfigureState.actions$.pipe(ofType(BASIC_SAVE_OK))),
            pluck('1'),
            tap((a) => this.configurationDownload.downloadClusterConfiguration(a.changedItems.cluster)),
            ignoreElements()
        );

        this.advancedDownloadAfterSaveEffect$ = merge(
            this.ConfigureState.actions$.pipe(ofType(ADVANCED_SAVE_CLUSTER)),
            this.ConfigureState.actions$.pipe(ofType(ADVANCED_SAVE_CACHE)),
            this.ConfigureState.actions$.pipe(ofType(ADVANCED_SAVE_MODEL)),
        ).pipe(
            filter((a) => a.download),
            zip(this.ConfigureState.actions$.pipe(ofType('ADVANCED_SAVE_COMPLETE_CONFIGURATION_OK'))),
            pluck('1'),
            tap((a) => this.configurationDownload.downloadClusterConfiguration(a.changedItems.cluster)),
            ignoreElements()
        );

        this.advancedSaveRedirectEffect$ = this.ConfigureState.actions$.pipe(
            ofType('ADVANCED_SAVE_COMPLETE_CONFIGURATION_OK'),
            withLatestFrom(this.ConfigureState.actions$.pipe(ofType(ADVANCED_SAVE_COMPLETE_CONFIGURATION))),
            pluck('1', 'changedItems'),
            map((req) => {
                const firstChangedItem = Object.keys(req).filter((k) => k !== 'cluster')
                    .map((k) => Array.isArray(req[k]) ? [k, req[k][0]] : [k, req[k]])
                    .filter((v) => v[1])
                    .pop();
                return firstChangedItem ? [...firstChangedItem, req.cluster] : ['cluster', req.cluster, req.cluster];
            }),
            tap(([type, value, cluster]) => {
                const go = (state, params = {}) => this.$state.go(
                    state, {...params, clusterID: cluster.id}, {location: 'replace', custom: {justIDUpdate: true}}
                );

                switch (type) {
                    case 'models': {
                        const state = 'base.configuration.edit.advanced.models.model';
                        this.IgniteMessages.showInfo(`Model "${value.valueType}" saved`);

                        if (this.$state.is(state) && this.$state.params.modelID !== value.id)
                            return go(state, {modelID: value.id});

                        break;
                    }

                    case 'caches': {
                        const state = 'base.configuration.edit.advanced.caches.cache';
                        this.IgniteMessages.showInfo(`Cache "${value.name}" saved`);

                        if (this.$state.is(state) && this.$state.params.cacheID !== value.id)
                            return go(state, {cacheID: value.id});

                        break;
                    }

<<<<<<< HEAD
                    case 'igfss': {
                        const state = 'base.configuration.edit.advanced.igfs.igfs';
                        this.IgniteMessages.showInfo(`IGFS "${value.name}" saved`);

                        if (this.$state.is(state) && this.$state.params.igfsID !== value.id)
                            return go(state, {igfsID: value.id});

                        break;
                    }

=======
>>>>>>> fec4695f
                    case 'cluster': {
                        const state = 'base.configuration.edit.advanced.cluster';
                        this.IgniteMessages.showInfo(`Cluster "${value.name}" saved`);

                        if (this.$state.is(state) && this.$state.params.clusterID !== value.id)
                            return go(state);

                        break;
                    }

                    default: break;
                }
            }),
            ignoreElements()
        );

        this.removeClusterItemsEffect$ = this.ConfigureState.actions$.pipe(
            ofType(REMOVE_CLUSTER_ITEMS),
            exhaustMap((a) => {
                return a.confirm
                    // TODO: list items to remove in confirmation
                    ? from(this.Confirm.confirm('Are you sure you want to remove these items?')).pipe(
                        mapTo(a),
                        catchError(() => empty())
                    )
                    : of(a);
            }),
            map((a) => removeClusterItemsConfirmed(a.clusterID, a.itemType, a.itemIDs))
        );

        this.persistRemovedClusterItemsEffect$ = this.ConfigureState.actions$.pipe(
            ofType(REMOVE_CLUSTER_ITEMS_CONFIRMED),
            withLatestFrom(this.ConfigureState.actions$.pipe(ofType(REMOVE_CLUSTER_ITEMS))),
            filter(([a, b]) => {
                return a.itemType === b.itemType
                    && b.save
                    && JSON.stringify(a.itemIDs) === JSON.stringify(b.itemIDs);
            }),
            pluck('0'),
            withLatestFrom(this.ConfigureState.state$.pipe(pluck('edit'))),
            map(([action, edit]) => advancedSaveCompleteConfiguration(edit))
        );

        this.confirmClustersRemovalEffect$ = this.ConfigureState.actions$.pipe(
            ofType(CONFIRM_CLUSTERS_REMOVAL),
            pluck('clusterIDs'),
            switchMap((ids) => this.ConfigureState.state$.pipe(
                this.ConfigSelectors.selectClusterNames(ids),
                take(1)
            )),
            exhaustMap((names) => {
                return from(this.Confirm.confirm(`
                    <p>Are you sure you want to remove these clusters?</p>
                    <ul>${names.map((name) => `<li>${name}</li>`).join('')}</ul>
                `)).pipe(
                    map(confirmClustersRemovalOK),
                    catchError(() => empty())
                );
            })
        );

        this.persistRemovedClustersLocallyEffect$ = this.ConfigureState.actions$.pipe(
            ofType(CONFIRM_CLUSTERS_REMOVAL_OK),
            withLatestFrom(this.ConfigureState.actions$.pipe(ofType(CONFIRM_CLUSTERS_REMOVAL))),
            switchMap(([, {clusterIDs}]) => of(
                {type: shortClustersActionTypes.REMOVE, ids: clusterIDs},
                {type: clustersActionTypes.REMOVE, ids: clusterIDs}
            ))
        );

        this.persistRemovedClustersRemotelyEffect$ = this.ConfigureState.actions$.pipe(
            ofType(CONFIRM_CLUSTERS_REMOVAL_OK),
            withLatestFrom(
                this.ConfigureState.actions$.pipe(ofType(CONFIRM_CLUSTERS_REMOVAL)),
                this.ConfigureState.actions$.pipe(ofType(shortClustersActionTypes.REMOVE)),
                this.ConfigureState.actions$.pipe(ofType(clustersActionTypes.REMOVE))
            ),
            switchMap(([, {clusterIDs}, ...backup]) => from(this.Clusters.removeCluster(clusterIDs)).pipe(
                mapTo({
                    type: 'REMOVE_CLUSTERS_OK'
                }),
                catchError((e) => of(
                    {
                        type: 'REMOVE_CLUSTERS_ERR',
                        error: {
                            message: `Failed to remove clusters: ${e.data}`
                        }
                    },
                    {
                        type: 'UNDO_ACTIONS',
                        actions: backup
                    }
                ))
            ))
        );

        this.notifyRemoteClustersRemoveSuccessEffect$ = this.ConfigureState.actions$.pipe(
            ofType('REMOVE_CLUSTERS_OK'),
            withLatestFrom(this.ConfigureState.actions$.pipe(ofType(CONFIRM_CLUSTERS_REMOVAL))),
            tap(([, {clusterIDs}]) => this.IgniteMessages.showInfo(`Cluster(s) removed: ${clusterIDs.length}`)),
            ignoreElements()
        );

        const _applyChangedIDs = (edit, {cache, model, cluster} = {}) => ({
            cluster: {
                ...edit.changes.cluster,
                ...(cluster ? cluster : {}),
<<<<<<< HEAD
                caches: cache ? uniq([...edit.changes.caches.ids, cache.id]) : edit.changes.caches.ids,
                igfss: igfs ? uniq([...edit.changes.igfss.ids, igfs.id]) : edit.changes.igfss.ids,
                models: model ? uniq([...edit.changes.models.ids, model.id]) : edit.changes.models.ids
=======
                caches: cache ? uniq([...edit.changes.caches.ids, cache._id]) : edit.changes.caches.ids,
                models: model ? uniq([...edit.changes.models.ids, model._id]) : edit.changes.models.ids
>>>>>>> fec4695f
            },
            caches: cache ? uniq([...edit.changes.caches.changedItems, cache]) : edit.changes.caches.changedItems,
            models: model ? uniq([...edit.changes.models.changedItems, model]) : edit.changes.models.changedItems
        });

        this.advancedSaveCacheEffect$ = merge(
            this.ConfigureState.actions$.pipe(ofType(ADVANCED_SAVE_CLUSTER)),
            this.ConfigureState.actions$.pipe(ofType(ADVANCED_SAVE_CACHE)),
            this.ConfigureState.actions$.pipe(ofType(ADVANCED_SAVE_MODEL)),
        ).pipe(
            withLatestFrom(this.ConfigureState.state$.pipe(pluck('edit'))),
            map(([action, edit]) => ({
                type: ADVANCED_SAVE_COMPLETE_CONFIGURATION,
                changedItems: _applyChangedIDs(edit, action)
            }))
        );

        this.basicSaveEffect$ = merge(
            this.ConfigureState.actions$.pipe(ofType(BASIC_SAVE)),
            this.ConfigureState.actions$.pipe(ofType(BASIC_SAVE_AND_DOWNLOAD))
        ).pipe(
            withLatestFrom(this.ConfigureState.state$.pipe(pluck('edit'))),
            switchMap(([action, edit]) => {
                const changedItems = _applyChangedIDs(edit, {cluster: action.cluster});
                const actions = [{
                    type: cachesActionTypes.UPSERT,
                    items: changedItems.caches
                },
                {
                    type: shortCachesActionTypes.UPSERT,
                    items: changedItems.caches
                },
                {
                    type: clustersActionTypes.UPSERT,
                    items: [changedItems.cluster]
                },
                {
                    type: shortClustersActionTypes.UPSERT,
                    items: [this.Clusters.toShortCluster(changedItems.cluster)]
                }
                ].filter((a) => a.items.length);

                return merge(
                    of(...actions),
                    from(this.Clusters.saveBasic(changedItems)).pipe(
                        switchMap((res) => of(
                            {type: 'EDIT_CLUSTER', cluster: changedItems.cluster},
                            basicSaveOK(changedItems)
                        )),
                        catchError((res) => of(
                            basicSaveErr(changedItems, res),
                            {type: 'UNDO_ACTIONS', actions}
                        ))
                    )
                );
            })
        );

        this.basicSaveOKMessagesEffect$ = this.ConfigureState.actions$.pipe(
            ofType(BASIC_SAVE_OK),
            tap((action) => this.IgniteMessages.showInfo(`Cluster "${action.changedItems.cluster.name}" saved.`)),
            ignoreElements()
        );
    }

    /**
     * @name etp
     * @function
     * @param {object} action
     * @returns {Promise}
     */
    /**
     * @name etp^2
     * @function
     * @param {string} type
     * @param {object} [params]
     * @returns {Promise}
     */
    etp = (...args) => {
        const action = typeof args[0] === 'object' ? args[0] : {type: args[0], ...args[1]};
        const ok = `${action.type}_OK`;
        const err = `${action.type}_ERR`;

        setTimeout(() => this.ConfigureState.dispatchAction(action));

        return this.ConfigureState.actions$.pipe(
            filter((a) => a.type === ok || a.type === err),
            take(1),
            map((a) => {
                if (a.type === err)
                    throw a;
                else
                    return a;
            })
        ).toPromise();
    };

    connect() {
        return merge(
            ...Object.keys(this).filter((k) => k.endsWith('Effect$')).map((k) => this[k])
        ).pipe(tap((a) => this.ConfigureState.dispatchAction(a))).subscribe();
    }
}<|MERGE_RESOLUTION|>--- conflicted
+++ resolved
@@ -323,75 +323,6 @@
             })
         );
 
-<<<<<<< HEAD
-        this.loadIgfsEffect$ = this.ConfigureState.actions$.pipe(
-            ofType('LOAD_IGFS'),
-            exhaustMap((a) => {
-                return this.ConfigureState.state$.pipe(
-                    this.ConfigSelectors.selectIGFS(a.igfsID),
-                    take(1),
-                    switchMap((igfs) => {
-                        if (igfs)
-                            return of({type: `${a.type}_OK`, igfs});
-
-                        return from(this.IGFSs.getIGFS(a.igfsID)).pipe(
-                            switchMap(({data}) => of(
-                                {type: 'IGFS', igfs: data},
-                                {type: `${a.type}_OK`, igfs: data}
-                            ))
-                        );
-                    }),
-                    catchError((error) => of({
-                        type: `${a.type}_ERR`,
-                        error: {
-                            message: `Failed to load IGFS: ${error.data}.`
-                        }
-                    }))
-                );
-            })
-        );
-
-        this.storeIgfsEffect$ = this.ConfigureState.actions$.pipe(
-            ofType('IGFS'),
-            map((a) => ({type: igfssActionTypes.UPSERT, items: [a.igfs]}))
-        );
-
-        this.loadShortIgfssEffect$ = ConfigureState.actions$.pipe(
-            ofType('LOAD_SHORT_IGFSS'),
-            exhaustMap((a) => {
-                if (!(a.ids || []).length) {
-                    return of(
-                        {type: shortIGFSsActionTypes.UPSERT, items: []},
-                        {type: `${a.type}_OK`}
-                    );
-                }
-                return this.ConfigureState.state$.pipe(
-                    this.ConfigSelectors.selectShortIGFSs(),
-                    take(1),
-                    switchMap((items) => {
-                        if (!items.pristine && a.ids && a.ids.every((id) => items.value.has(id)))
-                            return of({type: `${a.type}_OK`});
-
-                        return from(this.Clusters.getClusterIGFSs(a.clusterID)).pipe(
-                            switchMap(({data}) => of(
-                                {type: shortIGFSsActionTypes.UPSERT, items: data},
-                                {type: `${a.type}_OK`}
-                            ))
-                        );
-                    }),
-                    catchError((error) => of({
-                        type: `${a.type}_ERR`,
-                        error: {
-                            message: `Failed to load IGFSs: ${error.data}.`
-                        },
-                        action: a
-                    }))
-                );
-            })
-        );
-
-=======
->>>>>>> fec4695f
         this.loadModelEffect$ = this.ConfigureState.actions$.pipe(
             ofType('LOAD_MODEL'),
             exhaustMap((a) => {
@@ -521,19 +452,6 @@
                         break;
                     }
 
-<<<<<<< HEAD
-                    case 'igfss': {
-                        const state = 'base.configuration.edit.advanced.igfs.igfs';
-                        this.IgniteMessages.showInfo(`IGFS "${value.name}" saved`);
-
-                        if (this.$state.is(state) && this.$state.params.igfsID !== value.id)
-                            return go(state, {igfsID: value.id});
-
-                        break;
-                    }
-
-=======
->>>>>>> fec4695f
                     case 'cluster': {
                         const state = 'base.configuration.edit.advanced.cluster';
                         this.IgniteMessages.showInfo(`Cluster "${value.name}" saved`);
@@ -641,14 +559,8 @@
             cluster: {
                 ...edit.changes.cluster,
                 ...(cluster ? cluster : {}),
-<<<<<<< HEAD
                 caches: cache ? uniq([...edit.changes.caches.ids, cache.id]) : edit.changes.caches.ids,
-                igfss: igfs ? uniq([...edit.changes.igfss.ids, igfs.id]) : edit.changes.igfss.ids,
                 models: model ? uniq([...edit.changes.models.ids, model.id]) : edit.changes.models.ids
-=======
-                caches: cache ? uniq([...edit.changes.caches.ids, cache._id]) : edit.changes.caches.ids,
-                models: model ? uniq([...edit.changes.models.ids, model._id]) : edit.changes.models.ids
->>>>>>> fec4695f
             },
             caches: cache ? uniq([...edit.changes.caches.changedItems, cache]) : edit.changes.caches.changedItems,
             models: model ? uniq([...edit.changes.models.changedItems, model]) : edit.changes.models.changedItems
