/* @java.file.header */

/*  _________        _____ __________________        _____
 *  __  ____/___________(_)______  /__  ____/______ ____(_)_______
 *  _  / __  __  ___/__  / _  __  / _  / __  _  __ `/__  / __  __ \
 *  / /_/ /  _  /    _  /  / /_/ /  / /_/ /  / /_/ / _  /  _  / / /
 *  \____/   /_/     /_/   \_,__/   \____/   \__,_/  /_/   /_/ /_/
 */

package org.gridgain.grid.kernal.managers.communication;

import org.jetbrains.annotations.*;

/**
 * This enumeration defines different types of communication
 * message processing by the communication manager.
 */
public enum GridIoPolicy {
    /** Public execution pool. */
    PUBLIC_POOL,

    /** P2P execution pool. */
    P2P_POOL,

    /** System execution pool. */
    SYSTEM_POOL,

    /** Management execution pool. */
    MANAGEMENT_POOL,

<<<<<<< HEAD
    /** Affinity fetch pool. */
    AFFINITY_POOL;
=======
    /** DR execution pool. */
    DR_POOL;
>>>>>>> 1ba48413

    /** Enum values. */
    private static final GridIoPolicy[] VALS = values();

    /**
     * Efficiently gets enumerated value from its ordinal.
     *
     * @param ord Ordinal value.
     * @return Enumerated value.
     */
    @Nullable public static GridIoPolicy fromOrdinal(int ord) {
        return ord >= 0 && ord < VALS.length ? VALS[ord] : null;
    }
}<|MERGE_RESOLUTION|>--- conflicted
+++ resolved
@@ -28,13 +28,11 @@
     /** Management execution pool. */
     MANAGEMENT_POOL,
 
-<<<<<<< HEAD
     /** Affinity fetch pool. */
-    AFFINITY_POOL;
-=======
+    AFFINITY_POOL,
+
     /** DR execution pool. */
     DR_POOL;
->>>>>>> 1ba48413
 
     /** Enum values. */
     private static final GridIoPolicy[] VALS = values();
