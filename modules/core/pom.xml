<?xml version="1.0" encoding="UTF-8"?>

<!--
    _________        _____ __________________        _____
    __  ____/___________(_)______  /__  ____/______ ____(_)_______
    _  / __  __  ___/__  / _  __  / _  / __  _  __ `/__  / __  __ \
    / /_/ /  _  /    _  /  / /_/ /  / /_/ /  / /_/ / _  /  _  / / /
    \____/   /_/     /_/   \_,__/   \____/   \__,_/  /_/   /_/ /_/

    Copyright (C) GridGain Systems. All Rights Reserved.
-->
<!--
    POM file.
-->
<project
    xmlns="http://maven.apache.org/POM/4.0.0"
    xmlns:xsi="http://www.w3.org/2001/XMLSchema-instance"
    xsi:schemaLocation="http://maven.apache.org/POM/4.0.0 http://maven.apache.org/xsd/maven-4.0.0.xsd">
    <modelVersion>4.0.0</modelVersion>

    <parent>
        <groupId>org.gridgain</groupId>
        <artifactId>gridgain</artifactId>
        <version>${gridgain.version}</version>
        <relativePath>../..</relativePath>
    </parent>

    <artifactId>gridgain-core</artifactId>

    <dependencies>
        <dependency>
<<<<<<< HEAD
            <groupId>junit</groupId>
            <artifactId>junit</artifactId>
            <version>4.11</version>
        </dependency>

        <dependency>
            <groupId>org.ow2.jotm</groupId>
            <artifactId>jotm-core</artifactId>
            <version>2.1.9</version>
            <scope>test</scope>
        </dependency>

        <dependency>
            <groupId>commons-dbcp</groupId>
            <artifactId>commons-dbcp</artifactId>
            <version>1.4</version>
            <scope>test</scope>
        </dependency>

        <dependency>
            <groupId>org.hsqldb</groupId>
            <artifactId>hsqldb</artifactId>
            <version>1.8.0.10</version>
            <scope>test</scope>
        </dependency>

        <dependency>
            <groupId>org.mockito</groupId>
            <artifactId>mockito-all</artifactId>
            <version>1.9.5</version>
            <scope>test</scope>
        </dependency>

        <dependency>
            <groupId>org.eclipse.jetty</groupId>
            <artifactId>jetty-servlets</artifactId>
            <version>9.0.5.v20130815</version>
            <scope>test</scope>
        </dependency>
=======
            <groupId>org.gridgain</groupId>
            <artifactId>jdk8-backport</artifactId>
            <version>${gridgain.version}</version>
        </dependency>
    </dependencies>

    <build>
        <sourceDirectory>java</sourceDirectory>
>>>>>>> 11a7fa62

        <dependency>
            <groupId>org.eclipse.jetty</groupId>
            <artifactId>jetty-webapp</artifactId>
            <version>9.0.5.v20130815</version>
            <scope>test</scope>
        </dependency>

        <dependency>
            <groupId>com.esotericsoftware.kryo</groupId>
            <artifactId>kryo</artifactId>
            <version>2.20</version>
            <scope>test</scope>
        </dependency>

        <dependency>
            <groupId>c3p0</groupId>
            <artifactId>c3p0</artifactId>
            <version>0.9.1</version>
            <scope>test</scope>
        </dependency>

        <dependency>
            <groupId>mx4j</groupId>
            <artifactId>mx4j-tools</artifactId>
            <version>3.0.1</version>
        </dependency>
    </dependencies>

    <build>
        <resources>
            <resource>
                <directory>src/main/java</directory>
            </resource>
            <resource>
                <directory>resources</directory>
            </resource>
        </resources>
    </build>
</project><|MERGE_RESOLUTION|>--- conflicted
+++ resolved
@@ -29,7 +29,12 @@
 
     <dependencies>
         <dependency>
-<<<<<<< HEAD
+            <groupId>org.gridgain</groupId>
+            <artifactId>jdk8-backport</artifactId>
+            <version>${gridgain.version}</version>
+        </dependency>
+
+        <dependency>
             <groupId>junit</groupId>
             <artifactId>junit</artifactId>
             <version>4.11</version>
@@ -69,16 +74,6 @@
             <version>9.0.5.v20130815</version>
             <scope>test</scope>
         </dependency>
-=======
-            <groupId>org.gridgain</groupId>
-            <artifactId>jdk8-backport</artifactId>
-            <version>${gridgain.version}</version>
-        </dependency>
-    </dependencies>
-
-    <build>
-        <sourceDirectory>java</sourceDirectory>
->>>>>>> 11a7fa62
 
         <dependency>
             <groupId>org.eclipse.jetty</groupId>
@@ -114,7 +109,7 @@
                 <directory>src/main/java</directory>
             </resource>
             <resource>
-                <directory>resources</directory>
+                <directory>src/main/resources</directory>
             </resource>
         </resources>
     </build>
