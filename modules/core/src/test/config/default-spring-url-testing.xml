<?xml version="1.0" encoding="UTF-8"?>

<!--
  Licensed to the Apache Software Foundation (ASF) under one or more
  contributor license agreements.  See the NOTICE file distributed with
  this work for additional information regarding copyright ownership.
  The ASF licenses this file to You under the Apache License, Version 2.0
  (the "License"); you may not use this file except in compliance with
  the License.  You may obtain a copy of the License at

       http://www.apache.org/licenses/LICENSE-2.0

  Unless required by applicable law or agreed to in writing, software
  distributed under the License is distributed on an "AS IS" BASIS,
  WITHOUT WARRANTIES OR CONDITIONS OF ANY KIND, either express or implied.
  See the License for the specific language governing permissions and
  limitations under the License.
<<<<<<< HEAD
  -->
=======
-->
>>>>>>> 1d7321b0

<!--
    Grid configuration for checking ability to start grid with a config provided by url.
-->
<beans xmlns="http://www.springframework.org/schema/beans"
       xmlns:xsi="http://www.w3.org/2001/XMLSchema-instance"
       xsi:schemaLocation="http://www.springframework.org/schema/beans
        http://www.springframework.org/schema/beans/spring-beans.xsd">
    <description>Main Spring file for grid configuration.</description>

    <!--
        Grid default configuration.

        All configuration properties are commented. Uncomment any property to
        provide a non-default value for it.
    -->
    <bean id="grid.cfg" class="org.apache.ignite.configuration.IgniteConfiguration">
        <!--
            Specify grid instance name.
        -->
        <property name="gridName" value="grid_with_url_config"/>

        <property name="restEnabled" value="false" />
    </bean>
</beans><|MERGE_RESOLUTION|>--- conflicted
+++ resolved
@@ -15,11 +15,7 @@
   WITHOUT WARRANTIES OR CONDITIONS OF ANY KIND, either express or implied.
   See the License for the specific language governing permissions and
   limitations under the License.
-<<<<<<< HEAD
-  -->
-=======
 -->
->>>>>>> 1d7321b0
 
 <!--
     Grid configuration for checking ability to start grid with a config provided by url.
