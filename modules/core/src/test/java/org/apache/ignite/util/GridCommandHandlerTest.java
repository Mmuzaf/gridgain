--- conflicted
+++ resolved
@@ -2582,7 +2582,6 @@
     }
 
     /**
-<<<<<<< HEAD
      * Tests enabling/disabling rolling upgrade.
      *
      * @throws Exception If failed.
@@ -2632,10 +2631,6 @@
     }
 
     /**
-     * Starts several long transactions in order to test --tx command.
-     * Transactions will last until unlock latch is released: first transaction will wait for unlock latch directly,
-     * some others will wait for key lock acquisition.
-=======
      * Test execution of --diagnostic command.
      *
      * @throws Exception if failed.
@@ -2683,7 +2678,6 @@
     /**
      * Starts several long transactions in order to test --tx command. Transactions will last until unlock latch is
      * released: first transaction will wait for unlock latch directly, some others will wait for key lock acquisition.
->>>>>>> 7313a327
      *
      * @param lockLatch Lock latch. Will be released inside body of the first transaction.
      * @param unlockLatch Unlock latch. Should be released externally. First transaction won't be finished until unlock
