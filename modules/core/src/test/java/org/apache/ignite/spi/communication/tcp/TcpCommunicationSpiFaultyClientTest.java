/*
 * Licensed to the Apache Software Foundation (ASF) under one or more
 * contributor license agreements.  See the NOTICE file distributed with
 * this work for additional information regarding copyright ownership.
 * The ASF licenses this file to You under the Apache License, Version 2.0
 * (the "License"); you may not use this file except in compliance with
 * the License.  You may obtain a copy of the License at
 *
 *      http://www.apache.org/licenses/LICENSE-2.0
 *
 * Unless required by applicable law or agreed to in writing, software
 * distributed under the License is distributed on an "AS IS" BASIS,
 * WITHOUT WARRANTIES OR CONDITIONS OF ANY KIND, either express or implied.
 * See the License for the specific language governing permissions and
 * limitations under the License.
 */

package org.apache.ignite.spi.communication.tcp;

import java.io.IOException;
import java.net.InetAddress;
import java.net.ServerSocket;
import java.util.Collections;
import java.util.HashMap;
import java.util.Map;
import java.util.concurrent.CountDownLatch;
import java.util.concurrent.TimeUnit;
import org.apache.ignite.IgniteCheckedException;
import org.apache.ignite.IgniteException;
import org.apache.ignite.cluster.ClusterNode;
import org.apache.ignite.configuration.IgniteConfiguration;
import org.apache.ignite.events.Event;
import org.apache.ignite.internal.IgniteInternalFuture;
import org.apache.ignite.internal.IgniteInterruptedCheckedException;
import org.apache.ignite.internal.util.lang.GridAbsPredicate;
import org.apache.ignite.internal.util.nio.GridCommunicationClient;
import org.apache.ignite.internal.util.typedef.internal.U;
import org.apache.ignite.lang.IgnitePredicate;
import org.apache.ignite.lang.IgniteRunnable;
import org.apache.ignite.spi.discovery.tcp.TcpDiscoverySpi;
import org.apache.ignite.spi.discovery.tcp.internal.TcpDiscoveryNode;
import org.apache.ignite.spi.discovery.tcp.ipfinder.TcpDiscoveryIpFinder;
import org.apache.ignite.spi.discovery.tcp.ipfinder.vm.TcpDiscoveryVmIpFinder;
import org.apache.ignite.testframework.GridTestUtils;
import org.apache.ignite.testframework.junits.common.GridCommonAbstractTest;

import static org.apache.ignite.events.EventType.EVT_NODE_FAILED;

/**
 * Tests that faulty client will be failed if connection can't be established.
 */
public class TcpCommunicationSpiFaultyClientTest extends GridCommonAbstractTest {
    /** */
    private static final TcpDiscoveryIpFinder IP_FINDER = new TcpDiscoveryVmIpFinder(true);

    /** Predicate. */
    private static final IgnitePredicate<ClusterNode> PRED = new IgnitePredicate<ClusterNode>() {
        @Override public boolean apply(ClusterNode node) {
            return block && node.order() == 3;
        }
    };

    /** Client mode. */
    private static boolean clientMode;

    /** Block. */
    private static volatile boolean block;

    /** {@inheritDoc} */
    @Override protected IgniteConfiguration getConfiguration(String gridName) throws Exception {
        IgniteConfiguration cfg = super.getConfiguration(gridName);

        cfg.setClockSyncFrequency(300000);
        cfg.setFailureDetectionTimeout(1000);
        cfg.setClientMode(clientMode);

        TestCommunicationSpi spi = new TestCommunicationSpi();

        spi.setIdleConnectionTimeout(100);
        spi.setSharedMemoryPort(-1);

        TcpDiscoverySpi discoSpi = (TcpDiscoverySpi) cfg.getDiscoverySpi();

        discoSpi.setIpFinder(IP_FINDER);
        discoSpi.setClientReconnectDisabled(true);

        cfg.setCommunicationSpi(spi);
        cfg.setDiscoverySpi(discoSpi);

        return cfg;
    }

    /** {@inheritDoc} */
    @Override protected void beforeTest() throws Exception {
        super.beforeTest();

        block = false;
    }

    /** {@inheritDoc} */
    @Override protected void afterTest() throws Exception {
        super.afterTest();

        stopAllGrids();
    }

    /**
     * @throws Exception If failed.
     */
    public void testNoServerOnHost() throws Exception {
        testFailClient(null);
    }

    /**
     * @throws Exception If failed.
     */
    public void testNotAcceptedConnection() throws Exception {
        testFailClient(new FakeServer());
    }

    /**
     * @param srv Server.
     * @throws Exception If failed.
     */
    private void testFailClient(FakeServer srv) throws Exception {
        IgniteInternalFuture<Long> fut = null;

        try {
            if (srv != null)
                fut = GridTestUtils.runMultiThreadedAsync(srv, 1, "fake-server");

            clientMode = false;

            startGrids(2);

            clientMode = true;

            startGrid(2);
            startGrid(3);

            U.sleep(1000); // Wait for write timeout and closing idle connections.

            final CountDownLatch latch = new CountDownLatch(1);

            grid(0).events().localListen(new IgnitePredicate<Event>() {
                @Override
                public boolean apply(Event event) {
                    latch.countDown();

                    return true;
                }
            }, EVT_NODE_FAILED);

            block = true;

            try {
                grid(0).compute(grid(0).cluster().forClients()).withNoFailover().broadcast(new IgniteRunnable() {
                    @Override public void run() {
                        // No-op.
                    }
                });
            }
            catch (IgniteException e) {
                // No-op.
            }

            assertTrue(latch.await(3, TimeUnit.SECONDS));

            assertTrue(GridTestUtils.waitForCondition(new GridAbsPredicate() {
                @Override public boolean apply() {
                    return grid(0).cluster().forClients().nodes().size() == 1;
                }
            }, 5000));

            for (int i = 0; i < 5; i++) {
                U.sleep(1000);

                log.info("Check topology (" + (i + 1) + "): " + grid(0).cluster().nodes());

                assertEquals(1, grid(0).cluster().forClients().nodes().size());
            }
        }
        finally {
            if (srv != null) {
                srv.stop();

                assert fut != null;

                fut.get();
            }

            stopAllGrids();
        }
    }

    /**
     * Server that emulates connection troubles.
     */
    private static class FakeServer implements Runnable {
        /** Server. */
        private final ServerSocket srv;

        /** Stop. */
        private volatile boolean stop;

        /**
         * Default constructor.
         */
        FakeServer() throws IOException {
            this.srv = new ServerSocket(47200, 50, InetAddress.getByName("127.0.0.1"));
        }

        /**
         *
         */
        public void stop() {
            stop = true;
        }

        /** {@inheritDoc} */
        @Override public void run() {
            try {
                while (!stop) {
                    try {
                        U.sleep(10);
                    }
                    catch (IgniteInterruptedCheckedException e) {
                        // No-op.
                    }
                }
            }
            finally {
                U.closeQuiet(srv);
            }
        }
    }

    /**
     *
     */
    private static class TestCommunicationSpi extends TcpCommunicationSpi {
        /** {@inheritDoc} */
<<<<<<< HEAD
        @Override protected GridCommunicationClient createTcpClient(ClusterNode node, int connIdx) throws IgniteCheckedException {
=======
        @Override protected GridCommunicationClient createTcpClient(ClusterNode node, int connIdx)
            throws IgniteCheckedException {
>>>>>>> caa3acb5
            if (PRED.apply(node)) {
                Map<String, Object> attrs = new HashMap<>(node.attributes());

                attrs.put(createAttributeName(ATTR_ADDRS), Collections.singleton("127.0.0.1"));
                attrs.put(createAttributeName(ATTR_PORT), 47200);
                attrs.put(createAttributeName(ATTR_EXT_ADDRS), Collections.emptyList());
                attrs.put(createAttributeName(ATTR_HOST_NAMES), Collections.emptyList());

                ((TcpDiscoveryNode)node).setAttributes(attrs);
            }

            return super.createTcpClient(node, connIdx);
        }

        /**
         * @param name Name.
         */
        private String createAttributeName(String name) {
            return getClass().getSimpleName() + '.' + name;
        }
    }
}<|MERGE_RESOLUTION|>--- conflicted
+++ resolved
@@ -240,12 +240,8 @@
      */
     private static class TestCommunicationSpi extends TcpCommunicationSpi {
         /** {@inheritDoc} */
-<<<<<<< HEAD
-        @Override protected GridCommunicationClient createTcpClient(ClusterNode node, int connIdx) throws IgniteCheckedException {
-=======
         @Override protected GridCommunicationClient createTcpClient(ClusterNode node, int connIdx)
             throws IgniteCheckedException {
->>>>>>> caa3acb5
             if (PRED.apply(node)) {
                 Map<String, Object> attrs = new HashMap<>(node.attributes());
 
