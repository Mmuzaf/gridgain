--- conflicted
+++ resolved
@@ -191,10 +191,8 @@
 
         suite.addTestSuite(IgniteWALTailIsReachedDuringIterationOverArchiveTest.class);
 
-<<<<<<< HEAD
         suite.addTestSuite(WalRolloverTypesTest.class);
-=======
+
         suite.addTestSuite(FsyncWalRolloverDoesNotBlockTest.class);
->>>>>>> 7079b9f7
     }
 }