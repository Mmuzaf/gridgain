--- conflicted
+++ resolved
@@ -33,23 +33,12 @@
     @Override protected IgniteConfiguration getConfiguration(String gridName) throws Exception {
         IgniteConfiguration cfg = super.getConfiguration(gridName);
 
-<<<<<<< HEAD
-        cfg.getCacheConfiguration()[0].setEvictMaxOverflowRatio(0);
-        cfg.getCacheConfiguration()[0].setEvictSynchronized(true);
-        cfg.getCacheConfiguration()[0].setEvictSynchronizedKeyBufferSize(1);
-
-        FifoEvictionPolicy plc = new FifoEvictionPolicy();
-        plc.setMaxSize(1);
-
-        cfg.getCacheConfiguration()[0].setEvictionPolicy(plc);
-=======
         if (cfg.isClientMode() == null || !cfg.isClientMode()) {
             cfg.getCacheConfiguration()[0].setEvictMaxOverflowRatio(0);
             cfg.getCacheConfiguration()[0].setEvictSynchronized(true);
             cfg.getCacheConfiguration()[0].setEvictSynchronizedKeyBufferSize(1);
             cfg.getCacheConfiguration()[0].setEvictionPolicy(new FifoEvictionPolicy(1));
         }
->>>>>>> 82cfb47c
 
         return cfg;
     }
