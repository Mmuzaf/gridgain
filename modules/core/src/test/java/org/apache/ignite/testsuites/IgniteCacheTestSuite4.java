/*
 * Copyright 2019 GridGain Systems, Inc. and Contributors.
 *
 * Licensed under the GridGain Community Edition License (the "License");
 * you may not use this file except in compliance with the License.
 * You may obtain a copy of the License at
 *
 *     https://www.gridgain.com/products/software/community-edition/gridgain-community-edition-license
 *
 * Unless required by applicable law or agreed to in writing, software
 * distributed under the License is distributed on an "AS IS" BASIS,
 * WITHOUT WARRANTIES OR CONDITIONS OF ANY KIND, either express or implied.
 * See the License for the specific language governing permissions and
 * limitations under the License.
 */

package org.apache.ignite.testsuites;

import java.util.ArrayList;
import java.util.Collection;
import java.util.List;
import org.apache.ignite.cache.store.CacheStoreListenerRWThroughDisabledAtomicCacheTest;
import org.apache.ignite.cache.store.CacheStoreListenerRWThroughDisabledTransactionalCacheTest;
import org.apache.ignite.cache.store.CacheStoreSessionListenerLifecycleSelfTest;
import org.apache.ignite.cache.store.CacheStoreSessionListenerWriteBehindEnabledTest;
import org.apache.ignite.cache.store.jdbc.CacheJdbcStoreSessionListenerSelfTest;
import org.apache.ignite.internal.processors.GridCacheTxLoadFromStoreOnLockSelfTest;
import org.apache.ignite.internal.processors.cache.CacheClientStoreSelfTest;
import org.apache.ignite.internal.processors.cache.CacheConnectionLeakStoreTxTest;
import org.apache.ignite.internal.processors.cache.CacheEventWithTxLabelTest;
import org.apache.ignite.internal.processors.cache.CacheGetEntryOptimisticReadCommittedSelfTest;
import org.apache.ignite.internal.processors.cache.CacheGetEntryOptimisticRepeatableReadSelfTest;
import org.apache.ignite.internal.processors.cache.CacheGetEntryOptimisticSerializableSelfTest;
import org.apache.ignite.internal.processors.cache.CacheGetEntryPessimisticReadCommittedSelfTest;
import org.apache.ignite.internal.processors.cache.CacheGetEntryPessimisticRepeatableReadSelfTest;
import org.apache.ignite.internal.processors.cache.CacheGetEntryPessimisticSerializableSelfTest;
import org.apache.ignite.internal.processors.cache.CacheGetRemoveSkipStoreTest;
import org.apache.ignite.internal.processors.cache.CacheOffheapMapEntrySelfTest;
import org.apache.ignite.internal.processors.cache.CacheReadThroughAtomicRestartSelfTest;
import org.apache.ignite.internal.processors.cache.CacheReadThroughReplicatedAtomicRestartSelfTest;
import org.apache.ignite.internal.processors.cache.CacheReadThroughReplicatedRestartSelfTest;
import org.apache.ignite.internal.processors.cache.CacheReadThroughRestartSelfTest;
import org.apache.ignite.internal.processors.cache.CacheRemoveAllSelfTest;
import org.apache.ignite.internal.processors.cache.CacheStopAndDestroySelfTest;
import org.apache.ignite.internal.processors.cache.CacheStoreUsageMultinodeDynamicStartAtomicTest;
import org.apache.ignite.internal.processors.cache.CacheStoreUsageMultinodeDynamicStartTxTest;
import org.apache.ignite.internal.processors.cache.CacheStoreUsageMultinodeStaticStartAtomicTest;
import org.apache.ignite.internal.processors.cache.CacheStoreUsageMultinodeStaticStartTxTest;
import org.apache.ignite.internal.processors.cache.CacheTxNotAllowReadFromBackupTest;
import org.apache.ignite.internal.processors.cache.CrossCacheLockTest;
import org.apache.ignite.internal.processors.cache.GridCacheMarshallingNodeJoinSelfTest;
import org.apache.ignite.internal.processors.cache.GridCacheMultinodeUpdateAtomicNearEnabledSelfTest;
import org.apache.ignite.internal.processors.cache.GridCacheMultinodeUpdateAtomicSelfTest;
import org.apache.ignite.internal.processors.cache.GridCacheMultinodeUpdateNearEnabledNoBackupsSelfTest;
import org.apache.ignite.internal.processors.cache.GridCacheMultinodeUpdateNearEnabledSelfTest;
import org.apache.ignite.internal.processors.cache.GridCacheMultinodeUpdateSelfTest;
import org.apache.ignite.internal.processors.cache.GridCacheVersionMultinodeTest;
import org.apache.ignite.internal.processors.cache.IgniteCacheAtomicCopyOnReadDisabledTest;
import org.apache.ignite.internal.processors.cache.IgniteCacheAtomicNearEnabledStoreValueTest;
import org.apache.ignite.internal.processors.cache.IgniteCacheAtomicNearPeekModesTest;
import org.apache.ignite.internal.processors.cache.IgniteCacheAtomicPeekModesTest;
import org.apache.ignite.internal.processors.cache.IgniteCacheAtomicReplicatedPeekModesTest;
import org.apache.ignite.internal.processors.cache.IgniteCacheAtomicStoreValueTest;
import org.apache.ignite.internal.processors.cache.IgniteCacheConfigurationDefaultTemplateTest;
import org.apache.ignite.internal.processors.cache.IgniteCacheConfigurationTemplateTest;
import org.apache.ignite.internal.processors.cache.IgniteCacheContainsKeyAtomicTest;
import org.apache.ignite.internal.processors.cache.IgniteCacheDynamicStopSelfTest;
import org.apache.ignite.internal.processors.cache.IgniteCacheInvokeReadThroughSingleNodeTest;
import org.apache.ignite.internal.processors.cache.IgniteCacheInvokeReadThroughTest;
import org.apache.ignite.internal.processors.cache.IgniteCacheReadThroughStoreCallTest;
import org.apache.ignite.internal.processors.cache.IgniteCacheStartTest;
import org.apache.ignite.internal.processors.cache.IgniteCacheTxCopyOnReadDisabledTest;
import org.apache.ignite.internal.processors.cache.IgniteCacheTxNearEnabledStoreValueTest;
import org.apache.ignite.internal.processors.cache.IgniteCacheTxNearPeekModesTest;
import org.apache.ignite.internal.processors.cache.IgniteCacheTxPeekModesTest;
import org.apache.ignite.internal.processors.cache.IgniteCacheTxPreloadNoWriteTest;
import org.apache.ignite.internal.processors.cache.IgniteCacheTxReplicatedPeekModesTest;
import org.apache.ignite.internal.processors.cache.IgniteCacheTxStoreValueTest;
import org.apache.ignite.internal.processors.cache.IgniteClientCacheInitializationFailTest;
import org.apache.ignite.internal.processors.cache.IgniteDiscoDataHandlingInNewClusterTest;
import org.apache.ignite.internal.processors.cache.IgniteDynamicCacheFilterTest;
import org.apache.ignite.internal.processors.cache.IgniteDynamicCacheMultinodeTest;
import org.apache.ignite.internal.processors.cache.IgniteDynamicCacheStartCoordinatorFailoverTest;
import org.apache.ignite.internal.processors.cache.IgniteDynamicCacheStartFailTest;
import org.apache.ignite.internal.processors.cache.IgniteDynamicCacheStartNoExchangeTimeoutTest;
import org.apache.ignite.internal.processors.cache.IgniteDynamicCacheStartSelfTest;
import org.apache.ignite.internal.processors.cache.IgniteDynamicCacheStartStopConcurrentTest;
import org.apache.ignite.internal.processors.cache.IgniteDynamicCacheWithConfigStartSelfTest;
import org.apache.ignite.internal.processors.cache.IgniteDynamicClientCacheStartSelfTest;
import org.apache.ignite.internal.processors.cache.IgniteExchangeFutureHistoryTest;
import org.apache.ignite.internal.processors.cache.IgniteInternalCacheTypesTest;
import org.apache.ignite.internal.processors.cache.IgniteStartCacheInTransactionAtomicSelfTest;
import org.apache.ignite.internal.processors.cache.IgniteStartCacheInTransactionSelfTest;
import org.apache.ignite.internal.processors.cache.IgniteSystemCacheOnClientTest;
import org.apache.ignite.internal.processors.cache.MarshallerCacheJobRunNodeRestartTest;
import org.apache.ignite.internal.processors.cache.distributed.CacheAffinityEarlyTest;
import org.apache.ignite.internal.processors.cache.distributed.CacheDiscoveryDataConcurrentJoinTest;
import org.apache.ignite.internal.processors.cache.distributed.CacheGetFutureHangsSelfTest;
import org.apache.ignite.internal.processors.cache.distributed.CacheGroupsPreloadTest;
import org.apache.ignite.internal.processors.cache.distributed.CacheNoValueClassOnServerNodeTest;
import org.apache.ignite.internal.processors.cache.distributed.CacheResultIsNotNullOnPartitionLossTest;
import org.apache.ignite.internal.processors.cache.distributed.CacheStartOnJoinTest;
import org.apache.ignite.internal.processors.cache.distributed.IgniteCacheCreatePutMultiNodeSelfTest;
import org.apache.ignite.internal.processors.cache.distributed.IgniteCacheCreatePutTest;
import org.apache.ignite.internal.processors.cache.distributed.IgniteCacheFailedUpdateResponseTest;
import org.apache.ignite.internal.processors.cache.distributed.IgniteCacheReadFromBackupTest;
import org.apache.ignite.internal.processors.cache.distributed.IgniteCacheSingleGetMessageTest;
import org.apache.ignite.internal.processors.cache.distributed.dht.GridCacheDhtTxPreloadSelfTest;
import org.apache.ignite.internal.processors.cache.distributed.dht.IgniteCacheLockFailoverSelfTest;
import org.apache.ignite.internal.processors.cache.distributed.dht.IgniteCacheMultiTxLockSelfTest;
import org.apache.ignite.internal.processors.cache.distributed.dht.IgniteCrossCacheTxSelfTest;
import org.apache.ignite.internal.processors.cache.distributed.near.GridCacheNearTxPreloadSelfTest;
import org.apache.ignite.internal.processors.cache.distributed.near.IgniteCacheNearOnlyTxTest;
import org.apache.ignite.internal.processors.cache.distributed.near.IgniteCacheNearReadCommittedTest;
import org.apache.ignite.internal.processors.cache.distributed.near.NearCacheNoMessagesTest;
import org.apache.ignite.internal.processors.cache.distributed.replicated.GridReplicatedTxPreloadTest;
import org.apache.ignite.internal.processors.cache.integration.IgniteCacheAtomicLoadAllTest;
import org.apache.ignite.internal.processors.cache.integration.IgniteCacheAtomicLoaderWriterTest;
import org.apache.ignite.internal.processors.cache.integration.IgniteCacheAtomicNearEnabledNoLoadPreviousValueTest;
import org.apache.ignite.internal.processors.cache.integration.IgniteCacheAtomicNearEnabledNoReadThroughTest;
import org.apache.ignite.internal.processors.cache.integration.IgniteCacheAtomicNearEnabledNoWriteThroughTest;
import org.apache.ignite.internal.processors.cache.integration.IgniteCacheAtomicNoLoadPreviousValueTest;
import org.apache.ignite.internal.processors.cache.integration.IgniteCacheAtomicNoReadThroughTest;
import org.apache.ignite.internal.processors.cache.integration.IgniteCacheAtomicNoWriteThroughTest;
import org.apache.ignite.internal.processors.cache.integration.IgniteCacheAtomicStoreSessionTest;
import org.apache.ignite.internal.processors.cache.integration.IgniteCacheAtomicStoreSessionWriteBehindTest;
import org.apache.ignite.internal.processors.cache.integration.IgniteCacheJdbcBlobStoreNodeRestartTest;
import org.apache.ignite.internal.processors.cache.integration.IgniteCacheTxLoadAllTest;
import org.apache.ignite.internal.processors.cache.integration.IgniteCacheTxLoaderWriterTest;
import org.apache.ignite.internal.processors.cache.integration.IgniteCacheTxNearEnabledNoLoadPreviousValueTest;
import org.apache.ignite.internal.processors.cache.integration.IgniteCacheTxNearEnabledNoReadThroughTest;
import org.apache.ignite.internal.processors.cache.integration.IgniteCacheTxNearEnabledNoWriteThroughTest;
import org.apache.ignite.internal.processors.cache.integration.IgniteCacheTxNoLoadPreviousValueTest;
import org.apache.ignite.internal.processors.cache.integration.IgniteCacheTxNoReadThroughTest;
import org.apache.ignite.internal.processors.cache.integration.IgniteCacheTxNoWriteThroughTest;
import org.apache.ignite.internal.processors.cache.integration.IgniteCacheTxStoreSessionTest;
import org.apache.ignite.internal.processors.cache.integration.IgniteCacheTxStoreSessionWriteBehindCoalescingTest;
import org.apache.ignite.internal.processors.cache.integration.IgniteCacheTxStoreSessionWriteBehindTest;
import org.apache.ignite.internal.processors.cache.version.CacheVersionedEntryPartitionedAtomicSelfTest;
import org.apache.ignite.internal.processors.cache.version.CacheVersionedEntryPartitionedTransactionalSelfTest;
import org.apache.ignite.internal.processors.cache.version.CacheVersionedEntryReplicatedAtomicSelfTest;
import org.apache.ignite.internal.processors.cache.version.CacheVersionedEntryReplicatedTransactionalSelfTest;
import org.apache.ignite.testframework.GridTestUtils;
import org.apache.ignite.testframework.junits.DynamicSuite;
import org.junit.runner.RunWith;

/**
 * Test suite.
 */
@RunWith(DynamicSuite.class)
public class IgniteCacheTestSuite4 {
    /**
     * @return IgniteCache test suite.
     */
    public static List<Class<?>> suite() {
        return suite(null);
    }

    /**
     * @param ignoredTests Tests to ignore.
     * @return Test suite.
     */
    public static List<Class<?>> suite(Collection<Class> ignoredTests) {
        List<Class<?>> suite = new ArrayList<>();

        // Multi node update.
        GridTestUtils.addTestIfNeeded(suite, GridCacheMultinodeUpdateSelfTest.class, ignoredTests);
        GridTestUtils.addTestIfNeeded(suite, GridCacheMultinodeUpdateNearEnabledSelfTest.class, ignoredTests);
        GridTestUtils.addTestIfNeeded(suite, GridCacheMultinodeUpdateNearEnabledNoBackupsSelfTest.class, ignoredTests);
        GridTestUtils.addTestIfNeeded(suite, GridCacheMultinodeUpdateAtomicSelfTest.class, ignoredTests);
        GridTestUtils.addTestIfNeeded(suite, GridCacheMultinodeUpdateAtomicNearEnabledSelfTest.class, ignoredTests);

        GridTestUtils.addTestIfNeeded(suite, IgniteCacheAtomicLoadAllTest.class, ignoredTests);
        GridTestUtils.addTestIfNeeded(suite, IgniteCacheTxLoadAllTest.class, ignoredTests);

        GridTestUtils.addTestIfNeeded(suite, IgniteCacheAtomicLoaderWriterTest.class, ignoredTests);
        GridTestUtils.addTestIfNeeded(suite, IgniteCacheTxLoaderWriterTest.class, ignoredTests);

        GridTestUtils.addTestIfNeeded(suite, IgniteCacheAtomicStoreSessionTest.class, ignoredTests);
        GridTestUtils.addTestIfNeeded(suite, IgniteCacheTxStoreSessionTest.class, ignoredTests);
        GridTestUtils.addTestIfNeeded(suite, IgniteCacheAtomicStoreSessionWriteBehindTest.class, ignoredTests);
        GridTestUtils.addTestIfNeeded(suite, IgniteCacheTxStoreSessionWriteBehindTest.class, ignoredTests);
        GridTestUtils.addTestIfNeeded(suite, IgniteCacheTxStoreSessionWriteBehindCoalescingTest.class, ignoredTests);

        GridTestUtils.addTestIfNeeded(suite, IgniteCacheAtomicNoReadThroughTest.class, ignoredTests);
        GridTestUtils.addTestIfNeeded(suite, IgniteCacheAtomicNearEnabledNoReadThroughTest.class, ignoredTests);
        GridTestUtils.addTestIfNeeded(suite, IgniteCacheTxNoReadThroughTest.class, ignoredTests);
        GridTestUtils.addTestIfNeeded(suite, IgniteCacheTxNearEnabledNoReadThroughTest.class, ignoredTests);
        GridTestUtils.addTestIfNeeded(suite, CacheGetRemoveSkipStoreTest.class, ignoredTests);

        GridTestUtils.addTestIfNeeded(suite, IgniteCacheAtomicNoLoadPreviousValueTest.class, ignoredTests);
        GridTestUtils.addTestIfNeeded(suite, IgniteCacheAtomicNearEnabledNoLoadPreviousValueTest.class, ignoredTests);
        GridTestUtils.addTestIfNeeded(suite, IgniteCacheTxNoLoadPreviousValueTest.class, ignoredTests);
        GridTestUtils.addTestIfNeeded(suite, IgniteCacheTxNearEnabledNoLoadPreviousValueTest.class, ignoredTests);

        GridTestUtils.addTestIfNeeded(suite, IgniteCacheAtomicNoWriteThroughTest.class, ignoredTests);
        GridTestUtils.addTestIfNeeded(suite, IgniteCacheAtomicNearEnabledNoWriteThroughTest.class, ignoredTests);
        GridTestUtils.addTestIfNeeded(suite, IgniteCacheTxNoWriteThroughTest.class, ignoredTests);
        GridTestUtils.addTestIfNeeded(suite, IgniteCacheTxNearEnabledNoWriteThroughTest.class, ignoredTests);

        GridTestUtils.addTestIfNeeded(suite, IgniteCacheAtomicPeekModesTest.class, ignoredTests);
        GridTestUtils.addTestIfNeeded(suite, IgniteCacheAtomicNearPeekModesTest.class, ignoredTests);
        GridTestUtils.addTestIfNeeded(suite, IgniteCacheAtomicReplicatedPeekModesTest.class, ignoredTests);
        GridTestUtils.addTestIfNeeded(suite, IgniteCacheTxPeekModesTest.class, ignoredTests);
        GridTestUtils.addTestIfNeeded(suite, IgniteCacheTxNearPeekModesTest.class, ignoredTests);
        GridTestUtils.addTestIfNeeded(suite, IgniteCacheTxReplicatedPeekModesTest.class, ignoredTests);

        GridTestUtils.addTestIfNeeded(suite, IgniteCacheInvokeReadThroughSingleNodeTest.class, ignoredTests);
        GridTestUtils.addTestIfNeeded(suite, IgniteCacheInvokeReadThroughTest.class, ignoredTests);
        GridTestUtils.addTestIfNeeded(suite, IgniteCacheReadThroughStoreCallTest.class, ignoredTests);
        GridTestUtils.addTestIfNeeded(suite, GridCacheVersionMultinodeTest.class, ignoredTests);

        GridTestUtils.addTestIfNeeded(suite, IgniteCacheNearReadCommittedTest.class, ignoredTests);
        GridTestUtils.addTestIfNeeded(suite, IgniteCacheAtomicCopyOnReadDisabledTest.class, ignoredTests);
        GridTestUtils.addTestIfNeeded(suite, IgniteCacheTxCopyOnReadDisabledTest.class, ignoredTests);

        GridTestUtils.addTestIfNeeded(suite, IgniteCacheTxPreloadNoWriteTest.class, ignoredTests);

        GridTestUtils.addTestIfNeeded(suite, IgniteDynamicCacheStartSelfTest.class, ignoredTests);
        GridTestUtils.addTestIfNeeded(suite, IgniteDynamicCacheMultinodeTest.class, ignoredTests);
        GridTestUtils.addTestIfNeeded(suite, IgniteDynamicCacheStartFailTest.class, ignoredTests);
        GridTestUtils.addTestIfNeeded(suite, IgniteDynamicCacheStartCoordinatorFailoverTest.class, ignoredTests);
        GridTestUtils.addTestIfNeeded(suite, IgniteDynamicCacheWithConfigStartSelfTest.class, ignoredTests);
        GridTestUtils.addTestIfNeeded(suite, IgniteCacheDynamicStopSelfTest.class, ignoredTests);
        GridTestUtils.addTestIfNeeded(suite, IgniteDynamicCacheStartStopConcurrentTest.class, ignoredTests);
        GridTestUtils.addTestIfNeeded(suite, IgniteCacheConfigurationTemplateTest.class, ignoredTests);
        GridTestUtils.addTestIfNeeded(suite, IgniteCacheConfigurationDefaultTemplateTest.class, ignoredTests);
        GridTestUtils.addTestIfNeeded(suite, IgniteDynamicClientCacheStartSelfTest.class, ignoredTests);
        GridTestUtils.addTestIfNeeded(suite, IgniteDynamicCacheStartNoExchangeTimeoutTest.class, ignoredTests);
        GridTestUtils.addTestIfNeeded(suite, CacheAffinityEarlyTest.class, ignoredTests);
        GridTestUtils.addTestIfNeeded(suite, IgniteCacheCreatePutMultiNodeSelfTest.class, ignoredTests);
        GridTestUtils.addTestIfNeeded(suite, IgniteCacheCreatePutTest.class, ignoredTests);
        GridTestUtils.addTestIfNeeded(suite, CacheStartOnJoinTest.class, ignoredTests);
        GridTestUtils.addTestIfNeeded(suite, IgniteCacheStartTest.class, ignoredTests);
        GridTestUtils.addTestIfNeeded(suite, IgniteDiscoDataHandlingInNewClusterTest.class, ignoredTests);
        GridTestUtils.addTestIfNeeded(suite, CacheDiscoveryDataConcurrentJoinTest.class, ignoredTests);
        GridTestUtils.addTestIfNeeded(suite, IgniteClientCacheInitializationFailTest.class, ignoredTests);
        GridTestUtils.addTestIfNeeded(suite, IgniteCacheFailedUpdateResponseTest.class, ignoredTests);

        GridTestUtils.addTestIfNeeded(suite, GridCacheTxLoadFromStoreOnLockSelfTest.class, ignoredTests);

        GridTestUtils.addTestIfNeeded(suite, GridCacheMarshallingNodeJoinSelfTest.class, ignoredTests);

        GridTestUtils.addTestIfNeeded(suite, IgniteCacheJdbcBlobStoreNodeRestartTest.class, ignoredTests);

        GridTestUtils.addTestIfNeeded(suite, IgniteCacheAtomicStoreValueTest.class, ignoredTests);
        GridTestUtils.addTestIfNeeded(suite, IgniteCacheAtomicNearEnabledStoreValueTest.class, ignoredTests);
        GridTestUtils.addTestIfNeeded(suite, IgniteCacheTxStoreValueTest.class, ignoredTests);
        GridTestUtils.addTestIfNeeded(suite, IgniteCacheTxNearEnabledStoreValueTest.class, ignoredTests);

        GridTestUtils.addTestIfNeeded(suite, IgniteCacheLockFailoverSelfTest.class, ignoredTests);
        GridTestUtils.addTestIfNeeded(suite, IgniteCacheMultiTxLockSelfTest.class, ignoredTests);

        GridTestUtils.addTestIfNeeded(suite, IgniteInternalCacheTypesTest.class, ignoredTests);

        GridTestUtils.addTestIfNeeded(suite, IgniteExchangeFutureHistoryTest.class, ignoredTests);

        GridTestUtils.addTestIfNeeded(suite, CacheNoValueClassOnServerNodeTest.class, ignoredTests);
        GridTestUtils.addTestIfNeeded(suite, IgniteSystemCacheOnClientTest.class, ignoredTests);

        GridTestUtils.addTestIfNeeded(suite, CacheRemoveAllSelfTest.class, ignoredTests);
        GridTestUtils.addTestIfNeeded(suite, CacheGetEntryOptimisticReadCommittedSelfTest.class, ignoredTests);
        GridTestUtils.addTestIfNeeded(suite, CacheGetEntryOptimisticRepeatableReadSelfTest.class, ignoredTests);
        GridTestUtils.addTestIfNeeded(suite, CacheGetEntryOptimisticSerializableSelfTest.class, ignoredTests);
        GridTestUtils.addTestIfNeeded(suite, CacheGetEntryPessimisticReadCommittedSelfTest.class, ignoredTests);
        GridTestUtils.addTestIfNeeded(suite, CacheGetEntryPessimisticRepeatableReadSelfTest.class, ignoredTests);
        GridTestUtils.addTestIfNeeded(suite, CacheGetEntryPessimisticSerializableSelfTest.class, ignoredTests);
        GridTestUtils.addTestIfNeeded(suite, CacheTxNotAllowReadFromBackupTest.class, ignoredTests);

        GridTestUtils.addTestIfNeeded(suite, CacheStopAndDestroySelfTest.class, ignoredTests);

        GridTestUtils.addTestIfNeeded(suite, CacheOffheapMapEntrySelfTest.class, ignoredTests);

        GridTestUtils.addTestIfNeeded(suite, CacheJdbcStoreSessionListenerSelfTest.class, ignoredTests);
        GridTestUtils.addTestIfNeeded(suite, CacheStoreSessionListenerLifecycleSelfTest.class, ignoredTests);
        GridTestUtils.addTestIfNeeded(suite, CacheStoreListenerRWThroughDisabledAtomicCacheTest.class, ignoredTests);
        GridTestUtils.addTestIfNeeded(suite, CacheStoreListenerRWThroughDisabledTransactionalCacheTest.class, ignoredTests);
        GridTestUtils.addTestIfNeeded(suite, CacheStoreSessionListenerWriteBehindEnabledTest.class, ignoredTests);

        GridTestUtils.addTestIfNeeded(suite, CacheClientStoreSelfTest.class, ignoredTests);
        GridTestUtils.addTestIfNeeded(suite, CacheStoreUsageMultinodeStaticStartAtomicTest.class, ignoredTests);
        GridTestUtils.addTestIfNeeded(suite, CacheStoreUsageMultinodeStaticStartTxTest.class, ignoredTests);
        GridTestUtils.addTestIfNeeded(suite, CacheStoreUsageMultinodeDynamicStartAtomicTest.class, ignoredTests);
        GridTestUtils.addTestIfNeeded(suite, CacheStoreUsageMultinodeDynamicStartTxTest.class, ignoredTests);
        GridTestUtils.addTestIfNeeded(suite, CacheConnectionLeakStoreTxTest.class, ignoredTests);

<<<<<<< HEAD
        GridTestUtils.addTestIfNeeded(suite, GridCacheStoreManagerDeserializationTest.class, ignoredTests);

=======
>>>>>>> 79ff33e9
        GridTestUtils.addTestIfNeeded(suite, IgniteStartCacheInTransactionSelfTest.class, ignoredTests);
        GridTestUtils.addTestIfNeeded(suite, IgniteStartCacheInTransactionAtomicSelfTest.class, ignoredTests);

        GridTestUtils.addTestIfNeeded(suite, CacheReadThroughRestartSelfTest.class, ignoredTests);
        GridTestUtils.addTestIfNeeded(suite, CacheReadThroughReplicatedRestartSelfTest.class, ignoredTests);
        GridTestUtils.addTestIfNeeded(suite, CacheReadThroughReplicatedAtomicRestartSelfTest.class, ignoredTests);
        GridTestUtils.addTestIfNeeded(suite, CacheReadThroughAtomicRestartSelfTest.class, ignoredTests);

        // Versioned entry tests
        GridTestUtils.addTestIfNeeded(suite, CacheVersionedEntryPartitionedAtomicSelfTest.class, ignoredTests);
        GridTestUtils.addTestIfNeeded(suite, CacheVersionedEntryPartitionedTransactionalSelfTest.class, ignoredTests);
        GridTestUtils.addTestIfNeeded(suite, CacheVersionedEntryReplicatedAtomicSelfTest.class, ignoredTests);
        GridTestUtils.addTestIfNeeded(suite, CacheVersionedEntryReplicatedTransactionalSelfTest.class, ignoredTests);

        GridTestUtils.addTestIfNeeded(suite, GridCacheDhtTxPreloadSelfTest.class, ignoredTests);
        GridTestUtils.addTestIfNeeded(suite, GridCacheNearTxPreloadSelfTest.class, ignoredTests);
        GridTestUtils.addTestIfNeeded(suite, GridReplicatedTxPreloadTest.class, ignoredTests);
        GridTestUtils.addTestIfNeeded(suite, CacheGroupsPreloadTest.class, ignoredTests);

        GridTestUtils.addTestIfNeeded(suite, IgniteDynamicCacheFilterTest.class, ignoredTests);

        GridTestUtils.addTestIfNeeded(suite, CrossCacheLockTest.class, ignoredTests);
        GridTestUtils.addTestIfNeeded(suite, IgniteCrossCacheTxSelfTest.class, ignoredTests);

        GridTestUtils.addTestIfNeeded(suite, CacheGetFutureHangsSelfTest.class, ignoredTests);

        GridTestUtils.addTestIfNeeded(suite, IgniteCacheSingleGetMessageTest.class, ignoredTests);
        GridTestUtils.addTestIfNeeded(suite, IgniteCacheReadFromBackupTest.class, ignoredTests);

        GridTestUtils.addTestIfNeeded(suite, MarshallerCacheJobRunNodeRestartTest.class, ignoredTests);

        GridTestUtils.addTestIfNeeded(suite, IgniteCacheNearOnlyTxTest.class, ignoredTests);

        GridTestUtils.addTestIfNeeded(suite, IgniteCacheContainsKeyAtomicTest.class, ignoredTests);

        GridTestUtils.addTestIfNeeded(suite, CacheResultIsNotNullOnPartitionLossTest.class, ignoredTests);

        GridTestUtils.addTestIfNeeded(suite, CacheEventWithTxLabelTest.class, ignoredTests);

        GridTestUtils.addTestIfNeeded(suite, NearCacheNoMessagesTest.class, ignoredTests);

        return suite;
    }
}<|MERGE_RESOLUTION|>--- conflicted
+++ resolved
@@ -284,11 +284,6 @@
         GridTestUtils.addTestIfNeeded(suite, CacheStoreUsageMultinodeDynamicStartTxTest.class, ignoredTests);
         GridTestUtils.addTestIfNeeded(suite, CacheConnectionLeakStoreTxTest.class, ignoredTests);
 
-<<<<<<< HEAD
-        GridTestUtils.addTestIfNeeded(suite, GridCacheStoreManagerDeserializationTest.class, ignoredTests);
-
-=======
->>>>>>> 79ff33e9
         GridTestUtils.addTestIfNeeded(suite, IgniteStartCacheInTransactionSelfTest.class, ignoredTests);
         GridTestUtils.addTestIfNeeded(suite, IgniteStartCacheInTransactionAtomicSelfTest.class, ignoredTests);
 
