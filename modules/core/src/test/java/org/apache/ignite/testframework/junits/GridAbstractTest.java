/*
 * Licensed to the Apache Software Foundation (ASF) under one or more
 * contributor license agreements.  See the NOTICE file distributed with
 * this work for additional information regarding copyright ownership.
 * The ASF licenses this file to You under the Apache License, Version 2.0
 * (the "License"); you may not use this file except in compliance with
 * the License.  You may obtain a copy of the License at
 *
 *      http://www.apache.org/licenses/LICENSE-2.0
 *
 * Unless required by applicable law or agreed to in writing, software
 * distributed under the License is distributed on an "AS IS" BASIS,
 * WITHOUT WARRANTIES OR CONDITIONS OF ANY KIND, either express or implied.
 * See the License for the specific language governing permissions and
 * limitations under the License.
 */

package org.apache.ignite.testframework.junits;

import junit.framework.*;
import org.apache.ignite.*;
import org.apache.ignite.cache.*;
import org.apache.ignite.cluster.*;
import org.apache.ignite.configuration.*;
import org.apache.ignite.events.*;
import org.apache.ignite.internal.*;
import org.apache.ignite.internal.processors.license.*;
import org.apache.ignite.internal.processors.resource.*;
import org.apache.ignite.internal.util.*;
import org.apache.ignite.internal.util.typedef.*;
import org.apache.ignite.internal.util.typedef.internal.*;
import org.apache.ignite.lang.*;
import org.apache.ignite.marshaller.*;
import org.apache.ignite.marshaller.jdk.*;
import org.apache.ignite.marshaller.optimized.*;
import org.apache.ignite.spi.checkpoint.sharedfs.*;
import org.apache.ignite.spi.communication.tcp.*;
import org.apache.ignite.spi.discovery.tcp.*;
import org.apache.ignite.spi.discovery.tcp.ipfinder.multicast.*;
import org.apache.ignite.testframework.*;
import org.apache.ignite.testframework.config.*;
import org.apache.log4j.*;
import org.jetbrains.annotations.*;
import org.springframework.beans.*;
import org.springframework.context.*;
import org.springframework.context.support.*;

import java.lang.reflect.*;
import java.net.*;
import java.util.*;
import java.util.concurrent.*;
import java.util.concurrent.atomic.*;

import static org.apache.ignite.cache.CacheAtomicWriteOrderMode.*;
import static org.apache.ignite.cache.CacheAtomicityMode.*;
import static org.apache.ignite.cache.CacheDistributionMode.*;
import static org.apache.ignite.cache.CacheWriteSynchronizationMode.*;

/**
 * Common abstract test for Ignite tests.
 */
@SuppressWarnings({
    "TransientFieldInNonSerializableClass",
    "ProhibitedExceptionDeclared",
    "JUnitTestCaseWithNonTrivialConstructors"
})
public abstract class GridAbstractTest extends TestCase {
    /**************************************************************
     * DO NOT REMOVE TRANSIENT - THIS OBJECT MIGHT BE TRANSFERRED *
     *                  TO ANOTHER NODE.                          *
     **************************************************************/
    /** Null name for execution map. */
    private static final String NULL_NAME = UUID.randomUUID().toString();

    /** */
    private static final long DFLT_TEST_TIMEOUT = 5 * 60 * 1000;

    /** */
    private static final transient Map<Class<?>, TestCounters> tests = new ConcurrentHashMap<>();

    /** */
    private transient boolean startGrid;

    /** */
    protected transient IgniteLogger log;

    /** */
    private transient ClassLoader clsLdr;

    /** */
    private transient boolean stopGridErr;

    /** Timestamp for tests. */
    private static long ts = System.currentTimeMillis();

    static {
        System.setProperty(IgniteSystemProperties.IGNITE_ATOMIC_CACHE_DELETE_HISTORY_SIZE, "10000");

        Thread timer = new Thread(new GridTestClockTimer(), "ignite-clock-for-tests");

        timer.setDaemon(true);

        timer.setPriority(10);

        timer.start();
    }

    /** */
    protected GridAbstractTest() {
        this(false);

        log = getTestCounters().getTestResources().getLogger().getLogger(getClass());
    }

    /**
     * @param startGrid Start grid flag.
     */
    @SuppressWarnings({"OverriddenMethodCallDuringObjectConstruction"})
    protected GridAbstractTest(boolean startGrid) {
        assert isJunitFrameworkClass() : "GridAbstractTest class cannot be extended directly " +
            "(use GridCommonAbstractTest class instead).";

        // Initialize properties. Logger initialized here.
        GridTestProperties.init();

        log = getTestCounters().getTestResources().getLogger().getLogger(getClass());

        this.startGrid = startGrid;
    }

    /**
     * @param cls Class to create.
     * @return Instance of class.
     * @throws Exception If failed.
     */
    protected <T> T allocateInstance(Class<T> cls) throws Exception {
        return (T)GridUnsafe.unsafe().allocateInstance(cls);
    }

    /**
     * @param cls Class to create.
     * @return Instance of class.
     */
    @Nullable protected <T> T allocateInstance0(Class<T> cls) {
        try {
            return (T)GridUnsafe.unsafe().allocateInstance(cls);
        }
        catch (InstantiationException e) {
            e.printStackTrace();

            return null;
        }
    }

    /**
     * @return Flag to check if class is Junit framework class.
     */
    protected boolean isJunitFrameworkClass() {
        return false;
    }

    /**
     * @return Test resources.
     */
    protected IgniteTestResources getTestResources() {
        return getTestCounters().getTestResources();
    }

    /**
     * @param msg Message to print.
     */
    protected void info(String msg) {
        if (log().isInfoEnabled())
            log().info(msg);
    }

    /**
     * @param msg Message to print.
     */
    protected void error(String msg) {
        log().error(msg);
    }

    /**
     * @param msg Message to print.
     * @param t Error to print.
     */
    protected void error(String msg, Throwable t) {
        log().error(msg, t);
    }

    /**
     * @return logger.
     */
    protected IgniteLogger log() {
        return log;
    }

    /**
     * Resets log4j programmatically.
     *
     * @param log4jLevel Level.
     * @param logToFile If {@code true}, then log to file under "work/log" folder.
     * @param cat Category.
     * @param cats Additional categories.
     */
    @SuppressWarnings({"deprecation"})
    protected void resetLog4j(Level log4jLevel, boolean logToFile, String cat, String... cats) {
        for (String c : F.concat(false, cat, F.asList(cats)))
            Logger.getLogger(c).setLevel(log4jLevel);

        if (logToFile) {
            Logger log4j = Logger.getRootLogger();

            log4j.removeAllAppenders();

            // Console appender.
            ConsoleAppender c = new ConsoleAppender();

            c.setName("CONSOLE_ERR");
            c.setTarget("System.err");
            c.setThreshold(Priority.WARN);
            c.setLayout(new PatternLayout("[%d{ABSOLUTE}][%-5p][%t][%c{1}] %m%n"));

            c.activateOptions();

            log4j.addAppender(c);

            // File appender.
            RollingFileAppender file = new RollingFileAppender();

            file.setName("FILE");
            file.setThreshold(log4jLevel);
            file.setFile(home() + "/work/log/ignite.log");
            file.setAppend(false);
            file.setMaxFileSize("10MB");
            file.setMaxBackupIndex(10);
            file.setLayout(new PatternLayout("[%d{ABSOLUTE}][%-5p][%t][%c{1}] %m%n"));

            file.activateOptions();

            log4j.addAppender(file);
        }
    }

    /**
     * Executes runnable and prints out how long it took.
     *
     * @param name Name of execution.
     * @param r Runnable to execute.
     */
    protected void time(String name, Runnable r) {
        System.gc();

        long start = System.currentTimeMillis();

        r.run();

        long dur = System.currentTimeMillis() - start;

        info(name + " took " + dur + "ms.");
    }

    /**
     * Runs given code in multiple threads and synchronously waits for all threads to complete.
     * If any thread failed, exception will be thrown out of this method.
     *
     * @param r Runnable.
     * @param threadNum Thread number.
     * @throws Exception If failed.
     */
    protected void multithreaded(Runnable r, int threadNum) throws Exception {
        multithreaded(r, threadNum, getTestGridName());
    }

    /**
     * Runs given code in multiple threads and synchronously waits for all
     * threads to complete. If any thread failed, exception will be thrown
     * out of this method.
     *
     * @param r Runnable.
     * @param threadNum Thread number.
     * @param threadName Thread name.
     * @throws Exception If failed.
     */
    protected void multithreaded(Runnable r, int threadNum, String threadName) throws Exception {
        GridTestUtils.runMultiThreaded(r, threadNum, threadName);
    }

    /**
     * Runs given code in multiple threads. Returns future that ends upon
     * threads completion. If any thread failed, exception will be thrown
     * out of this method.
     *
     * @param r Runnable.
     * @param threadNum Thread number.
     * @throws Exception If failed.
     * @return Future.
     */
    protected IgniteInternalFuture<?> multithreadedAsync(Runnable r, int threadNum) throws Exception {
        return multithreadedAsync(r, threadNum, getTestGridName());
    }

    /**
     * Runs given code in multiple threads. Returns future that ends upon
     * threads completion. If any thread failed, exception will be thrown
     * out of this method.
     *
     * @param r Runnable.
     * @param threadNum Thread number.
     * @param threadName Thread name.
     * @throws Exception If failed.
     * @return Future.
     */
    protected IgniteInternalFuture<?> multithreadedAsync(Runnable r, int threadNum, String threadName) throws Exception {
        return GridTestUtils.runMultiThreadedAsync(r, threadNum, threadName);
    }

    /**
     * Runs given code in multiple threads and synchronously waits for all threads to complete.
     * If any thread failed, exception will be thrown out of this method.
     *
     * @param c Callable.
     * @param threadNum Thread number.
     * @throws Exception If failed.
     */
    protected void multithreaded(Callable<?> c, int threadNum) throws Exception {
        multithreaded(c, threadNum, getTestGridName());
    }

    /**
     * Runs given code in multiple threads and synchronously waits for all threads to complete.
     * If any thread failed, exception will be thrown out of this method.
     *
     * @param c Callable.
     * @param threadNum Thread number.
     * @param threadName Thread name.
     * @throws Exception If failed.
     */
    protected void multithreaded(Callable<?> c, int threadNum, String threadName) throws Exception {
        GridTestUtils.runMultiThreaded(c, threadNum, threadName);
    }

    /**
     * Runs given code in multiple threads and asynchronously waits for all threads to complete.
     * If any thread failed, exception will be thrown out of this method.
     *
     * @param c Callable.
     * @param threadNum Thread number.
     * @throws Exception If failed.
     * @return Future.
     */
    protected IgniteInternalFuture<?> multithreadedAsync(Callable<?> c, int threadNum) throws Exception {
        return multithreadedAsync(c, threadNum, getTestGridName());
    }

    /**
     * Runs given code in multiple threads and asynchronously waits for all threads to complete.
     * If any thread failed, exception will be thrown out of this method.
     *
     * @param c Callable.
     * @param threadNum Thread number.
     * @param threadName Thread name.
     * @throws Exception If failed.
     * @return Future.
     */
    protected IgniteInternalFuture<?> multithreadedAsync(Callable<?> c, int threadNum, String threadName) throws Exception {
        return GridTestUtils.runMultiThreadedAsync(c, threadNum, threadName);
    }

    /**
     * @return Test kernal context.
     */
    protected GridTestKernalContext newContext() {
        GridTestKernalContext ctx = new GridTestKernalContext();

        ctx.config().setGridLogger(log());

        return ctx;
    }

    /**
     * Called before execution of every test method in class.
     *
     * @throws Exception If failed. {@link #afterTest()} will be called in this case.
     */
    protected void beforeTest() throws Exception {
        // No-op.
    }

    /**
     * Called after execution of every test method in class or
     * if {@link #beforeTest()} failed without test method execution.
     *
     * @throws Exception If failed.
     */
    protected void afterTest() throws Exception {
        // No-op.
    }

    /**
     * Called before execution of all test methods in class.
     *
     * @throws Exception If failed. {@link #afterTestsStopped()} will be called in this case.
     */
    protected void beforeTestsStarted() throws Exception {
        // No-op.
    }

    /**
     * Called after execution of all test methods in class or
     * if {@link #beforeTestsStarted()} failed without execution of any test methods.
     *
     * @throws Exception If failed.
     */
    protected void afterTestsStopped() throws Exception {
        // No-op.
    }

    /** {@inheritDoc} */
    @Override protected void setUp() throws Exception {
        stopGridErr = false;

        clsLdr = Thread.currentThread().getContextClassLoader();

        // Change it to the class one.
        Thread.currentThread().setContextClassLoader(getClass().getClassLoader());

        // Clear log throttle.
        LT.clear();

        // Clear license registry.
        GridLicenseUseRegistry.clear();

        TestCounters cntrs = getTestCounters();

        if (isDebug())
            info("Test counters [numOfTests=" + cntrs.getNumberOfTests() + ", started=" + cntrs.getStarted() +
                ", stopped=" + cntrs.getStopped() + ']');

        if (cntrs.isReset()) {
            info("Resetting test counters.");

            int started = cntrs.getStarted() % cntrs.getNumberOfTests();
            int stopped = cntrs.getStopped() % cntrs.getNumberOfTests();

            cntrs.reset();

            cntrs.setStarted(started);
            cntrs.setStopped(stopped);
        }

        if (isFirstTest()) {
            info(">>> Starting test class: " + getClass().getSimpleName() + " <<<");

            if (startGrid) {
                IgniteConfiguration cfg = optimize(getConfiguration());

                G.start(cfg);
            }

            try {
                beforeTestsStarted();
            }
            catch (Exception | Error t) {
                t.printStackTrace();

                getTestCounters().setStopped(getTestCounters().getNumberOfTests() - 1);

                try {
                    tearDown();
                }
                catch (Exception e) {
                    log.error("Failed to tear down test after exception was thrown in beforeTestsStarted (will " +
                        "ignore)", e);
                }

                throw t;
            }
        }

        info(">>> Starting test: " + getName() + " <<<");

        try {
            beforeTest();
        }
        catch (Exception | Error t) {
            try {
                tearDown();
            }
            catch (Exception e) {
                log.error("Failed to tear down test after exception was thrown in beforeTest (will ignore)", e);
            }

            throw t;
        }

        ts = System.currentTimeMillis();
    }

    /**
     * @return Started grid.
     * @throws Exception If anything failed.
     */
    protected Ignite startGrid() throws Exception {
        return startGrid(getTestGridName());
    }

    /**
     * @param cnt Grid count.
     * @return First started grid.
     * @throws Exception If failed.
     */
    protected final Ignite startGrids(int cnt) throws Exception {
        assert cnt > 0;

        Ignite ignite = null;

        for (int i = 0; i < cnt; i++)
            if (ignite == null)
                ignite = startGrid(i);
            else
                startGrid(i);

        checkTopology(cnt);

        assert ignite != null;

        return ignite;
    }

    /**
     * @param cnt Grid count.
     * @return First started grid.
     * @throws Exception If failed.
     */
    protected Ignite startGridsMultiThreaded(int cnt) throws Exception {
        if (cnt == 1)
            return startGrids(1);

        Ignite ignite = startGridsMultiThreaded(0, cnt);

        checkTopology(cnt);

        return ignite;
    }

    /**
     * @param init Start grid index.
     * @param cnt Grid count.
     * @return First started grid.
     * @throws Exception If failed.
     */
    protected final Ignite startGridsMultiThreaded(int init, int cnt) throws Exception {
        assert init >= 0;
        assert cnt > 0;

        info("Starting grids: " + cnt);

        final AtomicInteger gridIdx = new AtomicInteger(init);

        GridTestUtils.runMultiThreaded(
            new Callable<Object>() {
                @Nullable @Override public Object call() throws Exception {
                    startGrid(gridIdx.getAndIncrement());

                    return null;
                }
            },
            cnt,
            "grid-starter-" + getName()
        );

        assert gridIdx.get() - init == cnt;

        return grid(init);
    }

    /**
     * @param cnt Grid count
     * @throws Exception If an error occurs.
     */
    @SuppressWarnings({"BusyWait"})
    protected void checkTopology(int cnt) throws Exception {
        for (int j = 0; j < 10; j++) {
            boolean topOk = true;

            for (int i = 0; i < cnt; i++) {
                if (cnt != grid(i).nodes().size()) {
                    U.warn(log, "Grid size is incorrect (will re-run check in 1000 ms) " +
                        "[name=" + grid(i).name() + ", size=" + grid(i).nodes().size() + ']');

                    topOk = false;

                    break;
                }
            }

            if (topOk)
                return;
            else
                Thread.sleep(1000);
        }

        throw new Exception("Failed to wait for proper topology.");
    }

    /** */
    protected void stopGrid() {
        stopGrid(getTestGridName());
    }

    /**
     * Starts new grid with given index.
     *
     * @param idx Index of the grid to start.
     * @return Started grid.
     * @throws Exception If anything failed.
     */
    protected Ignite startGrid(int idx) throws Exception {
        return startGrid(getTestGridName(idx));
    }

    /**
     * Starts new grid with given index and Spring application context.
     *
     * @param idx Index of the grid to start.
     * @param ctx Spring context.
     * @return Started grid.
     * @throws Exception If anything failed.
     */
    protected Ignite startGrid(int idx, GridSpringResourceContext ctx) throws Exception {
        return startGrid(getTestGridName(idx), ctx);
    }

    /**
     * Starts new grid with given name.
     *
     * @param gridName Grid name.
     * @return Started grid.
     * @throws Exception If failed.
     */
    protected Ignite startGrid(String gridName) throws Exception {
        return startGrid(gridName, (GridSpringResourceContext)null);
    }

    /**
     * Starts new grid with given name.
     *
     * @param gridName Grid name.
     * @param ctx Spring context.
     * @return Started grid.
     * @throws Exception If failed.
     */
    protected Ignite startGrid(String gridName, GridSpringResourceContext ctx) throws Exception {
        return IgnitionEx.start(optimize(getConfiguration(gridName)), ctx);
    }

    /**
     * Optimizes configuration to achieve better test performance.
     *
     * @param cfg Configuration.
     * @return Optimized configuration (by modifying passed in one).
     */
    protected IgniteConfiguration optimize(IgniteConfiguration cfg) {
        // TODO: GG-4048: propose another way to avoid network overhead in tests.
        if (cfg.getLocalHost() == null) {
            if (cfg.getDiscoverySpi() instanceof TcpDiscoverySpi)
                cfg.setLocalHost("127.0.0.1");
            else
                cfg.setLocalHost(getTestResources().getLocalHost());
        }

        // Do not add redundant data if it is not needed.
        if (cfg.getIncludeProperties() == null)
            cfg.setIncludeProperties();

        return cfg;
    }

    /**
     * @param gridName Grid name.
     */
    protected void stopGrid(@Nullable String gridName) {
        stopGrid(gridName, true);
    }

    /**
     * @param gridName Grid name.
     * @param cancel Cancel flag.
     */
    @SuppressWarnings({"deprecation"})
    protected void stopGrid(@Nullable String gridName, boolean cancel) {
        try {
            Ignite ignite = G.ignite(gridName);

            assert ignite != null : "Ignite returned null grid for name: " + gridName;

            info(">>> Stopping grid [name=" + ignite.name() + ", id=" + ignite.cluster().localNode().id() + ']');

            G.stop(gridName, cancel);
        }
        catch (IllegalStateException ignored) {
            // Ignore error if grid already stopped.
        }
        catch (Throwable e) {
            error("Failed to stop grid [gridName=" + gridName + ", cancel=" + cancel + ']', e);

            stopGridErr = true;
        }
    }

    /**
     *
     */
    protected void stopAllGrids() {
        stopAllGrids(true);
    }

    /**
     * @param cancel Cancel flag.
     */
    protected void stopAllGrids(boolean cancel) {
        List<Ignite> ignites = G.allGrids();

        for (Ignite g : ignites)
            stopGrid(g.name(), cancel);

        assert G.allGrids().isEmpty();
    }

    /**
     * @param cancel Cancel flag.
     */
    protected void stopAllClients(boolean cancel) {
        List<Ignite> ignites = G.allGrids();

        for (Ignite g : ignites) {
            if (g.cluster().localNode().isClient())
                stopGrid(g.name(), cancel);
        }
    }

    /**
     * @param cancel Cancel flag.
     */
    protected void stopAllServers(boolean cancel) {
        List<Ignite> ignites = G.allGrids();

        for (Ignite g : ignites) {
            if (!g.cluster().localNode().isClient())
                stopGrid(g.name(), cancel);
        }
    }

    /**
     * @param ignite Grid
     * @param cnt Count
     * @throws IgniteCheckedException If failed.
     */
    @SuppressWarnings({"BusyWait"})
    protected void waitForRemoteNodes(Ignite ignite, int cnt) throws IgniteCheckedException {
        while (true) {
            Collection<ClusterNode> nodes = ignite.cluster().forRemotes().nodes();

            if (nodes != null && nodes.size() >= cnt)
                return;

            try {
                Thread.sleep(100);
            }
            catch (InterruptedException ignored) {
                throw new IgniteCheckedException("Interrupted while waiting for remote nodes [gridName=" + ignite.name() +
                    ", count=" + cnt + ']');
            }
        }
    }

    /**
     * @param ignites Grids
     * @throws IgniteCheckedException If failed.
     */
    protected void waitForDiscovery(Ignite... ignites) throws IgniteCheckedException {
        assert ignites != null;
        assert ignites.length > 1;

        for (Ignite ignite : ignites)
            waitForRemoteNodes(ignite, ignites.length - 1);
    }

    /**
     * Gets grid for given name.
     *
     * @param name Name.
     * @return Grid instance.
     */
    protected IgniteEx grid(String name) {
        return (IgniteEx)G.ignite(name);
    }

    /**
     * Gets grid for given index.
     *
     * @param idx Index.
     * @return Grid instance.
     */
    protected IgniteEx grid(int idx) {
        return (IgniteEx)G.ignite(getTestGridName(idx));
    }

    /**
     * @param idx Index.
     * @return Ignite instance.
     */
    protected Ignite ignite(int idx) {
        return G.ignite(getTestGridName(idx));
    }

    /**
     * Gets grid for given test.
     *
     * @return Grid for given test.
     */
    protected IgniteEx grid() {
        return (IgniteEx)G.ignite(getTestGridName());
    }

    /**
     * Starts grid using provided grid name and spring config location.
     * <p>
     * Note that grids started this way should be stopped with {@code G.stop(..)} methods.
     *
     * @param gridName Grid name.
     * @param springCfgPath Path to config file.
     * @return Grid Started grid.
     * @throws Exception If failed.
     */
    protected Ignite startGrid(String gridName, String springCfgPath) throws Exception {
        return startGrid(gridName, loadConfiguration(springCfgPath));
    }

    /**
     * Starts grid using provided grid name and config.
     * <p>
     * Note that grids started this way should be stopped with {@code G.stop(..)} methods.
     *
     * @param gridName Grid name.
     * @param cfg Config.
     * @return Grid Started grid.
     * @throws Exception If failed.
     */
    protected Ignite startGrid(String gridName, IgniteConfiguration cfg) throws Exception {
        cfg.setGridName(gridName);

        return G.start(cfg);
    }

    /**
     * Loads configuration from the given Spring XML file.
     *
     * @param springCfgPath Path to file.
     * @return Grid configuration.
     * @throws IgniteCheckedException If load failed.
     */
    @SuppressWarnings("deprecation")
    protected IgniteConfiguration loadConfiguration(String springCfgPath) throws IgniteCheckedException {
        URL cfgLocation = U.resolveIgniteUrl(springCfgPath);

        assert cfgLocation != null;

        ApplicationContext springCtx;

        try {
            springCtx = new FileSystemXmlApplicationContext(cfgLocation.toString());
        }
        catch (BeansException e) {
            throw new IgniteCheckedException("Failed to instantiate Spring XML application context.", e);
        }

        Map cfgMap;

        try {
            // Note: Spring is not generics-friendly.
            cfgMap = springCtx.getBeansOfType(IgniteConfiguration.class);
        }
        catch (BeansException e) {
            throw new IgniteCheckedException("Failed to instantiate bean [type=" + IgniteConfiguration.class + ", err=" +
                e.getMessage() + ']', e);
        }

        if (cfgMap == null)
            throw new IgniteCheckedException("Failed to find a single grid factory configuration in: " + springCfgPath);

        if (cfgMap.isEmpty())
            throw new IgniteCheckedException("Can't find grid factory configuration in: " + springCfgPath);
        else if (cfgMap.size() > 1)
            throw new IgniteCheckedException("More than one configuration provided for cache load test: " + cfgMap.values());

        IgniteConfiguration cfg = (IgniteConfiguration)cfgMap.values().iterator().next();

        cfg.setNodeId(UUID.randomUUID());

        return cfg;
    }

    /**
     * @param idx Index of the grid to stop.
     */
    protected void stopGrid(int idx) {
        stopGrid(getTestGridName(idx), false);
    }

    /**
     * @param idx Grid index.
     * @param cancel Cancel flag.
     */
    @SuppressWarnings("deprecation")
    protected void stopGrid(int idx, boolean cancel) {
        String gridName = getTestGridName(idx);

        try {
            Ignite ignite = G.ignite(gridName);

            assert ignite != null : "Ignite returned null grid for name: " + gridName;

            info(">>> Stopping grid [name=" + ignite.name() + ", id=" + ignite.cluster().localNode().id() + ']');

            G.stop(gridName, cancel);
        }
        catch (IllegalStateException ignored) {
            // Ignore error if grid already stopped.
        }
        catch (Throwable e) {
            error("Failed to stop grid [gridName=" + gridName + ", cancel=" + cancel + ']', e);

            stopGridErr = true;
        }
    }

    /**
     * @param idx Index of the grid to stop.
     */
    protected void stopAndCancelGrid(int idx) {
        stopGrid(getTestGridName(idx), true);
    }

    /**
     * @return Grid test configuration.
     * @throws Exception If failed.
     */
    protected IgniteConfiguration getConfiguration() throws Exception {
        // Generate unique grid name.
        return getConfiguration(getTestGridName());
    }

    /**
     * This method should be overridden by subclasses to change configuration parameters.
     *
     * @param gridName Grid name.
     * @return Grid configuration used for starting of grid.
     * @throws Exception If failed.
     */
    @SuppressWarnings("deprecation")
    protected IgniteConfiguration getConfiguration(String gridName) throws Exception {
        IgniteConfiguration cfg = getConfiguration(gridName, getTestResources());

        cfg.setNodeId(null);

        return cfg;
    }

    /**
     * This method should be overridden by subclasses to change configuration parameters.
     *
     * @return Grid configuration used for starting of grid.
     * @param rsrcs Resources.
     * @throws Exception If failed.
     */
    protected IgniteConfiguration getConfiguration(IgniteTestResources rsrcs) throws Exception {
        return getConfiguration(getTestGridName(), rsrcs);
    }

    /**
     * @return Generated unique test grid name.
     */
    public String getTestGridName() {
        String[] parts = getClass().getName().split("\\.");

        return parts[parts.length - 2] + '.' + parts[parts.length - 1];
    }

    /**
     * @param idx Index of the grid.
     * @return Indexed grid name.
     */
    public String getTestGridName(int idx) {
        return getTestGridName() + idx;
    }

    /**
     * Parses test grid index from test grid name.
     *
     * @param testGridName Test grid name, returned by {@link #getTestGridName(int)}.
     * @return Test grid index.
     */
    public int getTestGridIndex(String testGridName) {
        return Integer.parseInt(testGridName.substring(getTestGridName().length()));
    }

    /**
     * @return {@code True} if system property -DDEBUG is set.
     */
    public boolean isDebug() {
        return System.getProperty("DEBUG") != null;
    }

    /**
     * @param marshaller Marshaller to get checkpoint path for.
     * @return Path for specific marshaller.
     */
    @SuppressWarnings({"IfMayBeConditional", "deprecation"})
    protected String getDefaultCheckpointPath(IgniteMarshaller marshaller) {
        if (marshaller instanceof IgniteJdkMarshaller)
            return SharedFsCheckpointSpi.DFLT_DIR_PATH + "/jdk/";
        else
            return SharedFsCheckpointSpi.DFLT_DIR_PATH + '/' + marshaller.getClass().getSimpleName() + '/';
    }

    /**
     * @param name Name to mask.
     * @return Masked name.
     */
    private String maskNull(String name) {
        return name == null ? NULL_NAME : name;
    }

    /**
     * @return Ignite home.
     */
    protected String home() {
        return getTestResources().getIgniteHome();
    }

    /**
     * This method should be overridden by subclasses to change configuration parameters.
     *
     * @return Grid configuration used for starting of grid.
     * @param gridName Grid name.
     * @param rsrcs Resources.
     * @throws Exception If failed.
     */
    @SuppressWarnings("deprecation")
    protected IgniteConfiguration getConfiguration(String gridName, IgniteTestResources rsrcs) throws Exception {
        IgniteConfiguration cfg = new IgniteConfiguration();

        cfg.setGridName(gridName);
        cfg.setGridLogger(rsrcs.getLogger());
        cfg.setMarshaller(rsrcs.getMarshaller());
        cfg.setNodeId(rsrcs.getNodeId());
<<<<<<< HEAD
        cfg.setIgniteHome(rsrcs.getGridgainHome());
=======
        cfg.setIgniteHome(rsrcs.getIgniteHome());
>>>>>>> 22c8fea5
        cfg.setMBeanServer(rsrcs.getMBeanServer());
        cfg.setPeerClassLoadingEnabled(true);
        cfg.setMetricsLogFrequency(0);

        TcpCommunicationSpi commSpi = new TcpCommunicationSpi();

        commSpi.setLocalPort(GridTestUtils.getNextCommPort(getClass()));
        commSpi.setTcpNoDelay(true);

        cfg.setCommunicationSpi(commSpi);

        TcpDiscoverySpi discoSpi = new TcpDiscoverySpi();

        if (isDebug()) {
            discoSpi.setMaxMissedHeartbeats(Integer.MAX_VALUE);
            cfg.setNetworkTimeout(Long.MAX_VALUE);
        }
        else {
            // Set network timeout to 10 sec to avoid unexpected p2p class loading errors.
            cfg.setNetworkTimeout(10000);

            // Increase max missed heartbeats to avoid unexpected node fails.
            discoSpi.setMaxMissedHeartbeats(30);
        }

        // Set heartbeat interval to 1 second to speed up tests.
        discoSpi.setHeartbeatFrequency(1000);

        String mcastAddr = GridTestUtils.getNextMulticastGroup(getClass());

        if (!F.isEmpty(mcastAddr)) {
            TcpDiscoveryMulticastIpFinder ipFinder = new TcpDiscoveryMulticastIpFinder();

            ipFinder.setMulticastGroup(mcastAddr);
            ipFinder.setMulticastPort(GridTestUtils.getNextMulticastPort(getClass()));

            discoSpi.setIpFinder(ipFinder);
        }

        cfg.setDiscoverySpi(discoSpi);

        SharedFsCheckpointSpi cpSpi = new SharedFsCheckpointSpi();

        Collection<String> paths = new ArrayList<>();

        paths.add(getDefaultCheckpointPath(cfg.getMarshaller()));

        cpSpi.setDirectoryPaths(paths);

        cfg.setCheckpointSpi(cpSpi);

        cfg.setIncludeEventTypes(IgniteEventType.EVTS_ALL);

        return cfg;
    }

    /**
     * @return New cache configuration with modified defaults.
     */
    public static CacheConfiguration defaultCacheConfiguration() {
        CacheConfiguration cfg = new CacheConfiguration();

        cfg.setStartSize(1024);
        cfg.setQueryIndexEnabled(true);
        cfg.setAtomicWriteOrderMode(PRIMARY);
        cfg.setAtomicityMode(TRANSACTIONAL);
        cfg.setDistributionMode(NEAR_PARTITIONED);
        cfg.setWriteSynchronizationMode(FULL_SYNC);
        cfg.setEvictionPolicy(null);

        return cfg;
    }

    /**
     * Gets external class loader.
     *
     * @return External class loader.
     */
    protected static ClassLoader getExternalClassLoader() {
        String path = GridTestProperties.getProperty("p2p.uri.cls");

        try {
            return new URLClassLoader(new URL[] {new URL(path)}, U.gridClassLoader());
        }
        catch (MalformedURLException e) {
            throw new RuntimeException("Failed to create URL: " + path, e);
        }
    }

    /** {@inheritDoc} */
    @Override protected void tearDown() throws Exception {
        long dur = System.currentTimeMillis() - ts;

        info(">>> Stopping test: " + getName() + " in " + dur + " ms <<<");

        TestCounters cntrs = getTestCounters();

        if (isDebug())
            info("Test counters [numOfTests=" + cntrs.getNumberOfTests() + ", started=" + cntrs.getStarted() +
                ", stopped=" + cntrs.getStopped() + ']');

        try {
            afterTest();
        }
        finally {
            if (isLastTest()) {
                info(">>> Stopping test class: " + getClass().getSimpleName() + " <<<");

                TestCounters counters = getTestCounters();

                // Stop all threads started by runMultithreaded() methods.
                GridTestUtils.stopThreads(log);

                // Safety.
                getTestResources().stopThreads();

                // Set reset flags, so counters will be reset on the next setUp.
                counters.setReset(true);

                afterTestsStopped();

                if (startGrid)
                    G.stop(getTestGridName(), true);

                // Remove counters.
                tests.remove(getClass());

                // Remove resources cached in static, if any.
                GridClassLoaderCache.clear();
                IgniteOptimizedMarshaller.clearCache();
                IgniteMarshallerExclusions.clearCache();
                GridEnumCache.clear();
            }

            Thread.currentThread().setContextClassLoader(clsLdr);

            clsLdr = null;
        }
    }

    /**
     * @return First test flag.
     */
    protected boolean isFirstTest() {
        TestCounters cntrs = getTestCounters();

        return cntrs.getStarted() == 1 && cntrs.getStopped() == 0;
    }

    /**
     * @return Last test flag.
     */
    protected boolean isLastTest() {
        TestCounters cntrs = getTestCounters();

        return cntrs.getStopped() == cntrs.getNumberOfTests();
    }

    /**
     * @return Test counters.
     */
    protected synchronized TestCounters getTestCounters() {
        TestCounters tc = tests.get(getClass());

        if (tc == null)
            tests.put(getClass(), tc = new TestCounters());

        return tc;
    }

    /** {@inheritDoc} */
    @SuppressWarnings({"ProhibitedExceptionDeclared"})
    @Override protected void runTest() throws Throwable {
        final AtomicReference<Throwable> ex = new AtomicReference<>();

        Thread runner = new Thread("test-runner") {
            @Override public void run() {
                try {
                    runTestInternal();
                }
                catch (Throwable e) {
                    IgniteClosure<Throwable, Throwable> hnd = errorHandler();

                    ex.set(hnd != null ? hnd.apply(e) : e);
                }
            }
        };

        runner.start();

        runner.join(isDebug() ? 0 : getTestTimeout());

        if (runner.isAlive()) {
            U.error(log,
                "Test has been timed out and will be interrupted (threads dump will be taken before interruption) [" +
                "test=" + getName() + ", timeout=" + getTestTimeout() + ']');

            // We dump threads to stdout, because we can loose logs in case
            // the build is cancelled on TeamCity.
            U.dumpThreads(null);

            U.dumpThreads(log);

            U.interrupt(runner);

            U.join(runner, log);

            throw new TimeoutException("Test has been timed out [test=" + getName() + ", timeout=" +
                getTestTimeout() + ']' );
        }

        Throwable t = ex.get();

        if (t != null) {
            U.error(log, "Test failed.", t);

            throw t;
        }

        assert !stopGridErr : "Error occurred on grid stop (see log for more details).";
    }

    /**
     * @return Error handler to process all uncaught exceptions of the test run
     *      ({@code null} by default).
     */
    protected IgniteClosure<Throwable, Throwable> errorHandler() {
        return null;
    }

    /**
     * @throws Throwable If failed.
     */
    @SuppressWarnings({"ProhibitedExceptionDeclared"})
    private void runTestInternal() throws Throwable {
        super.runTest();
    }

    /**
     * @return Test case timeout.
     */
    protected long getTestTimeout() {
        return getDefaultTestTimeout();
    }

    /**
     * @return Default test case timeout.
     */
    private long getDefaultTestTimeout() {
        String timeout = GridTestProperties.getProperty("test.timeout");

        if (timeout != null)
            return Long.parseLong(timeout);

        return DFLT_TEST_TIMEOUT;
    }

    /**
     * Test counters.
     */
    protected class TestCounters {
        /** */
        private int numOfTests = -1;

        /** */
        private int started;

        /** */
        private int stopped;

        /** */
        private boolean reset;

        /** */
        private IgniteTestResources rsrcs = new IgniteTestResources();

        /**
         * @return Reset flag.
         */
        public boolean isReset() {
            return reset;
        }

        /**
         * @return Test resources.
         */
        public IgniteTestResources getTestResources() {
            return rsrcs;
        }

        /**
         * @param reset Reset flag.
         */
        public void setReset(boolean reset) {
            this.reset = reset;
        }

        /** */
        public void reset() {
            numOfTests = -1;
            started = 0;
            stopped = 0;
            reset = false;
        }

        /**
         * @return Started flag.
         */
        public int getStarted() {
            return started;
        }

        /**
         * @param started Started flag.
         */
        public void setStarted(int started) {
            this.started = started;
        }

        /**
         * @return Stopped flag.
         */
        public int getStopped() {
            return stopped;
        }

        /**
         * @param stopped Stopped flag.
         */
        public void setStopped(int stopped) {
            this.stopped = stopped;
        }

        /** */
        public void incrementStarted() {
            if (isDebug())
                info("Incrementing started tests counter.");

            started++;
        }

        /** */
        public void incrementStopped() {
            if (isDebug())
                info("Incrementing stopped tests counter.");

            stopped++;
        }

        /**
         * @return Number of tests
         */
        public int getNumberOfTests() {
            if (numOfTests == -1) {
                int cnt = 0;

                for (Method m : GridAbstractTest.this.getClass().getMethods())
                    if (m.getDeclaringClass().getName().startsWith("org.apache.ignite")) {
                        if (m.getName().startsWith("test") && Modifier.isPublic(m.getModifiers()))
                            cnt++;
                    }

                numOfTests = cnt;
            }

            countTestCases();

            return numOfTests;
        }
    }
}<|MERGE_RESOLUTION|>--- conflicted
+++ resolved
@@ -1057,11 +1057,7 @@
         cfg.setGridLogger(rsrcs.getLogger());
         cfg.setMarshaller(rsrcs.getMarshaller());
         cfg.setNodeId(rsrcs.getNodeId());
-<<<<<<< HEAD
-        cfg.setIgniteHome(rsrcs.getGridgainHome());
-=======
         cfg.setIgniteHome(rsrcs.getIgniteHome());
->>>>>>> 22c8fea5
         cfg.setMBeanServer(rsrcs.getMBeanServer());
         cfg.setPeerClassLoadingEnabled(true);
         cfg.setMetricsLogFrequency(0);
