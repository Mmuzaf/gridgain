/*
 * Copyright 2019 GridGain Systems, Inc. and Contributors.
 *
 * Licensed under the GridGain Community Edition License (the "License");
 * you may not use this file except in compliance with the License.
 * You may obtain a copy of the License at
 *
 *     https://www.gridgain.com/products/software/community-edition/gridgain-community-edition-license
 *
 * Unless required by applicable law or agreed to in writing, software
 * distributed under the License is distributed on an "AS IS" BASIS,
 * WITHOUT WARRANTIES OR CONDITIONS OF ANY KIND, either express or implied.
 * See the License for the specific language governing permissions and
 * limitations under the License.
 */

package org.apache.ignite.testframework.junits;

import java.io.ObjectStreamException;
import java.io.Serializable;
import java.lang.annotation.Annotation;
import java.lang.reflect.Field;
import java.lang.reflect.InvocationHandler;
import java.lang.reflect.Method;
import java.lang.reflect.Modifier;
import java.lang.reflect.Proxy;
import java.net.MalformedURLException;
import java.net.URL;
import java.net.URLClassLoader;
import java.util.ArrayList;
import java.util.Arrays;
import java.util.Collection;
import java.util.Collections;
import java.util.LinkedList;
import java.util.List;
import java.util.Map;
import java.util.UUID;
import java.util.concurrent.Callable;
import java.util.concurrent.ConcurrentHashMap;
import java.util.concurrent.ConcurrentMap;
import java.util.concurrent.TimeoutException;
import java.util.concurrent.atomic.AtomicInteger;
import java.util.concurrent.atomic.AtomicReference;
import javax.cache.configuration.Factory;
import javax.cache.configuration.FactoryBuilder;
import org.apache.ignite.Ignite;
import org.apache.ignite.IgniteCache;
import org.apache.ignite.IgniteCheckedException;
import org.apache.ignite.IgniteClientDisconnectedException;
import org.apache.ignite.IgniteException;
import org.apache.ignite.IgniteLogger;
import org.apache.ignite.IgniteSystemProperties;
import org.apache.ignite.Ignition;
import org.apache.ignite.binary.BinaryBasicNameMapper;
import org.apache.ignite.cluster.ClusterNode;
import org.apache.ignite.configuration.BinaryConfiguration;
import org.apache.ignite.configuration.CacheConfiguration;
import org.apache.ignite.configuration.DataRegionConfiguration;
import org.apache.ignite.configuration.DataStorageConfiguration;
import org.apache.ignite.configuration.IgniteConfiguration;
import org.apache.ignite.configuration.NearCacheConfiguration;
import org.apache.ignite.events.EventType;
import org.apache.ignite.failure.FailureHandler;
import org.apache.ignite.failure.NoOpFailureHandler;
import org.apache.ignite.internal.GridKernalContext;
import org.apache.ignite.internal.IgniteEx;
import org.apache.ignite.internal.IgniteInternalFuture;
import org.apache.ignite.internal.IgniteInterruptedCheckedException;
import org.apache.ignite.internal.IgniteKernal;
import org.apache.ignite.internal.IgnitionEx;
import org.apache.ignite.internal.binary.BinaryCachingMetadataHandler;
import org.apache.ignite.internal.binary.BinaryContext;
import org.apache.ignite.internal.binary.BinaryEnumCache;
import org.apache.ignite.internal.binary.BinaryMarshaller;
import org.apache.ignite.internal.processors.affinity.AffinityTopologyVersion;
import org.apache.ignite.internal.processors.cache.CacheGroupContext;
import org.apache.ignite.internal.processors.resource.GridSpringResourceContext;
import org.apache.ignite.internal.util.GridClassLoaderCache;
import org.apache.ignite.internal.util.GridTestClockTimer;
import org.apache.ignite.internal.util.GridUnsafe;
import org.apache.ignite.internal.util.IgniteUtils;
import org.apache.ignite.internal.util.lang.GridAbsPredicate;
import org.apache.ignite.internal.util.typedef.F;
import org.apache.ignite.internal.util.typedef.G;
import org.apache.ignite.internal.util.typedef.T2;
import org.apache.ignite.internal.util.typedef.internal.LT;
import org.apache.ignite.internal.util.typedef.internal.U;
import org.apache.ignite.lang.IgniteBiTuple;
import org.apache.ignite.lang.IgniteCallable;
import org.apache.ignite.lang.IgniteClosure;
import org.apache.ignite.lang.IgniteFuture;
import org.apache.ignite.logger.NullLogger;
import org.apache.ignite.marshaller.Marshaller;
import org.apache.ignite.marshaller.MarshallerContextTestImpl;
import org.apache.ignite.marshaller.MarshallerExclusions;
import org.apache.ignite.marshaller.jdk.JdkMarshaller;
import org.apache.ignite.resources.IgniteInstanceResource;
import org.apache.ignite.spi.checkpoint.sharedfs.SharedFsCheckpointSpi;
import org.apache.ignite.spi.communication.tcp.TcpCommunicationSpi;
import org.apache.ignite.spi.discovery.DiscoverySpi;
import org.apache.ignite.spi.discovery.DiscoverySpiCustomMessage;
import org.apache.ignite.spi.discovery.tcp.TcpDiscoverySpi;
import org.apache.ignite.spi.discovery.tcp.TestTcpDiscoverySpi;
import org.apache.ignite.spi.discovery.tcp.ipfinder.TcpDiscoveryIpFinder;
import org.apache.ignite.spi.discovery.tcp.ipfinder.vm.TcpDiscoveryVmIpFinder;
import org.apache.ignite.spi.eventstorage.memory.MemoryEventStorageSpi;
import org.apache.ignite.testframework.GridTestUtils;
import org.apache.ignite.testframework.MvccFeatureChecker;
import org.apache.ignite.testframework.config.GridTestProperties;
import org.apache.ignite.testframework.configvariations.VariationsTestsConfig;
import org.apache.ignite.testframework.junits.logger.GridTestLog4jLogger;
import org.apache.ignite.testframework.junits.multijvm.IgniteCacheProcessProxy;
import org.apache.ignite.testframework.junits.multijvm.IgniteNodeRunner;
import org.apache.ignite.testframework.junits.multijvm.IgniteProcessProxy;
import org.apache.ignite.thread.IgniteThread;
import org.apache.log4j.ConsoleAppender;
import org.apache.log4j.Level;
import org.apache.log4j.Logger;
import org.apache.log4j.PatternLayout;
import org.apache.log4j.Priority;
import org.apache.log4j.RollingFileAppender;
import org.jetbrains.annotations.NotNull;
import org.jetbrains.annotations.Nullable;
import org.junit.After;
import org.junit.AfterClass;
import org.junit.Before;
import org.junit.BeforeClass;
import org.junit.ClassRule;
import org.junit.Rule;
import org.junit.rules.RuleChain;
import org.junit.rules.TestName;
import org.junit.rules.TestRule;
import org.junit.runner.Description;
import org.junit.runners.model.Statement;
import org.springframework.beans.BeansException;
import org.springframework.context.ApplicationContext;
import org.springframework.context.support.FileSystemXmlApplicationContext;

import static org.apache.ignite.IgniteSystemProperties.IGNITE_CLIENT_CACHE_CHANGE_MESSAGE_TIMEOUT;
import static org.apache.ignite.IgniteSystemProperties.IGNITE_DISCO_FAILED_CLIENT_RECONNECT_DELAY;
import static org.apache.ignite.IgniteSystemProperties.IGNITE_LOG_CLASSPATH_CONTENT_ON_STARTUP;
import static org.apache.ignite.cache.CacheAtomicityMode.TRANSACTIONAL;
import static org.apache.ignite.cache.CacheAtomicityMode.TRANSACTIONAL_SNAPSHOT;
import static org.apache.ignite.cache.CacheWriteSynchronizationMode.FULL_SYNC;
import static org.apache.ignite.internal.GridKernalState.DISCONNECTED;
import static org.apache.ignite.testframework.config.GridTestProperties.BINARY_MARSHALLER_USE_SIMPLE_NAME_MAPPER;
import static org.apache.ignite.testframework.config.GridTestProperties.IGNITE_CFG_PREPROCESSOR_CLS;

/**
 * Common abstract test for Ignite tests.
 */
@SuppressWarnings({
    "ExtendsUtilityClass",
    "ProhibitedExceptionDeclared",
    "TransientFieldInNonSerializableClass"
})
public abstract class GridAbstractTest extends JUnitAssertAware {
    /**************************************************************
     * DO NOT REMOVE TRANSIENT - THIS OBJECT MIGHT BE TRANSFERRED *
     *                  TO ANOTHER NODE.                          *
     **************************************************************/
    /** Null name for execution map. */
    private static final String NULL_NAME = UUID.randomUUID().toString();

    /** Ip finder for TCP discovery. */
    public static final TcpDiscoveryIpFinder LOCAL_IP_FINDER = new TcpDiscoveryVmIpFinder(false) {{
        setAddresses(Collections.singleton("127.0.0.1:47500..47509"));
    }};

    /** Shared static IP finder which is used in configuration at nodes startup <b>for all test methods in class</b>. */
    protected static TcpDiscoveryIpFinder sharedStaticIpFinder;

    /** */
    private static final int DFLT_TOP_WAIT_TIMEOUT = 2000;

    /** */
    private static final transient Map<Class<?>, IgniteTestResources> tests = new ConcurrentHashMap<>();

    /** */
    protected static final String DEFAULT_CACHE_NAME = "default";

    /** Sustains {@link #beforeTestsStarted()} and {@link #afterTestsStopped()} methods execution.*/
    @ClassRule public static final TestRule firstLastTestRule = new BeforeFirstAndAfterLastTestRule();

    /** Manages test execution and reporting. */
    private transient TestRule runRule = (base, desc) -> new Statement() {
        @Override public void evaluate() throws Throwable {
            assert getName() != null : "getName returned null";

            runTest(base);
        }
    };

<<<<<<< HEAD
    /** Allows easy repeating for test. */
    @Rule public transient RepeatRule repeatRule = new RepeatRule();
=======
    /**
     * Supports obtaining test name for JUnit4 framework in a way that makes it available for methods invoked
     * from {@code runTest(Statement)}.
     */
    private transient TestName nameRule = new TestName();

    /**
     * Gets the name of the currently executed test case.
     *
     * @return Name of the currently executed test case.
     */
    public String getName() {
        return nameRule.getMethodName();
    }

    /**
     * Provides the order of JUnit TestRules. Because of JUnit framework specifics {@link #nameRule} must be invoked
     * first.
     */
    @Rule public transient RuleChain nameAndRunRulesChain = RuleChain
        .outerRule(nameRule)
        .around(runRule);
>>>>>>> 4bea0ca7

    /** */
    private static transient boolean startGrid;

    /** */
    protected static transient IgniteLogger log;

    /** */
    private static transient ClassLoader clsLdr;

    /** */
    private static transient boolean stopGridErr;

    /** Timestamp for tests. */
    private static long ts = System.currentTimeMillis();

    /** Lazily initialized current test method. */
    private volatile Method currTestMtd;

    /** List of system properties to set when all tests in class are finished. */
    private final List<T2<String, String>> clsSysProps = new LinkedList<>();

    /** List of system properties to set when test is finished. */
    private final List<T2<String, String>> testSysProps = new LinkedList<>();

    /** */
    static {
        System.setProperty(IgniteSystemProperties.IGNITE_ALLOW_ATOMIC_OPS_IN_TX, "false");
        System.setProperty(IgniteSystemProperties.IGNITE_ATOMIC_CACHE_DELETE_HISTORY_SIZE, "10000");
        System.setProperty(IgniteSystemProperties.IGNITE_UPDATE_NOTIFIER, "false");
        System.setProperty(IGNITE_DISCO_FAILED_CLIENT_RECONNECT_DELAY, "1");
        System.setProperty(IGNITE_CLIENT_CACHE_CHANGE_MESSAGE_TIMEOUT, "1000");
        System.setProperty(IGNITE_LOG_CLASSPATH_CONTENT_ON_STARTUP, "false");

        if (GridTestClockTimer.startTestTimer()) {
            Thread timer = new Thread(new GridTestClockTimer(), "ignite-clock-for-tests");

            timer.setDaemon(true);

            timer.setPriority(10);

            timer.start();
        }
    }

    /** */
    private static final ConcurrentMap<UUID, Object> serializedObj = new ConcurrentHashMap<>();

    /** */
    protected GridAbstractTest() throws IgniteCheckedException {
        this(false);

        log = getIgniteTestResources().getLogger().getLogger(getClass());
    }

    /**
     * @param startGrid Start grid flag.
     */
    @SuppressWarnings({"OverriddenMethodCallDuringObjectConstruction"})
    protected GridAbstractTest(boolean startGrid) {
        assert isJunitFrameworkClass() : "GridAbstractTest class cannot be extended directly " +
            "(use GridCommonAbstractTest class instead).";

        // Initialize properties. Logger initialized here.
        GridTestProperties.init();

        log = new GridTestLog4jLogger();

        GridAbstractTest.startGrid = startGrid;
    }

    /**
     * Called before execution of every test method in class.
     * <p>
     * Do not annotate with {@link Before} in overriding methods.</p>
     *
     * @throws Exception If failed. {@link #afterTest()} will be called anyway.
     */
    protected void beforeTest() throws Exception {
        // No-op.
    }

    /**
     * Called after execution of every test method in class or if {@link #beforeTest()} failed without test method
     * execution.
     * <p>
     * Do not annotate with {@link After} in overriding methods.</p>
     *
     * @throws Exception If failed.
     */
    protected void afterTest() throws Exception {
        // No-op.
    }

    /**
     * Called before execution of all test methods in class.
     * <p>
     * Do not annotate with {@link BeforeClass} in overriding methods.</p>
     *
     * @throws Exception If failed. {@link #afterTestsStopped()} will be called in this case.
     */
    protected void beforeTestsStarted() throws Exception {
        // No-op.
    }

    /**
     * Called after execution of all test methods in class or if {@link #beforeTestsStarted()} failed without
     * execution of any test methods.
     * <p>
     * Do not annotate with {@link AfterClass} in overriding methods.</p>
     *
     * @throws Exception If failed.
     */
    protected void afterTestsStopped() throws Exception {
        // No-op.
    }

    /**
     * @param cls Class to create.
     * @return Instance of class.
     * @throws Exception If failed.
     */
    protected <T> T allocateInstance(Class<T> cls) throws Exception {
        return (T)GridUnsafe.allocateInstance(cls);
    }

    /**
     * @param cls Class to create.
     * @return Instance of class.
     */
    @Nullable protected <T> T allocateInstance0(Class<T> cls) {
        try {
            return (T)GridUnsafe.allocateInstance(cls);
        }
        catch (InstantiationException e) {
            e.printStackTrace();

            return null;
        }
    }

    /**
     * @return Flag to check if class is Junit framework class.
     */
    protected boolean isJunitFrameworkClass() {
        return false;
    }

    /**
     * @return Test resources.
     */
    protected IgniteTestResources getTestResources() throws IgniteCheckedException {
        return getIgniteTestResources();
    }

    /**
     * @param cfg Ignite configuration.
     * @return Test resources.
     */
    protected IgniteTestResources getTestResources(IgniteConfiguration cfg) throws IgniteCheckedException {
        return getIgniteTestResources(cfg);
    }

    /**
     * @param msg Message to print.
     */
    protected void info(String msg) {
        if (log().isInfoEnabled())
            log().info(msg);
    }

    /**
     * @param msg Message to print.
     */
    protected void error(String msg) {
        log().error(msg);
    }

    /**
     * @param msg Message to print.
     * @param t Error to print.
     */
    protected void error(String msg, Throwable t) {
        log().error(msg, t);
    }

    /**
     * @return logger.
     */
    protected IgniteLogger log() {
        if (isRemoteJvm())
            return IgniteNodeRunner.startedInstance().log();

        return log;
    }

    /**
     * Resets log4j programmatically.
     *
     * @param log4jLevel Level.
     * @param logToFile If {@code true}, then log to file under "work/log" folder.
     * @param cat Category.
     * @param cats Additional categories.
     */
    @SuppressWarnings({"deprecation"})
    protected void resetLog4j(Level log4jLevel, boolean logToFile, String cat, String... cats)
        throws IgniteCheckedException {
        for (String c : F.concat(false, cat, F.asList(cats)))
            Logger.getLogger(c).setLevel(log4jLevel);

        if (logToFile) {
            Logger log4j = Logger.getRootLogger();

            log4j.removeAllAppenders();

            // Console appender.
            ConsoleAppender c = new ConsoleAppender();

            c.setName("CONSOLE_ERR");
            c.setTarget("System.err");
            c.setThreshold(Priority.WARN);
            c.setLayout(new PatternLayout("[%d{ISO8601}][%-5p][%t][%c{1}] %m%n"));

            c.activateOptions();

            log4j.addAppender(c);

            // File appender.
            RollingFileAppender file = new RollingFileAppender();

            file.setName("FILE");
            file.setThreshold(log4jLevel);
            file.setFile(home() + "/work/log/ignite.log");
            file.setAppend(false);
            file.setMaxFileSize("10MB");
            file.setMaxBackupIndex(10);
            file.setLayout(new PatternLayout("[%d{ISO8601}][%-5p][%t][%c{1}] %m%n"));

            file.activateOptions();

            log4j.addAppender(file);
        }
    }

    /**
     * Executes runnable and prints out how long it took.
     *
     * @param name Name of execution.
     * @param r Runnable to execute.
     */
    protected void time(String name, Runnable r) {
        System.gc();

        long start = System.currentTimeMillis();

        r.run();

        long dur = System.currentTimeMillis() - start;

        info(name + " took " + dur + "ms.");
    }

    /**
     * Runs given code in multiple threads and synchronously waits for all threads to complete. If any thread failed,
     * exception will be thrown out of this method.
     *
     * @param r Runnable.
     * @param threadNum Thread number.
     * @throws Exception If failed.
     */
    protected void multithreaded(Runnable r, int threadNum) throws Exception {
        multithreaded(r, threadNum, getTestIgniteInstanceName());
    }

    /**
     * Runs given code in multiple threads and synchronously waits for all
     * threads to complete. If any thread failed, exception will be thrown
     * out of this method.
     *
     * @param r Runnable.
     * @param threadNum Thread number.
     * @param threadName Thread name.
     * @throws Exception If failed.
     */
    protected void multithreaded(Runnable r, int threadNum, String threadName) throws Exception {
        GridTestUtils.runMultiThreaded(r, threadNum, threadName);
    }

    /**
     * Runs given code in multiple threads. Returns future that ends upon
     * threads completion. If any thread failed, exception will be thrown
     * out of this method.
     *
     * @param r Runnable.
     * @param threadNum Thread number.
     * @throws Exception If failed.
     * @return Future.
     */
    protected IgniteInternalFuture<?> multithreadedAsync(Runnable r, int threadNum) throws Exception {
        return multithreadedAsync(r, threadNum, getTestIgniteInstanceName());
    }

    /**
     * Runs given code in multiple threads. Returns future that ends upon
     * threads completion. If any thread failed, exception will be thrown
     * out of this method.
     *
     * @param r Runnable.
     * @param threadNum Thread number.
     * @param threadName Thread name.
     * @throws Exception If failed.
     * @return Future.
     */
    protected IgniteInternalFuture<?> multithreadedAsync(Runnable r, int threadNum, String threadName) throws Exception {
        return GridTestUtils.runMultiThreadedAsync(r, threadNum, threadName);
    }

    /**
     * Runs given code in multiple threads and synchronously waits for all threads to complete.
     * If any thread failed, exception will be thrown out of this method.
     *
     * @param c Callable.
     * @param threadNum Thread number.
     * @throws Exception If failed.
     */
    protected void multithreaded(Callable<?> c, int threadNum) throws Exception {
        multithreaded(c, threadNum, getTestIgniteInstanceName());
    }

    /**
     * Runs given code in multiple threads and synchronously waits for all threads to complete.
     * If any thread failed, exception will be thrown out of this method.
     *
     * @param c Callable.
     * @param threadNum Thread number.
     * @param threadName Thread name.
     * @throws Exception If failed.
     */
    protected void multithreaded(Callable<?> c, int threadNum, String threadName) throws Exception {
        GridTestUtils.runMultiThreaded(c, threadNum, threadName);
    }

    /**
     * Runs given code in multiple threads and asynchronously waits for all threads to complete.
     * If any thread failed, exception will be thrown out of this method.
     *
     * @param c Callable.
     * @param threadNum Thread number.
     * @throws Exception If failed.
     * @return Future.
     */
    protected IgniteInternalFuture<?> multithreadedAsync(Callable<?> c, int threadNum) throws Exception {
        return multithreadedAsync(c, threadNum, getTestIgniteInstanceName());
    }

    /**
     * Runs given code in multiple threads and asynchronously waits for all threads to complete.
     * If any thread failed, exception will be thrown out of this method.
     *
     * @param c Callable.
     * @param threadNum Thread number.
     * @param threadName Thread name.
     * @throws Exception If failed.
     * @return Future.
     */
    protected IgniteInternalFuture<?> multithreadedAsync(Callable<?> c, int threadNum,
        String threadName) throws Exception {
        return GridTestUtils.runMultiThreadedAsync(c, threadNum, threadName);
    }

    /**
     * @return Test kernal context.
     */
    protected GridTestKernalContext newContext() throws IgniteCheckedException {
        IgniteConfiguration cfg = new IgniteConfiguration();

        cfg.setClientMode(false);
        cfg.setDiscoverySpi(new TcpDiscoverySpi() {
            @Override public void sendCustomEvent(DiscoverySpiCustomMessage msg) throws IgniteException {
                //No-op
            }
        });

        GridTestKernalContext ctx = new GridTestKernalContext(log(), cfg);
        return ctx;
    }

    /**
     * @param cfg Configuration to use in Test
     * @return Test kernal context.
     */
    protected GridTestKernalContext newContext(IgniteConfiguration cfg) throws IgniteCheckedException {
        return new GridTestKernalContext(log(), cfg);
    }

    /**
     * Will clean and re-create marshaller directory from scratch.
     */
    private void resolveWorkDirectory() throws Exception {
        U.resolveWorkDirectory(U.defaultWorkDirectory(), "marshaller", true);
        U.resolveWorkDirectory(U.defaultWorkDirectory(), "binary_meta", true);
    }

    /** */
    private void beforeFirstTest() throws Exception {
        sharedStaticIpFinder = new TcpDiscoveryVmIpFinder(true);

        info(">>> Starting test class: " + testClassDescription() + " <<<");

        if (isSafeTopology())
            assert G.allGrids().isEmpty() : "Not all Ignite instances stopped before tests execution:" + G.allGrids();

        if (startGrid) {
            IgniteConfiguration cfg = optimize(getConfiguration());

            G.start(cfg);
        }

        try {
            List<Integer> jvmIds = IgniteNodeRunner.killAll();

            if (!jvmIds.isEmpty())
                log.info("Next processes of IgniteNodeRunner were killed: " + jvmIds);

            resolveWorkDirectory();

            beforeTestsStarted();
        }
        catch (Exception | Error t) {
            t.printStackTrace();

            try {
                cleanUpTestEnviroment();
            }
            catch (Exception e) {
                log.error("Failed to tear down test after exception was thrown in beforeTestsStarted (will " +
                    "ignore)", e);
            }

            throw t;
        }
    }

    /**
     * Runs after each test. Is responsible for clean up test enviroment in accordance with {@link #afterTest()}
     * method overriding.
     *
     * @throws Exception If failed.
     */
    private void cleanUpTestEnviroment() throws Exception {
        long dur = System.currentTimeMillis() - ts;

        info(">>> Stopping test: " + testDescription() + " in " + dur + " ms <<<");

        try {
            afterTest();
        }
        finally {
            if (!keepSerializedObjects())
                serializedObj.clear();

            Thread.currentThread().setContextClassLoader(clsLdr);

            clsLdr = null;

            cleanReferences();
        }
    }

    /** */
    private void setSystemPropertiesBeforeClass() {
        List<WithSystemProperty[]> allProps = new LinkedList<>();

        for (Class<?> clazz = getClass(); clazz != GridAbstractTest.class; clazz = clazz.getSuperclass()) {
            SystemPropertiesList clsProps = clazz.getAnnotation(SystemPropertiesList.class);

            if (clsProps != null)
                allProps.add(0, clsProps.value());
            else {
                WithSystemProperty clsProp = clazz.getAnnotation(WithSystemProperty.class);

                if (clsProp != null)
                    allProps.add(0, new WithSystemProperty[] {clsProp});
            }
        }

        for (WithSystemProperty[] props : allProps) {
            for (WithSystemProperty prop : props) {
                String oldVal = System.setProperty(prop.key(), prop.value());

                clsSysProps.add(0, new T2<>(prop.key(), oldVal));
            }
        }
    }

    /** */
    private void clearSystemPropertiesAfterClass() {
        for (T2<String, String> t2 : clsSysProps) {
            if (t2.getValue() == null)
                System.clearProperty(t2.getKey());
            else
                System.setProperty(t2.getKey(), t2.getValue());
        }

        clsSysProps.clear();
    }

    /** */
    @Before
    public void setSystemPropertiesBeforeTest() {
        WithSystemProperty[] allProps = null;

        SystemPropertiesList testProps = currentTestAnnotation(SystemPropertiesList.class);

        if (testProps != null)
            allProps = testProps.value();
        else {
            WithSystemProperty testProp = currentTestAnnotation(WithSystemProperty.class);

            if (testProp != null)
                allProps = new WithSystemProperty[] {testProp};
        }

        if (allProps != null) {
            for (WithSystemProperty prop : allProps) {
                String oldVal = System.setProperty(prop.key(), prop.value());

                testSysProps.add(0, new T2<>(prop.key(), oldVal));
            }
        }
    }

    /** */
    @After
    public void clearSystemPropertiesAfterTest() {
        for (T2<String, String> t2 : testSysProps) {
            if (t2.getValue() == null)
                System.clearProperty(t2.getKey());
            else
                System.setProperty(t2.getKey(), t2.getValue());
        }

        testSysProps.clear();
    }

    /**
     * @return Test description.
     */
    protected String testDescription() {
        return GridTestUtils.fullSimpleName(getClass()) + "#" + getName();
    }

    /**
     * @return Test class description.
     */
    protected String testClassDescription() {
        return GridTestUtils.fullSimpleName(getClass());
    }

    /**
     * @return Current test method.
     * @throws NoSuchMethodError If method wasn't found for some reason.
     */
    @NotNull protected Method currentTestMethod() {
        if (currTestMtd == null) {
            try {
                String testName = getName();

                int bracketIdx = testName.indexOf('[');

                String mtdName = bracketIdx >= 0 ? testName.substring(0, bracketIdx) : testName;

                currTestMtd = getClass().getMethod(mtdName);
            }
            catch (NoSuchMethodException e) {
                throw new NoSuchMethodError("Current test method is not found: " + getName());
            }
        }

        return currTestMtd;
    }

    /**
     * Search for the annotation of the given type in current test method.
     *
     * @param annotationCls Type of annotation to look for.
     * @param <A> Annotation type.
     * @return Instance of annotation if it is present in test method.
     */
    @Nullable protected <A extends Annotation> A currentTestAnnotation(Class<A> annotationCls) {
        return currentTestMethod().getAnnotation(annotationCls);
    }

    /**
     * @return Started grid.
     * @throws Exception If anything failed.
     */
    protected Ignite startGrid() throws Exception {
        return startGrid(getTestIgniteInstanceName());
    }

    /**
     * @param cnt Grid count.
     * @return First started grid.
     * @throws Exception If failed.
     */
    protected final IgniteEx startGrids(int cnt) throws Exception {
        assert cnt > 0;

        IgniteEx ignite = null;

        for (int i = 0; i < cnt; i++)
            if (ignite == null)
                ignite = startGrid(i);
            else
                startGrid(i);

        if (checkTopology())
            checkTopology(cnt);

        assert ignite != null;

        return ignite;
    }

    /**
     * Check or not topology after grids start
     */
    protected boolean checkTopology() {
        return true;
    }

    /**
     * @param cnt Grid count.
     * @return First started grid.
     * @throws Exception If failed.
     */
    protected Ignite startGridsMultiThreaded(int cnt) throws Exception {
        assert cnt > 0 : "Number of grids must be a positive number";

        Ignite ignite = startGrids(1);

        if (cnt > 1) {
            startGridsMultiThreaded(1, cnt - 1);

            if (checkTopology())
                checkTopology(cnt);
        }

        return ignite;
    }

    /**
     * @param init Start grid index.
     * @param cnt Grid count.
     * @return First started grid.
     * @throws Exception If failed.
     */
    protected final Ignite startGridsMultiThreaded(int init, int cnt) throws Exception {
        assert init >= 0;
        assert cnt > 0;

        info("Starting grids: " + cnt);

        final AtomicInteger gridIdx = new AtomicInteger(init);

        GridTestUtils.runMultiThreaded(
            new Callable<Object>() {
                @Nullable @Override public Object call() throws Exception {
                    startGrid(gridIdx.getAndIncrement());

                    return null;
                }
            },
            cnt,
            "grid-starter-" + getName()
        );

        assert gridIdx.get() - init == cnt;

        return grid(init);
    }

    /**
     * @param cnt Grid count
     * @throws Exception If an error occurs.
     */
    @SuppressWarnings({"BusyWait"})
    protected void checkTopology(int cnt) throws Exception {
        for (int j = 0; j < 10; j++) {
            boolean topOk = true;

            for (int i = 0; i < cnt; i++) {
                if (cnt != grid(i).cluster().nodes().size()) {
                    U.warn(log, "Grid size is incorrect (will re-run check in 1000 ms) " +
                        "[name=" + grid(i).name() + ", size=" + grid(i).cluster().nodes().size() + ']');

                    topOk = false;

                    break;
                }
            }

            if (topOk)
                return;
            else
                Thread.sleep(1000);
        }

        throw new Exception("Failed to wait for proper topology [expCnt=" + cnt +
            ", actualTopology=" + grid(0).cluster().nodes() + ']');
    }

    /** */
    protected void stopGrid() {
        stopGrid(getTestIgniteInstanceName());
    }

    /**
     * Starts new grid with given index.
     *
     * @param idx Index of the grid to start.
     * @return Started grid.
     * @throws Exception If anything failed.
     */
    protected IgniteEx startGrid(int idx) throws Exception {
        return (IgniteEx)startGrid(getTestIgniteInstanceName(idx));
    }

    /**
     * Starts new grid with given configuration.
     *
     * @param cfg Ignite configuration.
     * @return Started grid.
     * @throws Exception If anything failed.
     */
    protected IgniteEx startGrid(IgniteConfiguration cfg) throws Exception {
        return (IgniteEx)startGrid(cfg.getIgniteInstanceName(), cfg, null);
    }

    /**
     * Starts new grid with given index and Spring application context.
     *
     * @param idx Index of the grid to start.
     * @param ctx Spring context.
     * @return Started grid.
     * @throws Exception If anything failed.
     */
    protected Ignite startGrid(int idx, GridSpringResourceContext ctx) throws Exception {
        return startGrid(getTestIgniteInstanceName(idx), ctx);
    }

    /**
     * Starts new grid with given name.
     *
     * @param igniteInstanceName Ignite instance name.
     * @return Started grid.
     * @throws Exception If failed.
     */
    protected IgniteEx startGrid(String igniteInstanceName) throws Exception {
        return (IgniteEx)startGrid(igniteInstanceName, (GridSpringResourceContext)null);
    }

    /**
     * Starts new grid with given name.
     *
     * @param igniteInstanceName Ignite instance name.
     * @param ctx Spring context.
     * @return Started grid.
     * @throws Exception If failed.
     */
    protected Ignite startGrid(String igniteInstanceName, GridSpringResourceContext ctx) throws Exception {
        return startGrid(igniteInstanceName, optimize(getConfiguration(igniteInstanceName)), ctx);
    }

    /**
     * @param regionCfg Region config.
     */
    private void validateDataRegion(DataRegionConfiguration regionCfg) {
        if (regionCfg.isPersistenceEnabled() && regionCfg.getMaxSize() == DataStorageConfiguration.DFLT_DATA_REGION_MAX_SIZE)
            throw new AssertionError("Max size of data region should be set explicitly to avoid memory over usage");
    }

    /**
     * @param cfg Config.
     */
    private void validateConfiguration(IgniteConfiguration cfg) {
        if (cfg.getDataStorageConfiguration() != null) {
            validateDataRegion(cfg.getDataStorageConfiguration().getDefaultDataRegionConfiguration());

            if (cfg.getDataStorageConfiguration().getDataRegionConfigurations() != null) {
                for (DataRegionConfiguration reg : cfg.getDataStorageConfiguration().getDataRegionConfigurations())
                    validateDataRegion(reg);
            }
        }
    }

    /**
     * Starts new grid with given name.
     *
     * @param igniteInstanceName Ignite instance name.
     * @param ctx Spring context.
     * @return Started grid.
     * @throws Exception If failed.
     */
    protected Ignite startGrid(String igniteInstanceName, IgniteConfiguration cfg, GridSpringResourceContext ctx)
        throws Exception {
        if (!isRemoteJvm(igniteInstanceName)) {
            IgniteUtils.setCurrentIgniteName(igniteInstanceName);

            try {
                String cfgProcClsName = System.getProperty(IGNITE_CFG_PREPROCESSOR_CLS);

                if (cfgProcClsName != null) {
                    try {
                        Class<?> cfgProc = Class.forName(cfgProcClsName);

                        Method method = cfgProc.getMethod("preprocessConfiguration", IgniteConfiguration.class);

                        if (!Modifier.isStatic(method.getModifiers()))
                            throw new Exception("Non-static pre-processor method in pre-processor class: " + cfgProcClsName);

                        method.invoke(null, cfg);
                    }
                    catch (Exception e) {
                        log.error("Failed to pre-process IgniteConfiguration using pre-processor class: " + cfgProcClsName);

                        throw new IgniteException(e);
                    }
                }

                Ignite node = IgnitionEx.start(cfg, ctx);

                IgniteConfiguration nodeCfg = node.configuration();

                log.info("Node started with the following configuration [id=" + node.cluster().localNode().id()
                    + ", marshaller=" + nodeCfg.getMarshaller()
                    + ", discovery=" + nodeCfg.getDiscoverySpi()
                    + ", binaryCfg=" + nodeCfg.getBinaryConfiguration()
                    + ", lateAff=" + nodeCfg.isLateAffinityAssignment() + "]");

                return node;
            }
            finally {
                IgniteUtils.setCurrentIgniteName(null);
            }
        }
        else
            return startRemoteGrid(igniteInstanceName, cfg, ctx);
    }

    /**
     * Starts new grid at another JVM with given name.
     *
     * @param igniteInstanceName Ignite instance name.
     * @param cfg Ignite configuration.
     * @param ctx Spring context.
     * @return Started grid.
     * @throws Exception If failed.
     */
    protected Ignite startRemoteGrid(String igniteInstanceName, IgniteConfiguration cfg, GridSpringResourceContext ctx)
        throws Exception {
        return startRemoteGrid(igniteInstanceName, cfg, ctx,true);
    }

    /**
     * Starts new grid with given name.
     *
     * @param gridName Grid name.
     * @param client Client mode.
     * @param cfgUrl Config URL.
     * @return Started grid.
     * @throws Exception If failed.
     */
    protected Ignite startGridWithSpringCtx(String gridName, boolean client, String cfgUrl) throws Exception {
        IgniteBiTuple<Collection<IgniteConfiguration>, ? extends GridSpringResourceContext> cfgMap =
            IgnitionEx.loadConfigurations(cfgUrl);

        IgniteConfiguration cfg = F.first(cfgMap.get1());

        cfg.setIgniteInstanceName(gridName);
        cfg.setClientMode(client);

        return IgnitionEx.start(cfg, cfgMap.getValue());
    }

    /**
     * Starts new node with given index.
     *
     * @param idx Index of the node to start.
     * @param client Client mode.
     * @param cfgUrl Config URL.
     * @return Started node.
     * @throws Exception If failed.
     */
    protected Ignite startGridWithSpringCtx(int idx, boolean client, String cfgUrl) throws Exception {
        return startGridWithSpringCtx(getTestIgniteInstanceName(idx), client, cfgUrl);
    }

    /**
     * Start specified amount of nodes.
     *
     * @param cnt Nodes count.
     * @param client Client mode.
     * @param cfgUrl Config URL.
     * @return First started node.
     * @throws Exception If failed.
     */
    protected Ignite startGridsWithSpringCtx(int cnt, boolean client, String cfgUrl) throws Exception {
        assert cnt > 0;

        Ignite ignite = null;

        for (int i = 0; i < cnt; i++) {
            if (ignite == null)
                ignite = startGridWithSpringCtx(i, client, cfgUrl);
            else
                startGridWithSpringCtx(i, client, cfgUrl);
        }

        checkTopology(cnt);

        assert ignite != null;

        return ignite;
    }

    /**
     * Starts new grid at another JVM with given name.
     *
     * @param igniteInstanceName Ignite instance name.
     * @param cfg Ignite configuration.
     * @param ctx Spring context.
     * @param resetDiscovery Reset DiscoverySpi.
     * @return Started grid.
     * @throws Exception If failed.
     */
    protected Ignite startRemoteGrid(
        String igniteInstanceName,
        IgniteConfiguration cfg,
        GridSpringResourceContext ctx,
        boolean resetDiscovery
    ) throws Exception {
        if (ctx != null)
            throw new UnsupportedOperationException("Starting of grid at another jvm by context doesn't supported.");

        if (cfg == null)
            cfg = optimize(getConfiguration(igniteInstanceName));

        IgniteEx locNode = grid(0);

        if (locNode != null) {
            DiscoverySpi discoverySpi = locNode.configuration().getDiscoverySpi();

            if (discoverySpi != null && !(discoverySpi instanceof TcpDiscoverySpi)) {
                try {
                    // Clone added to support ZookeeperDiscoverySpi.
                    Method m = discoverySpi.getClass().getDeclaredMethod("cloneSpiConfiguration");

                    m.setAccessible(true);

                    cfg.setDiscoverySpi((DiscoverySpi)m.invoke(discoverySpi));

                    resetDiscovery = false;
                }
                catch (NoSuchMethodException e) {
                    // Ignore.
                }
            }
        }

        return new IgniteProcessProxy(cfg, log, (x) -> grid(0), resetDiscovery, additionalRemoteJvmArgs());
    }

    /**
     * @return Additional JVM args for remote instances.
     */
    protected List<String> additionalRemoteJvmArgs() {
        return Collections.emptyList();
    }

    /**
     * Optimizes configuration to achieve better test performance.
     *
     * @param cfg Configuration.
     * @return Optimized configuration (by modifying passed in one).
     * @throws IgniteCheckedException On error.
     */
    protected IgniteConfiguration optimize(IgniteConfiguration cfg) throws IgniteCheckedException {
        if (cfg.getLocalHost() == null) {
            if (cfg.getDiscoverySpi() instanceof TcpDiscoverySpi) {
                cfg.setLocalHost("127.0.0.1");

                if (((TcpDiscoverySpi)cfg.getDiscoverySpi()).getJoinTimeout() == 0)
                    ((TcpDiscoverySpi)cfg.getDiscoverySpi()).setJoinTimeout(10000);
            }
            else
                cfg.setLocalHost(getTestResources().getLocalHost());
        }

        // Do not add redundant data if it is not needed.
        if (cfg.getIncludeProperties() == null)
            cfg.setIncludeProperties();

        return cfg;
    }

    /**
     * @param igniteInstanceName Ignite instance name.
     */
    protected void stopGrid(@Nullable String igniteInstanceName) {
        stopGrid(igniteInstanceName, true);
    }

    /**
     * @param igniteInstanceName Ignite instance name.
     * @param cancel Cancel flag.
     */
    protected void stopGrid(@Nullable String igniteInstanceName, boolean cancel) {
        stopGrid(igniteInstanceName, cancel, true);
    }

    /**
     * @param igniteInstanceName Ignite instance name.
     * @param cancel Cancel flag.
     * @param awaitTop Await topology change flag.
     */
    protected void stopGrid(@Nullable String igniteInstanceName, boolean cancel, boolean awaitTop) {
        try {
            IgniteEx ignite = grid(igniteInstanceName);

            assert ignite != null : "Ignite returned null grid for name: " + igniteInstanceName;

            UUID id = ignite instanceof IgniteProcessProxy ? ((IgniteProcessProxy)ignite).getId() : ignite.context().localNodeId();

            info(">>> Stopping grid [name=" + ignite.name() + ", id=" + id + ']');

            if (!isRemoteJvm(igniteInstanceName))
                G.stop(igniteInstanceName, cancel);
            else
                IgniteProcessProxy.stop(igniteInstanceName, cancel);

            if (awaitTop)
                awaitTopologyChange();
        }
        catch (IllegalStateException ignored) {
            // Ignore error if grid already stopped.
        }
        catch (Throwable e) {
            error("Failed to stop grid [igniteInstanceName=" + igniteInstanceName + ", cancel=" + cancel + ']', e);

            stopGridErr = true;
        }
    }

    /**
     *
     */
    protected void stopAllGrids() {
        stopAllGrids(true);
    }

    /**
     * @param cancel Cancel flag.
     */
    protected void stopAllGrids(boolean cancel) {
        try {
            Collection<Ignite> clients = new ArrayList<>();
            Collection<Ignite> srvs = new ArrayList<>();

            for (Ignite g : G.allGrids()) {
                if (g.configuration().getDiscoverySpi().isClientMode())
                    clients.add(g);
                else
                    srvs.add(g);
            }

            for (Ignite g : clients)
                stopGrid(g.name(), cancel, false);

            for (Ignite g : srvs)
                stopGrid(g.name(), cancel, false);

            List<Ignite> nodes = G.allGrids();

            assert nodes.isEmpty() : nodes;
        }
        finally {
            IgniteProcessProxy.killAll(); // In multi-JVM case.
        }
    }

    /**
     * @param cancel Cancel flag.
     */
    protected void stopAllClients(boolean cancel) {
        List<Ignite> ignites = G.allGrids();

        for (Ignite g : ignites) {
            if (g.configuration().getDiscoverySpi().isClientMode())
                stopGrid(g.name(), cancel);
        }
    }

    /**
     * @param cancel Cancel flag.
     */
    protected void stopAllServers(boolean cancel) {
        List<Ignite> ignites = G.allGrids();

        for (Ignite g : ignites) {
            if (!g.configuration().getDiscoverySpi().isClientMode())
                stopGrid(g.name(), cancel);
        }
    }

    /**
     * @param ignite Grid
     * @param cnt Count
     * @throws IgniteCheckedException If failed.
     */
    @SuppressWarnings({"BusyWait"})
    protected void waitForRemoteNodes(Ignite ignite, int cnt) throws IgniteCheckedException {
        while (true) {
            Collection<ClusterNode> nodes = ignite.cluster().forRemotes().nodes();

            if (nodes != null && nodes.size() >= cnt)
                return;

            try {
                Thread.sleep(100);
            }
            catch (InterruptedException ignored) {
                throw new IgniteCheckedException("Interrupted while waiting for remote nodes [igniteInstanceName=" +
                    ignite.name() + ", count=" + cnt + ']');
            }
        }
    }

    /**
     * @param ignites Grids
     * @throws IgniteCheckedException If failed.
     */
    protected void waitForDiscovery(Ignite... ignites) throws IgniteCheckedException {
        assert ignites != null;
        assert ignites.length > 1;

        for (Ignite ignite : ignites)
            waitForRemoteNodes(ignite, ignites.length - 1);
    }

    /**
     * Gets grid for given name.
     *
     * @param name Name.
     * @return Grid instance.
     */
    protected IgniteEx grid(String name) {
        if (!isRemoteJvm(name))
            return (IgniteEx)G.ignite(name);
        else {
            if (isRemoteJvm())
                return IgniteNodeRunner.startedInstance();
            else
                return IgniteProcessProxy.ignite(name);
        }
    }

    /**
     * Gets grid for given index.
     *
     * @param idx Index.
     * @return Grid instance.
     */
    protected IgniteEx grid(int idx) {
        return grid(getTestIgniteInstanceName(idx));
    }

    /**
     * @param idx Index.
     * @return Ignite instance.
     */
    protected IgniteEx ignite(int idx) {
        return grid(idx);
    }

    /**
     * @param nodeIdx Node index.
     * @return Node ID.
     */
    protected final UUID nodeId(int nodeIdx) {
        return ignite(nodeIdx).cluster().localNode().id();
    }

    /**
     * Gets grid for given test.
     *
     * @return Grid for given test.
     */
    protected IgniteEx grid() {
        if (!isMultiJvm())
            return (IgniteEx)G.ignite(getTestIgniteInstanceName());
        else
            throw new UnsupportedOperationException("Operation doesn't supported yet.");
    }

    /**
     * @param node Node.
     * @return Ignite instance with given local node.
     */
    protected final Ignite grid(ClusterNode node) {
        if (!isMultiJvm())
            return G.ignite(node.id());
        else {
            try {
                return IgniteProcessProxy.ignite(node.id());
            }
            catch (Exception ignore) {
                // A hack if it is local grid.
                return G.ignite(node.id());
            }
        }
    }

    /**
     * Starts grid using provided Ignite instance name and spring config location.
     * <p>
     * Note that grids started this way should be stopped with {@code G.stop(..)} methods.
     *
     * @param igniteInstanceName Ignite instance name.
     * @param springCfgPath Path to config file.
     * @return Grid Started grid.
     * @throws Exception If failed.
     */
    protected Ignite startGrid(String igniteInstanceName, String springCfgPath) throws Exception {
        IgniteConfiguration cfg = loadConfiguration(springCfgPath);

        cfg.setFailureHandler(getFailureHandler(igniteInstanceName));

        cfg.setGridLogger(getTestResources().getLogger());

        return startGrid(igniteInstanceName, cfg);
    }

    /**
     * Starts grid using provided Ignite instance name and config.
     * <p>
     * Note that grids started this way should be stopped with {@code G.stop(..)} methods.
     *
     * @param igniteInstanceName Ignite instance name.
     * @param cfg Config.
     * @return Grid Started grid.
     * @throws Exception If failed.
     */
    protected Ignite startGrid(String igniteInstanceName, IgniteConfiguration cfg) throws Exception {
        cfg.setIgniteInstanceName(igniteInstanceName);

        if (!isRemoteJvm(igniteInstanceName))
            return G.start(cfg);
        else
            return startRemoteGrid(igniteInstanceName, cfg, null);
    }

    /**
     * Loads configuration from the given Spring XML file.
     *
     * @param springCfgPath Path to file.
     * @return Grid configuration.
     * @throws IgniteCheckedException If load failed.
     */
    @SuppressWarnings("deprecation")
    protected IgniteConfiguration loadConfiguration(String springCfgPath) throws IgniteCheckedException {
        URL cfgLocation = U.resolveIgniteUrl(springCfgPath);

        if (cfgLocation == null)
            cfgLocation = U.resolveIgniteUrl(springCfgPath, false);

        assert cfgLocation != null;

        ApplicationContext springCtx;

        try {
            springCtx = new FileSystemXmlApplicationContext(cfgLocation.toString());
        }
        catch (BeansException e) {
            throw new IgniteCheckedException("Failed to instantiate Spring XML application context.", e);
        }

        Map cfgMap;

        try {
            // Note: Spring is not generics-friendly.
            cfgMap = springCtx.getBeansOfType(IgniteConfiguration.class);
        }
        catch (BeansException e) {
            throw new IgniteCheckedException("Failed to instantiate bean [type=" + IgniteConfiguration.class + ", err=" +
                e.getMessage() + ']', e);
        }

        if (cfgMap == null)
            throw new IgniteCheckedException("Failed to find a single grid factory configuration in: " + springCfgPath);

        if (cfgMap.isEmpty())
            throw new IgniteCheckedException("Can't find grid factory configuration in: " + springCfgPath);
        else if (cfgMap.size() > 1)
            throw new IgniteCheckedException("More than one configuration provided for cache load test: " + cfgMap.values());

        IgniteConfiguration cfg = (IgniteConfiguration)cfgMap.values().iterator().next();

        cfg.setNodeId(UUID.randomUUID());

        return cfg;
    }

    /**
     * @param idx Index of the grid to stop.
     */
    protected void stopGrid(int idx) {
        stopGrid(getTestIgniteInstanceName(idx), false);
    }

    /**
     * Stop Ignite instance using index.
     *
     * @param idx Grid index.
     * @param cancel Cancel flag.
     */
    protected void stopGrid(int idx, boolean cancel) {
        stopGrid(getTestIgniteInstanceName(idx), cancel, false);
    }

    /**
     * @param idx Index of the grid to stop.
     */
    protected void stopAndCancelGrid(int idx) {
        stopGrid(getTestIgniteInstanceName(idx), true);
    }

    /**
     * @return Grid test configuration.
     * @throws Exception If failed.
     */
    protected IgniteConfiguration getConfiguration() throws Exception {
        // Generate unique Ignite instance name.
        return getConfiguration(getTestIgniteInstanceName());
    }

    /**
     * This method should be overridden by subclasses to change configuration parameters.
     *
     * @param igniteInstanceName Ignite instance name.
     * @return Grid configuration used for starting of grid.
     * @throws Exception If failed.
     */
    @SuppressWarnings("deprecation")
    protected IgniteConfiguration getConfiguration(String igniteInstanceName) throws Exception {
        IgniteConfiguration cfg = getConfiguration(igniteInstanceName, getTestResources());

        cfg.setNodeId(null);

        if (GridTestProperties.getProperty(GridTestProperties.BINARY_COMPACT_FOOTERS) != null) {
            if (!Boolean.valueOf(GridTestProperties.getProperty(GridTestProperties.BINARY_COMPACT_FOOTERS))) {
                BinaryConfiguration bCfg = cfg.getBinaryConfiguration();

                if (bCfg == null) {
                    bCfg = new BinaryConfiguration();

                    cfg.setBinaryConfiguration(bCfg);
                }

                bCfg.setCompactFooter(false);
            }
        }

        if (Boolean.valueOf(GridTestProperties.getProperty(BINARY_MARSHALLER_USE_SIMPLE_NAME_MAPPER))) {
            BinaryConfiguration bCfg = cfg.getBinaryConfiguration();

            if (bCfg == null) {
                bCfg = new BinaryConfiguration();

                cfg.setBinaryConfiguration(bCfg);
            }

            bCfg.setNameMapper(new BinaryBasicNameMapper(true));
        }

        if (igniteInstanceName != null && igniteInstanceName.matches(".*\\d")) {
            String idStr = UUID.randomUUID().toString();

            if (igniteInstanceName.startsWith(getTestIgniteInstanceName())) {
                String idxStr = String.valueOf(getTestIgniteInstanceIndex(igniteInstanceName));

                while (idxStr.length() < 5)
                    idxStr = '0' + idxStr;

                char[] chars = idStr.toCharArray();

                for (int i = 0; i < idxStr.length(); i++)
                    chars[chars.length - idxStr.length() + i] = idxStr.charAt(i);

                cfg.setNodeId(UUID.fromString(new String(chars)));
            }
            else {
                char[] chars = idStr.toCharArray();

                chars[0] = igniteInstanceName.charAt(igniteInstanceName.length() - 1);
                chars[1] = '0';

                chars[chars.length - 3] = '0';
                chars[chars.length - 2] = '0';
                chars[chars.length - 1] = igniteInstanceName.charAt(igniteInstanceName.length() - 1);

                cfg.setNodeId(UUID.fromString(new String(chars)));
            }
        }

        if (cfg.getDiscoverySpi() instanceof TcpDiscoverySpi)
            ((TcpDiscoverySpi)cfg.getDiscoverySpi()).setJoinTimeout(getTestTimeout());

        return cfg;
    }

    /**
     * Create instance of {@link BinaryMarshaller} suitable for use
     * without starting a grid upon an empty {@link IgniteConfiguration}.
     *
     * @return Binary marshaller.
     * @throws IgniteCheckedException if failed.
     */
    protected BinaryMarshaller createStandaloneBinaryMarshaller() throws IgniteCheckedException {
        return createStandaloneBinaryMarshaller(new IgniteConfiguration());
    }

    /**
     * Create instance of {@link BinaryMarshaller} suitable for use
     * without starting a grid upon given {@link IgniteConfiguration}.
     *
     * @return Binary marshaller.
     * @throws IgniteCheckedException if failed.
     */
    protected BinaryMarshaller createStandaloneBinaryMarshaller(IgniteConfiguration cfg) throws IgniteCheckedException {
        BinaryMarshaller marsh = new BinaryMarshaller();

        BinaryContext ctx = new BinaryContext(BinaryCachingMetadataHandler.create(), cfg, new NullLogger());

        marsh.setContext(new MarshallerContextTestImpl());

        IgniteUtils.invoke(BinaryMarshaller.class, marsh, "setBinaryContext", ctx, cfg);

        return marsh;
    }

    /**
     * @return Generated unique test Ignite instance name.
     */
    public String getTestIgniteInstanceName() {
        String[] parts = getClass().getName().split("\\.");

        return parts[parts.length - 2] + '.' + parts[parts.length - 1];
    }

    /**
     * @param idx Index of the Ignite instance.
     * @return Indexed Ignite instance name.
     */
    public String getTestIgniteInstanceName(int idx) {
        return getTestIgniteInstanceName() + idx;
    }

    /**
     * @param idx Index of the Ignite instance.
     * @return Indexed Ignite instance name.
     */
    protected String testNodeName(int idx) {
        return getTestIgniteInstanceName(idx);
    }

    /**
     * Parses test Ignite instance index from test Ignite instance name.
     *
     * @param testIgniteInstanceName Test Ignite instance name, returned by {@link #getTestIgniteInstanceName(int)}.
     * @return Test Ignite instance index.
     */
    public int getTestIgniteInstanceIndex(String testIgniteInstanceName) {
        return Integer.parseInt(testIgniteInstanceName.substring(getTestIgniteInstanceName().length()));
    }

    /**
     * @return {@code True} if system property -DDEBUG is set.
     */
    public boolean isDebug() {
        return System.getProperty("DEBUG") != null;
    }

    /**
     * @param marshaller Marshaller to get checkpoint path for.
     * @return Path for specific marshaller.
     */
    @SuppressWarnings({"IfMayBeConditional"})
    protected String getDefaultCheckpointPath(Marshaller marshaller) {
        if (marshaller instanceof JdkMarshaller)
            return SharedFsCheckpointSpi.DFLT_DIR_PATH + "/jdk/";
        else
            return SharedFsCheckpointSpi.DFLT_DIR_PATH + '/' + marshaller.getClass().getSimpleName() + '/';
    }

    /**
     * @param name Name to mask.
     * @return Masked name.
     */
    private String maskNull(String name) {
        return name == null ? NULL_NAME : name;
    }

    /**
     * @return Ignite home.
     */
    protected String home() throws IgniteCheckedException {
        return getTestResources().getIgniteHome();
    }

    /**
     * This method should be overridden by subclasses to change configuration parameters.
     *
     * @param igniteInstanceName Ignite instance name.
     * @param rsrcs Resources.
     * @throws Exception If failed.
     * @return Grid configuration used for starting of grid.
     */
    @SuppressWarnings("deprecation")
    protected IgniteConfiguration getConfiguration(String igniteInstanceName, IgniteTestResources rsrcs)
        throws Exception {
        IgniteConfiguration cfg = new IgniteConfiguration();

        cfg.setIgniteInstanceName(igniteInstanceName);
        cfg.setGridLogger(rsrcs.getLogger());
        cfg.setMarshaller(rsrcs.getMarshaller());
        cfg.setNodeId(rsrcs.getNodeId());
        cfg.setIgniteHome(rsrcs.getIgniteHome());
        cfg.setMBeanServer(rsrcs.getMBeanServer());
        cfg.setPeerClassLoadingEnabled(true);
        cfg.setMetricsLogFrequency(0);

        cfg.setConnectorConfiguration(null);

        TcpCommunicationSpi commSpi = new TcpCommunicationSpi();

        commSpi.setLocalPort(GridTestUtils.getNextCommPort(getClass()));
        commSpi.setTcpNoDelay(true);

        cfg.setCommunicationSpi(commSpi);

        TcpDiscoverySpi discoSpi = new TestTcpDiscoverySpi();

        if (isDebug()) {
            cfg.setFailureDetectionTimeout(getTestTimeout() <= 0 ? getDefaultTestTimeout() : getTestTimeout());
            cfg.setNetworkTimeout(Long.MAX_VALUE / 3);
        }
        else {
            // Set network timeout to 10 sec to avoid unexpected p2p class loading errors.
            cfg.setNetworkTimeout(10_000);

            cfg.setFailureDetectionTimeout(10_000);
            cfg.setClientFailureDetectionTimeout(10_000);
        }

        // Set metrics update interval to 1 second to speed up tests.
        cfg.setMetricsUpdateFrequency(1000);

        if (!isMultiJvm()) {
            assert sharedStaticIpFinder != null : "Shared static IP finder should be initialized at this point.";

            discoSpi.setIpFinder(sharedStaticIpFinder);
        }
        else
            discoSpi.setIpFinder(LOCAL_IP_FINDER);

        cfg.setDiscoverySpi(discoSpi);

        SharedFsCheckpointSpi cpSpi = new SharedFsCheckpointSpi();

        Collection<String> paths = new ArrayList<>();

        paths.add(getDefaultCheckpointPath(cfg.getMarshaller()));

        cpSpi.setDirectoryPaths(paths);

        cfg.setCheckpointSpi(cpSpi);

        cfg.setEventStorageSpi(new MemoryEventStorageSpi());

        cfg.setIncludeEventTypes(EventType.EVTS_ALL);

        cfg.setFailureHandler(getFailureHandler(igniteInstanceName));

        return cfg;
    }

    /**
     * This method should be overridden by subclasses to change failure handler implementation.
     *
     * @param igniteInstanceName Ignite instance name.
     * @return Failure handler implementation.
     */
    protected FailureHandler getFailureHandler(String igniteInstanceName) {
        return new NoOpFailureHandler();
    }

    /**
     * @return New cache configuration with modified defaults.
     */
    @SuppressWarnings("unchecked")
    public static CacheConfiguration defaultCacheConfiguration() {
        CacheConfiguration cfg = new CacheConfiguration(DEFAULT_CACHE_NAME);

        if (MvccFeatureChecker.forcedMvcc())
            cfg.setAtomicityMode(TRANSACTIONAL_SNAPSHOT);
        else
            cfg.setAtomicityMode(TRANSACTIONAL).setNearConfiguration(new NearCacheConfiguration<>());
        cfg.setWriteSynchronizationMode(FULL_SYNC);
        cfg.setEvictionPolicy(null);

        return cfg;
    }

    /**
     * Gets external class loader.
     *
     * @return External class loader.
     */
    protected static ClassLoader getExternalClassLoader() {
        String path = GridTestProperties.getProperty("p2p.uri.cls");

        try {
            return new URLClassLoader(new URL[] {new URL(path)}, U.gridClassLoader());
        }
        catch (MalformedURLException e) {
            throw new RuntimeException("Failed to create URL: " + path, e);
        }
    }

    /** */
    private void afterLastTest() throws Exception {
        info(">>> Stopping test class: " + testClassDescription() + " <<<");

        Exception err = null;

        // Stop all threads started by runMultithreaded() methods.
        GridTestUtils.stopThreads(log);

        // Safety.
        getTestResources().stopThreads();

        try {
            afterTestsStopped();
        }
        catch (Exception e) {
            err = e;
        }

        if (isSafeTopology()) {
            stopAllGrids(true);

            if (stopGridErr) {
                err = new RuntimeException("Not all Ignite instances has been stopped. " +
                    "Please, see log for details.", err);
            }
        }

        // Remove resources.
        tests.remove(getClass());

        // Remove resources cached in static, if any.
        GridClassLoaderCache.clear();
        U.clearClassCache();
        MarshallerExclusions.clearCache();
        BinaryEnumCache.clear();
        serializedObj.clear();

        if (err!= null)
            throw err;
    }

    /**
     *
     */
    protected void cleanReferences() {
        Class cls = getClass();

        while (cls != null) {
            Field[] fields = getClass().getDeclaredFields();

            for (Field f : fields) {
                if (Modifier.isStatic(f.getModifiers()))
                    continue;

                f.setAccessible(true);

                try {
                    f.set(this, null);
                }
                catch (Exception ignored) {
                }
            }

            cls = cls.getSuperclass();
        }
    }

    /**
     * Gets flag whether nodes will run in one JVM or in separate JVMs.
     *
     * @return <code>True</code> to run nodes in separate JVMs.
     * @see IgniteNodeRunner
     * @see IgniteProcessProxy
     * @see #isRemoteJvm()
     * @see #isRemoteJvm(int)
     * @see #isRemoteJvm(String)
     * @see #executeOnLocalOrRemoteJvm(int, TestIgniteIdxCallable)
     * @see #executeOnLocalOrRemoteJvm(Ignite, TestIgniteCallable)
     * @see #executeOnLocalOrRemoteJvm(IgniteCache, TestCacheCallable)
     */
    protected boolean isMultiJvm() {
        return false;
    }

    /**
     * By default, test would started only if there is no alive Ignite instances and after {@link #afterTestsStopped()}
     * all started Ignite instances would be stopped. Should return <code>false</code> if alive Ingite instances
     * after test execution is correct behavior.
     *
     * @return <code>True</code> by default.
     * @see VariationsTestsConfig#isStopNodes() Example of why instances should not be stopped.
     */
    protected boolean isSafeTopology() {
        return true;
    }

    /**
     * @param igniteInstanceName Ignite instance name.
     * @return {@code True} if the name of the grid indicates that it was the first started (on this JVM).
     */
    protected boolean isFirstGrid(String igniteInstanceName) {
        return igniteInstanceName != null && igniteInstanceName.startsWith(getTestIgniteInstanceName()) &&
            "0".equals(igniteInstanceName.substring(getTestIgniteInstanceName().length()));
    }

    /**
     * @param igniteInstanceName Ignite instance name.
     * @return <code>True</code> if test was run in multi-JVM mode and grid with this name was started at another JVM.
     */
    protected boolean isRemoteJvm(String igniteInstanceName) {
        return isMultiJvm() && !isFirstGrid(igniteInstanceName);
    }

    /**
     * @param idx Grid index.
     * @return <code>True</code> if test was run in multi-JVM mode and grid with this ID was started at another JVM.
     */
    protected boolean isRemoteJvm(int idx) {
        return isMultiJvm() && idx != 0;
    }

    /**
     * @return <code>True</code> if current JVM contains remote started node
     * (It differs from JVM where tests executing).
     */
    protected boolean isRemoteJvm() {
        return IgniteNodeRunner.hasStartedInstance();
    }

    /**
     * @param cache Cache.
     * @return <code>True</code> if cache is an instance of {@link IgniteCacheProcessProxy}
     */
    public static boolean isMultiJvmObject(IgniteCache cache) {
        return cache instanceof IgniteCacheProcessProxy;
    }

    /**
     * @param ignite Ignite.
     * @return <code>True</code> if cache is an instance of {@link IgniteProcessProxy}
     */
    public static boolean isMultiJvmObject(Ignite ignite) {
        return ignite instanceof IgniteProcessProxy;
    }

    /**
     * Calls job on local JVM or on remote JVM in multi-JVM case.
     *
     * @param idx Grid index.
     * @param job Job.
     */
    public <R> R executeOnLocalOrRemoteJvm(final int idx, final TestIgniteIdxCallable<R> job) {
        IgniteEx ignite = grid(idx);

        if (!isMultiJvmObject(ignite))
            try {
                job.setIgnite(ignite);

                return job.call(idx);
            }
            catch (Exception e) {
                throw new IgniteException(e);
            }
        else
            return executeRemotely(idx, job);
    }

    /**
     * Calls job on local JVM or on remote JVM in multi-JVM case.
     *
     * @param ignite Ignite.
     * @param job Job.
     */
    public static <R> R executeOnLocalOrRemoteJvm(Ignite ignite, final TestIgniteCallable<R> job) {
        if (!isMultiJvmObject(ignite))
            try {
                return job.call(ignite);
            }
            catch (Exception e) {
                throw new IgniteException(e);
            }
        else
            return executeRemotely((IgniteProcessProxy)ignite, job);
    }

    /**
     * Calls job on local JVM or on remote JVM in multi-JVM case.
     *
     * @param cache Cache.
     * @param job Job.
     */
    public static <K, V, R> R executeOnLocalOrRemoteJvm(IgniteCache<K, V> cache, TestCacheCallable<K, V, R> job) {
        Ignite ignite = cache.unwrap(Ignite.class);

        if (!isMultiJvmObject(ignite))
            try {
                return job.call(ignite, cache);
            }
            catch (Exception e) {
                throw new IgniteException(e);
            }
        else
            return executeRemotely((IgniteCacheProcessProxy<K, V>)cache, job);
    }

    /**
     * Calls job on remote JVM.
     *
     * @param idx Grid index.
     * @param job Job.
     */
    public <R> R executeRemotely(final int idx, final TestIgniteIdxCallable<R> job) {
        IgniteEx ignite = grid(idx);

        if (!isMultiJvmObject(ignite))
            throw new IllegalArgumentException("Ignite have to be process proxy.");

        IgniteProcessProxy proxy = (IgniteProcessProxy)ignite;

        return proxy.remoteCompute().call(new ExecuteRemotelyTask<>(job, idx));
    }

    /**
     * Calls job on remote JVM.
     *
     * @param proxy Ignite.
     * @param job Job.
     */
    public static <R> R executeRemotely(IgniteProcessProxy proxy, final TestIgniteCallable<R> job) {
        return proxy.remoteCompute().call(new TestRemoteTask<>(proxy.getId(), job));
    }

    /**
     * Runs job on remote JVM.
     *
     * @param cache Cache.
     * @param job Job.
     */
    public static <K, V, R> R executeRemotely(IgniteCacheProcessProxy<K, V> cache,
        final TestCacheCallable<K, V, R> job) {
        IgniteProcessProxy proxy = (IgniteProcessProxy)cache.unwrap(Ignite.class);

        final UUID id = proxy.getId();
        final String cacheName = cache.getName();

        return proxy.remoteCompute().call(new IgniteCallable<R>() {
            private static final long serialVersionUID = -3868429485920845137L;

            @Override public R call() throws Exception {
                Ignite ignite = Ignition.ignite(id);
                IgniteCache<K, V> cache = ignite.cache(cacheName);

                return job.call(ignite, cache);
            }
        });
    }

    /**
     * @return Test resources.
     */
    private synchronized IgniteTestResources getIgniteTestResources() throws IgniteCheckedException {
        IgniteTestResources rsrcs = tests.get(getClass());

        if (rsrcs == null)
            tests.put(getClass(), rsrcs = new IgniteTestResources());

        return rsrcs;
    }

    /**
     * @param cfg Ignite configuration.
     * @return Test resources.
     * @throws IgniteCheckedException In case of error.
     */
    private synchronized IgniteTestResources getIgniteTestResources(IgniteConfiguration cfg) throws IgniteCheckedException {
        return new IgniteTestResources(cfg);
    }

    /** Runs test with the provided scenario. */
    private void runTest(Statement testRoutine) throws Throwable {
        prepareTestEnviroment();

        try {
            final AtomicReference<Throwable> ex = new AtomicReference<>();

            Thread runner = new IgniteThread(getTestIgniteInstanceName(), "test-runner", new Runnable() {
                @Override public void run() {
                    try {
                        testRoutine.evaluate();
                    }
                    catch (Throwable e) {
                        IgniteClosure<Throwable, Throwable> hnd = errorHandler();

                        ex.set(hnd != null ? hnd.apply(e) : e);
                    }
                }
            });

            runner.start();

            runner.join(isDebug() ? 0 : getTestTimeout());

            if (runner.isAlive()) {
                U.error(log,
                    "Test has been timed out and will be interrupted (threads dump will be taken before interruption) [" +
                        "test=" + getName() + ", timeout=" + getTestTimeout() + ']');

                List<Ignite> nodes = IgnitionEx.allGridsx();

                for (Ignite node : nodes)
                    ((IgniteKernal)node).dumpDebugInfo();

                // We dump threads to stdout, because we can loose logs in case
                // the build is cancelled on TeamCity.
                U.dumpThreads(null);

                U.dumpThreads(log);

                U.interrupt(runner);

                U.join(runner, log);

                throw new TimeoutException("Test has been timed out [test=" + getName() + ", timeout=" +
                    getTestTimeout() + ']');
            }

            Throwable t = ex.get();

            if (t != null) {
                U.error(log, "Test failed.", t);

                throw t;
            }

            assert !stopGridErr : "Error occurred on grid stop (see log for more details).";
        }
        finally {
            try {
                cleanUpTestEnviroment();
            }
            catch (Exception e) {
                log.error("Failed to execute tear down after test (will ignore)", e);
            }
        }
    }

    /**
     * Runs before each test. Is responsible for prepare test enviroment in accordance with {@link #beforeTest()}
     * method overriding.
     *
     * @throws Exception If failed.
     */
    private void prepareTestEnviroment() throws Exception {
        stopGridErr = false;

        clsLdr = Thread.currentThread().getContextClassLoader();

        // Change it to the class one.
        Thread.currentThread().setContextClassLoader(getClass().getClassLoader());

        // Clear log throttle.
        LT.clear();

        info(">>> Starting test: " + testDescription() + " <<<");

        try {
            beforeTest();
        }
        catch (Exception | Error t) {
            try {
                cleanUpTestEnviroment();
            }
            catch (Exception e) {
                log.error("Failed to tear down test after exception was thrown in beforeTest (will ignore)", e);
            }

            throw t;
        }

        ts = System.currentTimeMillis();
    }

    /**
     * @return If {@code true} serialized objects placed to {@link #serializedObj}
     * are not cleared after each test execution.
     *
     * Setting this flag to true is need when some serialized objects are need to be shared between all tests in class.
     */
    protected boolean keepSerializedObjects() {
        return false;
    }

    /**
     * @return Error handler to process all uncaught exceptions of the test run ({@code null} by default).
     */
    protected IgniteClosure<Throwable, Throwable> errorHandler() {
        return null;
    }

    /**
     * @return Test case timeout.
     */
    protected long getTestTimeout() {
        return getDefaultTestTimeout();
    }

    /**
     * @return Default test case timeout.
     */
    private long getDefaultTestTimeout() {
        String timeout = GridTestProperties.getProperty("test.timeout");

        if (timeout != null)
            return Long.parseLong(timeout);

        return GridTestUtils.DFLT_TEST_TIMEOUT;
    }

    /**
     * @param store Store.
     */
    protected static <T> Factory<T> singletonFactory(T store) {
        return notSerializableProxy(new FactoryBuilder.SingletonFactory<>(store), Factory.class);
    }

    /**
     * @param obj Object that should be wrap proxy
     * @return Created proxy.
     */
    protected static <T> T notSerializableProxy(final T obj) {
        Class<T> cls = (Class<T>)obj.getClass();

        Class<T>[] interfaces = (Class<T>[])cls.getInterfaces();

        assert interfaces.length > 0;

        Class<T> lastItf = interfaces[interfaces.length - 1];

        return notSerializableProxy(obj, lastItf, Arrays.copyOf(interfaces, interfaces.length - 1));
    }

    /**
     * @param obj Object that should be wrap proxy
     * @param itfCls Interface that should be implemented by proxy
     * @param itfClses Interfaces that should be implemented by proxy (vararg parameter)
     * @return Created proxy.
     */
    protected static <T> T notSerializableProxy(final T obj, Class<? super T> itfCls, Class<? super T>... itfClses) {
        Class<?>[] itfs = Arrays.copyOf(itfClses, itfClses.length + 3);

        itfs[itfClses.length] = itfCls;
        itfs[itfClses.length + 1] = Serializable.class;
        itfs[itfClses.length + 2] = WriteReplaceOwner.class;

        return (T)Proxy.newProxyInstance(Thread.currentThread().getContextClassLoader(), itfs, new InvocationHandler() {
            @Override public Object invoke(Object proxy, Method mtd, Object[] args) throws Throwable {
                if ("writeReplace".equals(mtd.getName()) && mtd.getParameterTypes().length == 0)
                    return supressSerialization(proxy);

                return mtd.invoke(obj, args);
            }
        });
    }

    /**
     * Returns an object that should be returned from writeReplace() method.
     *
     * @param obj Object that must not be changed after serialization/deserialization.
     * @return An object to return from writeReplace()
     */
    private static Object supressSerialization(Object obj) {
        SerializableProxy res = new SerializableProxy(UUID.randomUUID());

        serializedObj.put(res.uuid, obj);

        return res;
    }

    /**
     * @param name Name.
     * @param remote Remote.
     * @param thisRemote This remote.
     */
    public static IgniteEx grid(String name, boolean remote, boolean thisRemote) {
        if (!remote)
            return (IgniteEx)G.ignite(name);
        else {
            if (thisRemote)
                return IgniteNodeRunner.startedInstance();
            else
                return IgniteProcessProxy.ignite(name);
        }
    }

    /**
     * @throws IgniteInterruptedCheckedException If interrupted.
     */
    private void awaitTopologyChange() throws IgniteInterruptedCheckedException {
        for (Ignite g : G.allGrids()) {
            final GridKernalContext ctx = ((IgniteKernal)g).context();

            if (ctx.isStopping() || ctx.gateway().getState() == DISCONNECTED || !g.active())
                continue;

            AffinityTopologyVersion topVer = ctx.discovery().topologyVersionEx();
            AffinityTopologyVersion exchVer = ctx.cache().context().exchange().readyAffinityVersion();

            if (!topVer.equals(exchVer)) {
                info("Topology version mismatch [node=" + g.name() +
                    ", exchVer=" + exchVer +
                    ", topVer=" + topVer + ']');

                GridTestUtils.waitForCondition(new GridAbsPredicate() {
                    @Override public boolean apply() {
                        AffinityTopologyVersion topVer = ctx.discovery().topologyVersionEx();
                        AffinityTopologyVersion exchVer = ctx.cache().context().exchange().readyAffinityVersion();

                        return exchVer.equals(topVer);
                    }
                }, DFLT_TOP_WAIT_TIMEOUT);
            }
        }
    }

    /**
     * @param expSize Expected nodes number.
     * @throws Exception If failed.
     */
    protected void waitForTopology(final int expSize) throws Exception {
        assertTrue(GridTestUtils.waitForCondition(new GridAbsPredicate() {
            @Override public boolean apply() {
                List<Ignite> nodes = G.allGrids();

                if (nodes.size() != expSize) {
                    info("Wait all nodes [size=" + nodes.size() + ", exp=" + expSize + ']');

                    return false;
                }

                for (Ignite node : nodes) {
                    try {
                        IgniteFuture<?> reconnectFut = node.cluster().clientReconnectFuture();

                        if (reconnectFut != null && !reconnectFut.isDone()) {
                            info("Wait for size on node, reconnect is in progress [node=" + node.name() + ']');

                            return false;
                        }

                        int sizeOnNode = node.cluster().nodes().size();

                        if (sizeOnNode != expSize) {
                            info("Wait for size on node [node=" + node.name() + ", size=" + sizeOnNode + ", exp=" + expSize + ']');

                            return false;
                        }
                    }
                    catch (IgniteClientDisconnectedException e) {
                        info("Wait for size on node, node disconnected [node=" + node.name() + ']');

                        return false;
                    }
                }

                return true;
            }
        }, 30_000));
    }

    /**
     * @param millis Time to sleep.
     */
    public static void doSleep(long millis) {
        try {
            U.sleep(millis);
        }
        catch (Exception e) {
            throw new IgniteException(e);
        }
    }

    /**
     * @param node Node.
     * @param cacheName Cache name.
     * @return Cache group ID for given cache name.
     */
    protected static final int groupIdForCache(Ignite node, String cacheName) {
        for (CacheGroupContext grp : ((IgniteKernal)node).context().cache().cacheGroups()) {
            if (grp.hasCache(cacheName))
                return grp.groupId();
        }

        fail("Failed to find group for cache: " + cacheName);

        return 0;
    }

    /**
     * @return {@code True} if nodes use {@link TcpDiscoverySpi}.
     */
    protected static boolean tcpDiscovery() {
        List<Ignite> nodes = G.allGrids();

        assertFalse("There are no nodes", nodes.isEmpty());

        return nodes.get(0).configuration().getDiscoverySpi() instanceof TcpDiscoverySpi;
    }

    /**
     *
     */
    private static interface WriteReplaceOwner {
        /**
         *
         */
        Object writeReplace();
    }

    /**
     *
     */
    private static class SerializableProxy implements Serializable {
        /** */
        private final UUID uuid;

        /**
         * @param uuid Uuid.
         */
        private SerializableProxy(UUID uuid) {
            this.uuid = uuid;
        }

        /**
         *
         */
        protected Object readResolve() throws ObjectStreamException {
            Object res = serializedObj.get(uuid);

            assert res != null
                : "Failed to find serializable proxy with uuid=" + uuid
                    + ". Try to set test property keepSerializedObjects to 'true' if object was removed after test";

            return res;
        }
    }

    /**
     * Remote computation task.
     */
    private static class TestRemoteTask<R> implements IgniteCallable<R> {
        /** */
        private static final long serialVersionUID = 0L;

        /** Node ID. */
        private final UUID id;

        /** Job. */
        private final TestIgniteCallable<R> job;

        /**
         * @param id Id.
         * @param job Job.
         */
        public TestRemoteTask(UUID id, TestIgniteCallable<R> job) {
            this.id = id;
            this.job = job;
        }

        /** {@inheritDoc} */
        @Override public R call() throws Exception {
            Ignite ignite = Ignition.ignite(id);

            return job.call(ignite);
        }
    }

    /**
     *
     */
    private static class ExecuteRemotelyTask<R> implements IgniteCallable<R> {
        /** Ignite. */
        @IgniteInstanceResource
        protected Ignite ignite;

        /** Job. */
        private final TestIgniteIdxCallable<R> job;

        /** Index. */
        private final int idx;

        /**
         * @param job Job.
         * @param idx Index.
         */
        public ExecuteRemotelyTask(TestIgniteIdxCallable<R> job, int idx) {
            this.job = job;
            this.idx = idx;
        }

        /** {@inheritDoc} */
        @Override public R call() throws Exception {
            job.setIgnite(ignite);

            return job.call(idx);
        }
    }

    /** */
    public static interface TestIgniteCallable<R> extends Serializable {
        /**
         * @param ignite Ignite.
         */
        R call(Ignite ignite) throws Exception;
    }

    /** */
    public abstract static class TestIgniteRunnable implements TestIgniteCallable<Object> {
        /** {@inheritDoc} */
        @Override public Object call(Ignite ignite) throws Exception {
            run(ignite);

            return null;
        }

        /**
         * @param ignite Ignite.
         */
        public abstract void run(Ignite ignite) throws Exception;
    }

    /** */
    public abstract static class TestIgniteIdxCallable<R> implements Serializable {
        /** */
        @IgniteInstanceResource
        protected Ignite ignite;

        /**
         * @param ignite Ignite.
         */
        public void setIgnite(Ignite ignite) {
            this.ignite = ignite;
        }

        /**
         * @param idx Grid index.
         */
        protected abstract R call(int idx) throws Exception;
    }

    /** */
    public abstract static class TestIgniteIdxRunnable extends TestIgniteIdxCallable<Void> {
        /** {@inheritDoc} */
        @Override public Void call(int idx) throws Exception {
            run(idx);

            return null;
        }

        /**
         * @param idx Index.
         */
        public abstract void run(int idx) throws Exception;
    }

    /** */
    public static interface TestCacheCallable<K, V, R> extends Serializable {
        /**
         * @param ignite Ignite.
         * @param cache Cache.
         */
        R call(Ignite ignite, IgniteCache<K, V> cache) throws Exception;
    }

    /** */
    public abstract static class TestCacheRunnable<K, V> implements TestCacheCallable<K, V, Object> {
        /** {@inheritDoc} */
        @Override public Object call(Ignite ignite, IgniteCache cache) throws Exception {
            run(ignite, cache);

            return null;
        }

        /**
         * @param ignite Ignite.
         * @param cache Cache.
         */
        public abstract void run(Ignite ignite, IgniteCache<K, V> cache) throws Exception;
    }

    /**
     *  Calls {@link #beforeFirstTest()} and {@link #afterLastTest()} methods
     *  in order to support {@link #beforeTestsStarted()} and {@link #afterTestsStopped()}.
     *  <p>
     *  Processes {@link WithSystemProperty} annotations as well.
     */
    private static class BeforeFirstAndAfterLastTestRule implements TestRule {
        /** {@inheritDoc} */
        @Override public Statement apply(Statement base, Description desc) {
            return new Statement() {
                @Override public void evaluate() throws Throwable {
                    GridAbstractTest fixtureInstance = (GridAbstractTest)desc.getTestClass().newInstance();

                    fixtureInstance.evaluateInsideFixture(base);
                }
            };
        }
    }

    /**
     * Executes a statement inside a fixture calling GridAbstractTest specific methods which
     * should be executed before and after a test class execution.
     *
     * @param stmt Statement to execute.
     * @throws Throwable In case of failure.
     */
    private void evaluateInsideFixture(Statement stmt) throws Throwable {
        try {
            setSystemPropertiesBeforeClass();

            try {
                beforeFirstTest();

                stmt.evaluate();
            }
            finally {
                afterLastTest();
            }
        }
        finally {
            clearSystemPropertiesAfterClass();
        }
    }
}<|MERGE_RESOLUTION|>--- conflicted
+++ resolved
@@ -191,10 +191,9 @@
         }
     };
 
-<<<<<<< HEAD
     /** Allows easy repeating for test. */
     @Rule public transient RepeatRule repeatRule = new RepeatRule();
-=======
+
     /**
      * Supports obtaining test name for JUnit4 framework in a way that makes it available for methods invoked
      * from {@code runTest(Statement)}.
@@ -217,7 +216,6 @@
     @Rule public transient RuleChain nameAndRunRulesChain = RuleChain
         .outerRule(nameRule)
         .around(runRule);
->>>>>>> 4bea0ca7
 
     /** */
     private static transient boolean startGrid;
