/*
 * Copyright 2019 GridGain Systems, Inc. and Contributors.
 *
 * Licensed under the GridGain Community Edition License (the "License");
 * you may not use this file except in compliance with the License.
 * You may obtain a copy of the License at
 *
 *     https://www.gridgain.com/products/software/community-edition/gridgain-community-edition-license
 *
 * Unless required by applicable law or agreed to in writing, software
 * distributed under the License is distributed on an "AS IS" BASIS,
 * WITHOUT WARRANTIES OR CONDITIONS OF ANY KIND, either express or implied.
 * See the License for the specific language governing permissions and
 * limitations under the License.
 */

package org.apache.ignite.internal.metric;

import java.util.Arrays;
import java.util.HashSet;
import java.util.Set;
import org.apache.ignite.internal.IgniteEx;
import org.apache.ignite.internal.processors.metric.GridMetricManager;
import org.apache.ignite.internal.processors.metric.MetricRegistry;
import org.apache.ignite.testframework.junits.common.GridCommonAbstractTest;

/** */
public abstract class AbstractExporterSpiTest extends GridCommonAbstractTest {
    /** */
    protected static final String FILTERED_PREFIX = "filtered.metric";

    /** */
    public static final int EXPORT_TIMEOUT = 1_000;

    /** */
    protected Set<String> EXPECTED_ATTRIBUTES = new HashSet<>(Arrays.asList(
        "TotalAllocatedSize",
        "LargeEntriesPagesCount",
        "PagesReplaced",
        "PhysicalMemorySize",
        "CheckpointBufferSize",
        "PagesReplaceRate",
        "AllocationRate",
        "PagesRead",
        "OffHeapSize",
        "UsedCheckpointBufferSize",
        "OffheapUsedSize",
        "EmptyDataPages",
        "PagesFillFactor",
        "DirtyPages",
        "EvictionRate",
        "PagesWritten",
        "TotalAllocatedPages",
        "PagesReplaceAge",
        "PhysicalMemoryPages"));

    /**
     * Creates some additional metrics.
     *
     * @param ignite Ignite.
     */
    protected void createAdditionalMetrics(IgniteEx ignite) {
        GridMetricManager mmgr = ignite.context().metric();

        MetricRegistry mreg = mmgr.registry(FILTERED_PREFIX);

        mreg.longMetric("test", "").add(2);

<<<<<<< HEAD
        mreg = new MetricRegistry("other.prefix", "other.prefix", log);
=======
        mreg = mmgr.registry("other.prefix");
>>>>>>> 2f74d9dd

        mreg.longMetric("test", "").add(42);

        mreg.longMetric("test2", "").add(43);

<<<<<<< HEAD
        mreg = new MetricRegistry("other.prefix2", "other.prefix2", log);
=======
        mreg = mmgr.registry("other.prefix2");
>>>>>>> 2f74d9dd

        mreg.longMetric("test3", "").add(44);
    }
}<|MERGE_RESOLUTION|>--- conflicted
+++ resolved
@@ -66,21 +66,13 @@
 
         mreg.longMetric("test", "").add(2);
 
-<<<<<<< HEAD
-        mreg = new MetricRegistry("other.prefix", "other.prefix", log);
-=======
         mreg = mmgr.registry("other.prefix");
->>>>>>> 2f74d9dd
 
         mreg.longMetric("test", "").add(42);
 
         mreg.longMetric("test2", "").add(43);
 
-<<<<<<< HEAD
-        mreg = new MetricRegistry("other.prefix2", "other.prefix2", log);
-=======
         mreg = mmgr.registry("other.prefix2");
->>>>>>> 2f74d9dd
 
         mreg.longMetric("test3", "").add(44);
     }
