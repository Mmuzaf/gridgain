--- conflicted
+++ resolved
@@ -1989,7 +1989,45 @@
     }
 
     /**
-<<<<<<< HEAD
+     * Flag indicating whether GridGain should store portable keys and values
+     * as instances of {@link GridPortableObject}.
+     *
+     * @return Portable enabled flag.
+     */
+    public boolean isPortableEnabled() {
+        return portableEnabled;
+    }
+
+    /**
+     * Gets portable enabled flag value.
+     *
+     * @param portableEnabled Portable enabled flag value.
+     */
+    public void setPortableEnabled(boolean portableEnabled) {
+        this.portableEnabled = portableEnabled;
+    }
+
+    /**
+     * Gets query configuration. Query configuration defines which fields should be indexed for objects
+     * without annotations or portable objects.
+     *
+     * @return Cache query configuration.
+     */
+    public GridCacheQueryConfiguration getQueryConfiguration() {
+        return qryCfg;
+    }
+
+    /**
+     * Sets query configuration.
+     *
+     * @param qryCfg Query configuration.
+     * @see GridCacheQueryConfiguration
+     */
+    public void setQueryConfiguration(GridCacheQueryConfiguration qryCfg) {
+        this.qryCfg = qryCfg;
+    }
+
+    /**
      * Gets flag indicating if one-phase commit is allowed. If one-phase commit is allowed and implicit transaction
      * is mapped on a single primary and (optionally) in single backup, then transaction will be committed in one
      * phase. If this flag is set to {@code false}, even implicit transactions mapped to a single node will be
@@ -2009,44 +2047,6 @@
      */
     public void setOnePhaseCommitAllowed(boolean onePhaseCommitAllowed) {
         this.onePhaseCommitAllowed = onePhaseCommitAllowed;
-=======
-     * Flag indicating whether GridGain should store portable keys and values
-     * as instances of {@link GridPortableObject}.
-     *
-     * @return Portable enabled flag.
-     */
-    public boolean isPortableEnabled() {
-        return portableEnabled;
-    }
-
-    /**
-     * Gets portable enabled flag value.
-     *
-     * @param portableEnabled Portable enabled flag value.
-     */
-    public void setPortableEnabled(boolean portableEnabled) {
-        this.portableEnabled = portableEnabled;
-    }
-
-    /**
-     * Gets query configuration. Query configuration defines which fields should be indexed for objects
-     * without annotations or portable objects.
-     *
-     * @return Cache query configuration.
-     */
-    public GridCacheQueryConfiguration getQueryConfiguration() {
-        return qryCfg;
-    }
-
-    /**
-     * Sets query configuration.
-     *
-     * @param qryCfg Query configuration.
-     * @see GridCacheQueryConfiguration
-     */
-    public void setQueryConfiguration(GridCacheQueryConfiguration qryCfg) {
-        this.qryCfg = qryCfg;
->>>>>>> 59d8041d
     }
 
     /** {@inheritDoc} */
