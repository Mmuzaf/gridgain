--- conflicted
+++ resolved
@@ -476,11 +476,7 @@
                                 }
 
                                 if (intercept) {
-<<<<<<< HEAD
-                                    V old = e.cached().rawGetOrUnmarshal(); // TODO: need to load if on near node.
-=======
                                     V old = e.cached().rawGetOrUnmarshal();
->>>>>>> 954d117f
 
                                     val = (V)cctx.config().getInterceptor().onBeforePut(key, old, val);
 
