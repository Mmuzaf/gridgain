/*
 * Copyright 2019 GridGain Systems, Inc. and Contributors.
 *
 * Licensed under the GridGain Community Edition License (the "License");
 * you may not use this file except in compliance with the License.
 * You may obtain a copy of the License at
 *
 *     https://www.gridgain.com/products/software/community-edition/gridgain-community-edition-license
 *
 * Unless required by applicable law or agreed to in writing, software
 * distributed under the License is distributed on an "AS IS" BASIS,
 * WITHOUT WARRANTIES OR CONDITIONS OF ANY KIND, either express or implied.
 * See the License for the specific language governing permissions and
 * limitations under the License.
 */

package org.apache.ignite.internal.processors.cache;

import java.util.ArrayList;
import java.util.Collection;
import java.util.Collections;
import java.util.HashMap;
import java.util.HashSet;
import java.util.Iterator;
import java.util.LinkedHashMap;
import java.util.List;
import java.util.Map;
import java.util.Set;
import java.util.UUID;
import java.util.concurrent.ConcurrentHashMap;
import java.util.concurrent.ConcurrentMap;
import java.util.stream.Collectors;
import javax.cache.CacheException;
import org.apache.ignite.IgniteCheckedException;
import org.apache.ignite.IgniteException;
import org.apache.ignite.IgniteSystemProperties;
import org.apache.ignite.cache.affinity.AffinityFunction;
import org.apache.ignite.cluster.ClusterNode;
import org.apache.ignite.configuration.CacheConfiguration;
import org.apache.ignite.configuration.NearCacheConfiguration;
import org.apache.ignite.events.DiscoveryEvent;
import org.apache.ignite.events.Event;
import org.apache.ignite.internal.IgniteInternalFuture;
import org.apache.ignite.internal.cluster.ClusterTopologyServerNotFoundException;
import org.apache.ignite.internal.events.DiscoveryCustomEvent;
import org.apache.ignite.internal.managers.discovery.DiscoCache;
import org.apache.ignite.internal.managers.discovery.DiscoveryCustomMessage;
import org.apache.ignite.internal.managers.eventstorage.GridLocalEventListener;
import org.apache.ignite.internal.processors.affinity.AffinityAssignment;
import org.apache.ignite.internal.processors.affinity.AffinityTopologyVersion;
import org.apache.ignite.internal.processors.affinity.GridAffinityAssignmentCache;
import org.apache.ignite.internal.processors.cache.distributed.dht.ClientCacheDhtTopologyFuture;
import org.apache.ignite.internal.processors.cache.distributed.dht.GridDhtAffinityAssignmentResponse;
import org.apache.ignite.internal.processors.cache.distributed.dht.GridDhtAssignmentFetchFuture;
import org.apache.ignite.internal.processors.cache.distributed.dht.preloader.CacheGroupAffinityMessage;
import org.apache.ignite.internal.processors.cache.distributed.dht.preloader.GridDhtPartitionFullMap;
import org.apache.ignite.internal.processors.cache.distributed.dht.preloader.GridDhtPartitionMap;
import org.apache.ignite.internal.processors.cache.distributed.dht.preloader.GridDhtPartitionsExchangeFuture;
import org.apache.ignite.internal.processors.cache.distributed.dht.preloader.GridDhtPartitionsFullMessage;
import org.apache.ignite.internal.processors.cache.distributed.dht.topology.GridClientPartitionTopology;
import org.apache.ignite.internal.processors.cache.distributed.dht.topology.GridDhtPartitionState;
import org.apache.ignite.internal.processors.cache.distributed.dht.topology.GridDhtPartitionTopology;
import org.apache.ignite.internal.processors.cluster.DiscoveryDataClusterState;
import org.apache.ignite.internal.processors.tracing.Span;
import org.apache.ignite.internal.util.GridLongList;
import org.apache.ignite.internal.util.GridPartitionStateMap;
import org.apache.ignite.internal.util.future.GridCompoundFuture;
import org.apache.ignite.internal.util.future.GridFinishedFuture;
import org.apache.ignite.internal.util.future.GridFutureAdapter;
import org.apache.ignite.internal.util.lang.GridPlainRunnable;
import org.apache.ignite.internal.util.lang.IgniteInClosureX;
import org.apache.ignite.internal.util.typedef.F;
import org.apache.ignite.internal.util.typedef.internal.CU;
import org.apache.ignite.internal.util.typedef.internal.U;
import org.apache.ignite.lang.IgniteClosure;
import org.apache.ignite.lang.IgniteFuture;
import org.apache.ignite.lang.IgniteInClosure;
import org.apache.ignite.lang.IgniteUuid;
import org.jetbrains.annotations.Nullable;

import static org.apache.ignite.cache.CacheMode.LOCAL;
import static org.apache.ignite.cache.CacheRebalanceMode.NONE;
import static org.apache.ignite.events.EventType.EVT_NODE_FAILED;
import static org.apache.ignite.events.EventType.EVT_NODE_JOINED;
import static org.apache.ignite.events.EventType.EVT_NODE_LEFT;

/**
 *
 */
@SuppressWarnings("ForLoopReplaceableByForEach")
public class CacheAffinitySharedManager<K, V> extends GridCacheSharedManagerAdapter<K, V> {
    /** */
    private final long clientCacheMsgTimeout =
        IgniteSystemProperties.getLong(IgniteSystemProperties.IGNITE_CLIENT_CACHE_CHANGE_MESSAGE_TIMEOUT, 10_000);

    /** */
    private static final IgniteClosure<ClusterNode, UUID> NODE_TO_ID = new IgniteClosure<ClusterNode, UUID>() {
        @Override public UUID apply(ClusterNode node) {
            return node.id();
        }
    };

    /** */
    private static final IgniteClosure<ClusterNode, Long> NODE_TO_ORDER = new IgniteClosure<ClusterNode, Long>() {
        @Override public Long apply(ClusterNode node) {
            return node.order();
        }
    };

    /** Affinity information for all started caches (initialized on coordinator). */
    private ConcurrentMap<Integer, CacheGroupHolder> grpHolders = new ConcurrentHashMap<>();

    /** Topology version which requires affinity re-calculation (set from discovery thread). */
    private AffinityTopologyVersion lastAffVer;

    /** Registered caches (updated from exchange thread). */
    private CachesRegistry cachesRegistry;

    /** */
    private WaitRebalanceInfo waitInfo;

    /** */
    private final Object mux = new Object();

    /** Pending affinity assignment futures. */
    private final ConcurrentMap<Long, GridDhtAssignmentFetchFuture> pendingAssignmentFetchFuts =
        new ConcurrentHashMap<>();

    /** */
    private final ThreadLocal<ClientCacheChangeDiscoveryMessage> clientCacheChanges = new ThreadLocal<>();

    /** Discovery listener. */
    private final GridLocalEventListener discoLsnr = new GridLocalEventListener() {
        @Override public void onEvent(Event evt) {
            DiscoveryEvent e = (DiscoveryEvent)evt;

            assert e.type() == EVT_NODE_LEFT || e.type() == EVT_NODE_FAILED;

            ClusterNode n = e.eventNode();

            for (GridDhtAssignmentFetchFuture fut : pendingAssignmentFetchFuts.values())
                fut.onNodeLeft(n.id());
        }
    };

    /** {@inheritDoc} */
    @Override protected void start0() throws IgniteCheckedException {
        super.start0();

        cctx.kernalContext().event().addLocalEventListener(discoLsnr, EVT_NODE_LEFT, EVT_NODE_FAILED);

        cachesRegistry = new CachesRegistry(cctx);
    }

    /**
     * Callback invoked from discovery thread when discovery message is received.
     *
     * @param type Event type.
     * @param customMsg Custom message instance.
     * @param node Event node.
     * @param topVer Topology version.
     * @param state Cluster state.
     */
    void onDiscoveryEvent(int type,
        @Nullable DiscoveryCustomMessage customMsg,
        ClusterNode node,
        AffinityTopologyVersion topVer,
        DiscoveryDataClusterState state) {
        if (type == EVT_NODE_JOINED && node.isLocal())
            lastAffVer = null;

        if ((state.transition() || !state.active()) &&
            !DiscoveryCustomEvent.requiresCentralizedAffinityAssignment(customMsg))
            return;

        if ((!node.isClient() && (type == EVT_NODE_FAILED || type == EVT_NODE_JOINED || type == EVT_NODE_LEFT)) ||
            DiscoveryCustomEvent.requiresCentralizedAffinityAssignment(customMsg)) {
            synchronized (mux) {
                assert lastAffVer == null || topVer.compareTo(lastAffVer) > 0 :
                    "lastAffVer=" + lastAffVer + ", topVer=" + topVer + ", customMsg=" + customMsg;

                lastAffVer = topVer;
            }
        }
    }

    /**
     * Must be called from exchange thread.
     */
    public IgniteInternalFuture<?> initCachesOnLocalJoin(
        Map<Integer, CacheGroupDescriptor> grpDescs,
        Map<String, DynamicCacheDescriptor> cacheDescs
    ) {
        return cachesRegistry.init(grpDescs, cacheDescs);
    }

    /**
     * Callback invoked from discovery thread when discovery custom message is received.
     *
     * @param msg Customer message.
     * @return {@code True} if minor topology version should be increased.
     */
    boolean onCustomEvent(CacheAffinityChangeMessage msg) {
        if (msg.exchangeId() != null) {
            if (log.isDebugEnabled()) {
                log.debug("Ignore affinity change message [lastAffVer=" + lastAffVer +
                    ", msgExchId=" + msg.exchangeId() +
                    ", msgVer=" + msg.topologyVersion() + ']');
            }

            return false;
        }

        // Skip message if affinity was already recalculated.
        boolean exchangeNeeded = lastAffVer == null || lastAffVer.equals(msg.topologyVersion());

        msg.exchangeNeeded(exchangeNeeded);

        if (exchangeNeeded) {
            if (log.isDebugEnabled()) {
                log.debug("Need process affinity change message [lastAffVer=" + lastAffVer +
                    ", msgExchId=" + msg.exchangeId() +
                    ", msgVer=" + msg.topologyVersion() + ']');
            }
        }
        else {
            if (log.isDebugEnabled()) {
                log.debug("Ignore affinity change message [lastAffVer=" + lastAffVer +
                    ", msgExchId=" + msg.exchangeId() +
                    ", msgVer=" + msg.topologyVersion() + ']');
            }
        }

        return exchangeNeeded;
    }

    /**
     * @param topVer Expected topology version.
     */
    private void onCacheGroupStopped(AffinityTopologyVersion topVer) {
        CacheAffinityChangeMessage msg = null;

        synchronized (mux) {
            if (waitInfo == null || !waitInfo.topVer.equals(topVer))
                return;

            if (waitInfo.waitGrps.isEmpty()) {
                msg = affinityChangeMessage(waitInfo);

                waitInfo = null;
            }
        }

        try {
            if (msg != null)
                cctx.discovery().sendCustomEvent(msg);
        }
        catch (IgniteCheckedException e) {
            U.error(log, "Failed to send affinity change message.", e);
        }
    }

    /**
     * @param top Topology.
     * @param checkGrpId Group ID.
     */
    void checkRebalanceState(GridDhtPartitionTopology top, Integer checkGrpId) {
        CacheAffinityChangeMessage msg = null;

        synchronized (mux) {
            if (waitInfo == null || !waitInfo.topVer.equals(lastAffVer))
                return;

            Map<Integer, UUID> partWait = waitInfo.waitGrps.get(checkGrpId);

            boolean rebalanced = true;

            if (partWait != null) {
                CacheGroupHolder grpHolder = grpHolders.get(checkGrpId);

                if (grpHolder != null) {
                    for (Iterator<Map.Entry<Integer, UUID>> it = partWait.entrySet().iterator(); it.hasNext(); ) {
                        Map.Entry<Integer, UUID> e = it.next();

                        Integer part = e.getKey();
                        UUID waitNode = e.getValue();

                        GridDhtPartitionState state = top.partitionState(waitNode, part);

                        if (state != GridDhtPartitionState.OWNING) {
                            rebalanced = false;

                            break;
                        }
                        else
                            it.remove();
                    }
                }

                if (rebalanced) {
                    waitInfo.waitGrps.remove(checkGrpId);

                    if (waitInfo.waitGrps.isEmpty()) {
                        msg = affinityChangeMessage(waitInfo);

                        waitInfo = null;
                    }
                }
            }

            try {
                if (msg != null)
                    cctx.discovery().sendCustomEvent(msg);
            }
            catch (IgniteCheckedException e) {
                U.error(log, "Failed to send affinity change message.", e);
            }
        }
    }

    /**
     * @return Group IDs.
     */
    public Set<Integer> waitGroups() {
        synchronized (mux) {
            if (waitInfo == null || !waitInfo.topVer.equals(lastAffVer))
                return Collections.emptySet();

            return new HashSet<>(waitInfo.waitGrps.keySet());
        }
    }

    /**
     * Adds historically rebalancing partitions to wait group.
     * Not doing so could trigger late affinity switching before actual rebalancing will finish.
     *
     * @param grpId Group id.
     * @param part Part.
     * @param node Node.
     * @param topVer Topology version.
     */
    public void addToWaitGroup(int grpId, int part, UUID node, AffinityTopologyVersion topVer) {
        synchronized (mux) {
            if (waitInfo == null)
                waitInfo = new WaitRebalanceInfo(topVer);

            waitInfo.add(grpId, part, node, null);
        }
    }

    /**
     * @param waitInfo Cache rebalance information.
     * @return Message.
     */
    @Nullable private CacheAffinityChangeMessage affinityChangeMessage(WaitRebalanceInfo waitInfo) {
        if (waitInfo.assignments.isEmpty()) // Possible if all awaited caches were destroyed.
            return null;

        Map<Integer, Map<Integer, List<UUID>>> assignmentsChange = U.newHashMap(waitInfo.assignments.size());

        for (Map.Entry<Integer, Map<Integer, List<ClusterNode>>> e : waitInfo.assignments.entrySet()) {
            Integer grpId = e.getKey();

            Map<Integer, List<ClusterNode>> assignment = e.getValue();

            Map<Integer, List<UUID>> assignment0 = U.newHashMap(assignment.size());

            for (Map.Entry<Integer, List<ClusterNode>> e0 : assignment.entrySet())
                assignment0.put(e0.getKey(), toIds0(e0.getValue()));

            assignmentsChange.put(grpId, assignment0);
        }

        return new CacheAffinityChangeMessage(waitInfo.topVer, assignmentsChange, waitInfo.deploymentIds);
    }

    /**
     * @param grp Cache group.
     */
    void onCacheGroupCreated(CacheGroupContext grp) {
        // no-op
    }

    /**
     * @param reqId Request ID.
     * @param startReqs Client cache start request.
     * @return Descriptors for caches to start.
     */
    @Nullable private List<DynamicCacheDescriptor> clientCachesToStart(
        UUID reqId,
        Map<String, DynamicCacheChangeRequest> startReqs
    ) {
        List<DynamicCacheDescriptor> startDescs = new ArrayList<>(startReqs.size());

        for (DynamicCacheChangeRequest startReq : startReqs.values()) {
            DynamicCacheDescriptor desc = cachesRegistry.cache(CU.cacheId(startReq.cacheName()));

            if (desc == null) {
                CacheException err = new CacheException("Failed to start client cache " +
                    "(a cache with the given name is not started): " + startReq.cacheName());

                cctx.cache().completeClientCacheChangeFuture(reqId, err);

                return null;
            }

            if (cctx.cacheContext(desc.cacheId()) != null)
                continue;

            startDescs.add(desc);
        }

        return startDescs;
    }

    /**
     * @param crd Coordinator flag.
     * @param msg Change request.
     * @param topVer Current topology version.
     * @param discoCache Discovery data cache.
     * @return Map of started caches (cache ID to near enabled flag).
     */
    @Nullable private Map<Integer, Boolean> processClientCacheStartRequests(
        boolean crd,
        ClientCacheChangeDummyDiscoveryMessage msg,
        AffinityTopologyVersion topVer,
        DiscoCache discoCache
    ) {
        Map<String, DynamicCacheChangeRequest> startReqs = msg.startRequests();

        List<DynamicCacheDescriptor> startDescs = clientCachesToStart(msg.requestId(), startReqs);

        if (startDescs == null || startDescs.isEmpty()) {
            cctx.cache().completeClientCacheChangeFuture(msg.requestId(), null);

            return null;
        }

        Map<Integer, GridDhtAssignmentFetchFuture> fetchFuts = U.newHashMap(startDescs.size());

        Map<Integer, Boolean> startedInfos = U.newHashMap(startDescs.size());

        List<StartCacheInfo> startCacheInfos = startDescs.stream()
            .map(desc -> {
                DynamicCacheChangeRequest changeReq = startReqs.get(desc.cacheName());

                startedInfos.put(desc.cacheId(), changeReq.nearCacheConfiguration() != null);

                return new StartCacheInfo(
                    desc.cacheConfiguration(),
                    desc,
                    changeReq.nearCacheConfiguration(),
                    topVer,
                    changeReq.disabledAfterStart(),
                    true
                );
            }).collect(Collectors.toList());

        Set<String> startedCaches = startCacheInfos.stream()
            .map(info -> info.getCacheDescriptor().cacheName())
            .collect(Collectors.toSet());

        try {
            cctx.cache().prepareStartCaches(startCacheInfos);
        }
        catch (IgniteCheckedException e) {
            cctx.cache().closeCaches(startedCaches, false);

            cctx.cache().completeClientCacheChangeFuture(msg.requestId(), e);

            return null;
        }

        Set<CacheGroupDescriptor> groupDescs = startDescs.stream()
            .map(DynamicCacheDescriptor::groupDescriptor)
            .collect(Collectors.toSet());

        for (CacheGroupDescriptor grpDesc : groupDescs) {
            try {
                CacheGroupContext grp = cctx.cache().cacheGroup(grpDesc.groupId());

                assert grp != null : grpDesc.groupId();
                assert !grp.affinityNode() || grp.isLocal() : grp.cacheOrGroupName();

                // Skip for local caches.
                if (grp.isLocal())
                    continue;

                CacheGroupHolder grpHolder = grpHolders.get(grp.groupId());

                assert !crd || (grpHolder != null && grpHolder.affinity().idealAssignmentRaw() != null);

                if (grpHolder == null)
                    grpHolder = getOrCreateGroupHolder(topVer, grpDesc);

                // If current node is not client and current node have no aff holder.
                if (grpHolder.nonAffNode() && !cctx.localNode().isClient()) {
                    ClientCacheDhtTopologyFuture topFut = new ClientCacheDhtTopologyFuture(topVer);

                    grp.topology().updateTopologyVersion(topFut, discoCache, -1, false);

                    grpHolder = new CacheGroupAffNodeHolder(grp, grpHolder.affinity());

                    grpHolders.put(grp.groupId(), grpHolder);

                    GridClientPartitionTopology clientTop = cctx.exchange().clearClientTopology(grp.groupId());

                    if (clientTop != null) {
                        grp.topology().update(
                            grpHolder.affinity().lastVersion(),
                            clientTop.partitionMap(true),
                            clientTop.fullUpdateCounters(),
                            Collections.<Integer>emptySet(),
                            null,
                            null,
                            null
                        );
                    }

                    assert grpHolder.affinity().lastVersion().equals(grp.affinity().lastVersion());
                }
                else if (!crd && !fetchFuts.containsKey(grp.groupId())) {
                    boolean topVerLessOrNotInitialized = !grp.topology().initialized() ||
                        grp.topology().readyTopologyVersion().compareTo(topVer) < 0;

                    if (grp.affinity().lastVersion().compareTo(topVer) < 0 || topVerLessOrNotInitialized) {
                        GridDhtAssignmentFetchFuture fetchFut = new GridDhtAssignmentFetchFuture(cctx,
                            grp.groupId(),
                            topVer,
                            discoCache);

                        fetchFut.init(true);

                        fetchFuts.put(grp.groupId(), fetchFut);
                    }
                }
            }
            catch (IgniteCheckedException e) {
                cctx.cache().closeCaches(startedCaches, false);

                cctx.cache().completeClientCacheChangeFuture(msg.requestId(), e);

                return null;
            }
        }

        for (GridDhtAssignmentFetchFuture fetchFut : fetchFuts.values()) {
            try {
                CacheGroupContext grp = cctx.cache().cacheGroup(fetchFut.groupId());

                assert grp != null;

                GridDhtAffinityAssignmentResponse res = fetchAffinity(topVer,
                    null,
                    discoCache,
                    grp.affinity(),
                    fetchFut);

                GridDhtPartitionFullMap partMap;
                ClientCacheDhtTopologyFuture topFut;

                if (res != null) {
                    partMap = res.partitionMap();

                    assert partMap != null : res;

                    topFut = new ClientCacheDhtTopologyFuture(topVer);
                }
                else {
                    partMap = new GridDhtPartitionFullMap(cctx.localNodeId(), cctx.localNode().order(), 1);

                    topFut = new ClientCacheDhtTopologyFuture(topVer,
                        new ClusterTopologyServerNotFoundException("All server nodes left grid."));
                }

                grp.topology().updateTopologyVersion(topFut,
                    discoCache,
                    -1,
                    false);

                grp.topology().update(topVer, partMap, null, Collections.emptySet(), null, null, null);

                topFut.validate(grp, discoCache.allNodes());
            }
            catch (IgniteCheckedException e) {
                cctx.cache().closeCaches(startedCaches, false);

                cctx.cache().completeClientCacheChangeFuture(msg.requestId(), e);

                return null;
            }
        }

        for (DynamicCacheDescriptor desc : startDescs) {
            if (desc.cacheConfiguration().getCacheMode() != LOCAL) {
                CacheGroupContext grp = cctx.cache().cacheGroup(desc.groupId());

                assert grp != null;

                grp.topology().onExchangeDone(null, grp.affinity().cachedAffinity(topVer), true);
            }
        }

        cctx.cache().initCacheProxies(topVer, null);

        startReqs.keySet().forEach(req -> cctx.cache().completeProxyInitialize(req));

        cctx.cache().completeClientCacheChangeFuture(msg.requestId(), null);

        return startedInfos;
    }

    /**
     * @param msg Change request.
     * @param topVer Current topology version.
     * @param crd Coordinator flag.
     * @return Closed caches IDs.
     */
    private Set<Integer> processCacheCloseRequests(
        ClientCacheChangeDummyDiscoveryMessage msg,
        boolean crd,
        AffinityTopologyVersion topVer
    ) {
        Set<String> cachesToClose = msg.cachesToClose();

        Set<Integer> closed = cctx.cache().closeCaches(cachesToClose, true);

        for (CacheGroupHolder hld : grpHolders.values()) {
            if (!hld.nonAffNode() && cctx.cache().cacheGroup(hld.groupId()) == null) {
                int grpId = hld.groupId();

                // All client cache groups were stopped, need create 'client' CacheGroupHolder.
                CacheGroupHolder grpHolder = grpHolders.remove(grpId);

                assert grpHolder != null && !grpHolder.nonAffNode() : grpHolder;

                try {
                    grpHolder = createHolder(
                        cctx,
                        cachesRegistry.group(grpId),
                        topVer,
                        grpHolder.affinity()
                    );

                    grpHolders.put(grpId, grpHolder);
                }
                catch (IgniteCheckedException e) {
                    U.error(log, "Failed to initialize cache: " + e, e);
                }
            }
        }

        cctx.cache().completeClientCacheChangeFuture(msg.requestId(), null);

        return closed;
    }

    /**
     * Process non affinity node cache start/close requests, called from exchange thread.
     *
     * @param msg Change request.
     */
    void processClientCachesRequests(ClientCacheChangeDummyDiscoveryMessage msg) {
        // Get ready exchange version.
        AffinityTopologyVersion topVer = cctx.exchange().readyAffinityVersion();

        DiscoCache discoCache = cctx.discovery().discoCache(topVer);

        ClusterNode node = discoCache.oldestAliveServerNode();

        // Resolve coordinator for specific version.
        boolean crd = node != null && node.isLocal();

        Map<Integer, Boolean> startedCaches = null;
        Set<Integer> closedCaches = null;

        // Check and start caches via dummy message.
        if (msg.startRequests() != null)
            startedCaches = processClientCacheStartRequests(crd, msg, topVer, discoCache);

        // Check and close caches via dummy message.
        if (msg.cachesToClose() != null)
            closedCaches = processCacheCloseRequests(msg, crd, topVer);

        // Shedule change message.
        if (startedCaches != null || closedCaches != null)
            scheduleClientChangeMessage(startedCaches, closedCaches);
    }

    /**
     * Sends discovery message about started/closed client caches, called from exchange thread.
     *
     * @param timeoutObj Timeout object initiated send.
     */
    void sendClientCacheChangesMessage(ClientCacheUpdateTimeout timeoutObj) {
        ClientCacheChangeDiscoveryMessage msg = clientCacheChanges.get();

        // Timeout object was changed if one more client cache changed during timeout,
        // another timeoutObj was scheduled.
        if (msg != null && msg.updateTimeoutObject() == timeoutObj) {
            assert !msg.empty() : msg;

            clientCacheChanges.remove();

            msg.checkCachesExist(cachesRegistry.allCaches().keySet());

            try {
                if (!msg.empty())
                    cctx.discovery().sendCustomEvent(msg);
            }
            catch (IgniteCheckedException e) {
                U.error(log, "Failed to send discovery event: " + e, e);
            }
        }
    }

    /**
     * @param startedCaches Started caches.
     * @param closedCaches Closed caches.
     */
    private void scheduleClientChangeMessage(Map<Integer, Boolean> startedCaches, Set<Integer> closedCaches) {
        ClientCacheChangeDiscoveryMessage msg = clientCacheChanges.get();

        if (msg == null) {
            msg = new ClientCacheChangeDiscoveryMessage(startedCaches, closedCaches);

            clientCacheChanges.set(msg);
        }
        else {
            msg.merge(startedCaches, closedCaches);

            if (msg.empty()) {
                cctx.time().removeTimeoutObject(msg.updateTimeoutObject());

                clientCacheChanges.remove();

                return;
            }
        }

        if (msg.updateTimeoutObject() != null)
            cctx.time().removeTimeoutObject(msg.updateTimeoutObject());

        long timeout = clientCacheMsgTimeout;

        if (timeout <= 0)
            timeout = 10_000;

        ClientCacheUpdateTimeout timeoutObj = new ClientCacheUpdateTimeout(cctx, timeout);

        msg.updateTimeoutObject(timeoutObj);

        cctx.time().addTimeoutObject(timeoutObj);
    }

    /**
     * @param fut Exchange future.
     * @param crd Coordinator flag.
     * @param exchActions Exchange actions.
     */
    public void onCustomMessageNoAffinityChange(
        GridDhtPartitionsExchangeFuture fut,
        boolean crd,
        @Nullable final ExchangeActions exchActions
    ) {
        final ExchangeDiscoveryEvents evts = fut.context().events();

        forAllCacheGroups(crd, new IgniteInClosureX<GridAffinityAssignmentCache>() {
            @Override public void applyx(GridAffinityAssignmentCache aff) {
                if (exchActions != null && exchActions.cacheGroupStopping(aff.groupId()))
                    return;

                aff.clientEventTopologyChange(evts.lastEvent(), evts.topologyVersion());

                cctx.exchange().exchangerUpdateHeartbeat();
            }
        });
    }

    /**
     * @param cctx Stopped cache context.
     */
    public void stopCacheOnReconnect(GridCacheContext cctx) {
        cachesRegistry.unregisterCache(cctx.cacheId());
    }

    /**
     * @param grpCtx Stopped cache group context.
     */
    public void stopCacheGroupOnReconnect(CacheGroupContext grpCtx) {
        cachesRegistry.unregisterGroup(grpCtx.groupId());
    }

    /** {@inheritDoc} */
    @Override public void onDisconnected(IgniteFuture<?> reconnectFut) {
        Iterator<Integer> it = grpHolders.keySet().iterator();

        while (it.hasNext()) {
            int grpId = it.next();

            it.remove();

            cctx.io().removeHandler(true, grpId, GridDhtAffinityAssignmentResponse.class);
        }

        assert grpHolders.isEmpty();

        super.onDisconnected(reconnectFut);
    }

    /**
     * Called during the rollback of the exchange partitions procedure in order to stop the given cache even if it's not
     * fully initialized (e.g. failed on cache init stage).
     *
     * @param fut Exchange future.
     * @param crd Coordinator flag.
     * @param exchActions Cache change requests.
     */
    public void forceCloseCaches(
        GridDhtPartitionsExchangeFuture fut,
        boolean crd,
        final ExchangeActions exchActions
    ) {
        assert exchActions != null && !exchActions.empty() && exchActions.cacheStartRequests().isEmpty() : exchActions;

        IgniteInternalFuture<?> res = cachesRegistry.update(exchActions);

        assert res.isDone() : "There should be no caches to start: " + exchActions;

        processCacheStopRequests(fut, crd, exchActions, true);

        cctx.cache().forceCloseCaches(exchActions);
    }

    /**
     * Called on exchange initiated for cache start/stop request.
     *
     * @param fut Exchange future.
     * @param crd Coordinator flag.
     * @param exchActions Cache change requests.
     * @throws IgniteCheckedException If failed.
     */
    public IgniteInternalFuture<?> onCacheChangeRequest(
        GridDhtPartitionsExchangeFuture fut,
        boolean crd,
        final ExchangeActions exchActions
    ) throws IgniteCheckedException {
        assert exchActions != null && !exchActions.empty() : exchActions;

        IgniteInternalFuture<?> res = cachesRegistry.update(exchActions);

        // Affinity did not change for existing caches.
        onCustomMessageNoAffinityChange(fut, crd, exchActions);

        fut.timeBag().finishGlobalStage("Update caches registry");

        processCacheStartRequests(fut, crd, exchActions);

        Set<Integer> stoppedGrps = processCacheStopRequests(fut, crd, exchActions, false);

        if (stoppedGrps != null) {
            AffinityTopologyVersion notifyTopVer = null;

            synchronized (mux) {
                if (waitInfo != null) {
                    for (Integer grpId : stoppedGrps) {
                        boolean rmv = waitInfo.waitGrps.remove(grpId) != null;

                        if (rmv) {
                            notifyTopVer = waitInfo.topVer;

                            waitInfo.assignments.remove(grpId);
                        }
                    }
                }
            }

            if (notifyTopVer != null) {
                final AffinityTopologyVersion topVer = notifyTopVer;

                cctx.kernalContext().closure().runLocalSafe(new GridPlainRunnable() {
                    @Override public void run() {
                        onCacheGroupStopped(topVer);
                    }
                });
            }
        }

        ClientCacheChangeDiscoveryMessage msg = clientCacheChanges.get();

        if (msg != null) {
            msg.checkCachesExist(cachesRegistry.allCaches().keySet());

            if (msg.empty())
                clientCacheChanges.remove();
        }

        return res;
    }

    /**
     * Process cache start requests.
     *
     * @param fut Exchange future.
     * @param crd Coordinator flag.
     * @param exchActions Cache change requests.
     * @throws IgniteCheckedException If failed.
     */
    private void processCacheStartRequests(
        GridDhtPartitionsExchangeFuture fut,
        boolean crd,
        final ExchangeActions exchActions
    ) throws IgniteCheckedException {
        assert exchActions != null && !exchActions.empty() : exchActions;

        final ExchangeDiscoveryEvents evts = fut.context().events();

        Map<StartCacheInfo, DynamicCacheChangeRequest> startCacheInfos = new LinkedHashMap<>();

        for (ExchangeActions.CacheActionData action : exchActions.cacheStartRequests()) {
            DynamicCacheDescriptor cacheDesc = action.descriptor();

            DynamicCacheChangeRequest req = action.request();

            boolean startCache;

            NearCacheConfiguration nearCfg = null;

            if (req.locallyConfigured() || (cctx.localNodeId().equals(req.initiatingNodeId()) && !exchActions.activate())) {
                startCache = true;

                nearCfg = req.nearCacheConfiguration();
            }
            else {
                // Cache should not be started
                assert cctx.cacheContext(cacheDesc.cacheId()) == null
                    : "Starting cache has not null context: " + cacheDesc.cacheName();

                IgniteCacheProxyImpl cacheProxy = cctx.cache().jcacheProxy(req.cacheName(), false);

                // If it has proxy then try to start it
                if (cacheProxy != null) {
                    // Cache should be in restarting mode
                    assert cacheProxy.isRestarting()
                        : "Cache has non restarting proxy " + cacheProxy;

                    startCache = true;
                }
                else {
                    startCache = CU.affinityNode(cctx.localNode(),
                        cacheDesc.groupDescriptor().config().getNodeFilter());
                }
            }

            if (startCache) {
                startCacheInfos.put(
                    new StartCacheInfo(
                        req.startCacheConfiguration(),
                        cacheDesc,
                        nearCfg,
                        evts.topologyVersion(),
                        req.disabledAfterStart()
                    ),
                    req
                );
            }
            else
                cctx.kernalContext().cache().initQueryStructuresForNotStartedCache(cacheDesc);
        }

        Map<StartCacheInfo, IgniteCheckedException> failedCaches = cctx.cache().prepareStartCachesIfPossible(startCacheInfos.keySet());

        for (Map.Entry<StartCacheInfo, IgniteCheckedException> entry : failedCaches.entrySet()) {
            if (cctx.localNode().isClient()) {
                U.error(log, "Failed to initialize cache. Will try to rollback cache start routine. " +
                    "[cacheName=" + entry.getKey().getStartedConfiguration().getName() + ']', entry.getValue());

                cctx.cache().closeCaches(Collections.singleton(entry.getKey().getStartedConfiguration().getName()), false);

                cctx.cache().completeCacheStartFuture(startCacheInfos.get(entry.getKey()), false, entry.getValue());
            }
            else
                throw entry.getValue();
        }

        Set<StartCacheInfo> failedCacheInfos = failedCaches.keySet();

        List<StartCacheInfo> cacheInfos = startCacheInfos.keySet().stream()
            .filter(failedCacheInfos::contains)
            .collect(Collectors.toList());

        for (StartCacheInfo info : cacheInfos) {
            if (fut.cacheAddedOnExchange(info.getCacheDescriptor().cacheId(), info.getCacheDescriptor().receivedFrom())) {
                if (fut.events().discoveryCache().cacheGroupAffinityNodes(info.getCacheDescriptor().groupId()).isEmpty())
                    U.quietAndWarn(log, "No server nodes found for cache client: " + info.getCacheDescriptor().cacheName());
            }
        }

        fut.timeBag().finishGlobalStage("Start caches");

        initAffinityOnCacheGroupsStart(fut, exchActions, crd);

        fut.timeBag().finishGlobalStage("Affinity initialization on cache group start");
    }

    /**
     * Initializes affinity for started cache groups received during {@code fut}.
     *
     * @param fut Exchange future.
     * @param exchangeActions Exchange actions.
     * @param crd {@code True} if local node is coordinator.
     */
    private void initAffinityOnCacheGroupsStart(
        GridDhtPartitionsExchangeFuture fut,
        ExchangeActions exchangeActions,
        boolean crd
    ) throws IgniteCheckedException {
        List<CacheGroupDescriptor> startedGroups = exchangeActions.cacheStartRequests().stream()
            .map(action -> action.descriptor().groupDescriptor())
            .distinct()
            .collect(Collectors.toList());

        U.doInParallel(
            cctx.kernalContext().getSystemExecutorService(),
            startedGroups,
            grpDesc -> {
                initStartedGroup(fut, grpDesc, crd);

                fut.timeBag().finishLocalStage("Affinity initialization on cache group start " +
                    "[grp=" + grpDesc.cacheOrGroupName() + "]");

                return null;
            }
        );
    }

    /**
     * Process cache stop requests.
     *
     * @param fut Exchange future.
     * @param crd Coordinator flag.
     * @param exchActions Cache change requests.
     * @param forceClose Force close flag.
     * @return Set of cache groups to be stopped.
     */
    private Set<Integer> processCacheStopRequests(
        GridDhtPartitionsExchangeFuture fut,
        boolean crd,
        final ExchangeActions exchActions,
        boolean forceClose
    ) {
        assert exchActions != null && !exchActions.empty() : exchActions;

        for (ExchangeActions.CacheActionData action : exchActions.cacheStopRequests())
            cctx.cache().blockGateway(action.request().cacheName(), true, action.request().restart());

        for (ExchangeActions.CacheGroupActionData action : exchActions.cacheGroupsToStop())
            cctx.exchange().clearClientTopology(action.descriptor().groupId());

        Set<Integer> stoppedGrps = null;

        for (ExchangeActions.CacheGroupActionData data : exchActions.cacheGroupsToStop()) {
            if (data.descriptor().config().getCacheMode() != LOCAL) {
                CacheGroupHolder cacheGrp = grpHolders.remove(data.descriptor().groupId());

                assert !crd || (cacheGrp != null || forceClose) : data.descriptor();

                if (cacheGrp != null) {
                    if (stoppedGrps == null)
                        stoppedGrps = new HashSet<>();

                    stoppedGrps.add(cacheGrp.groupId());

                    cctx.io().removeHandler(true, cacheGrp.groupId(), GridDhtAffinityAssignmentResponse.class);
                }
            }
        }

        return stoppedGrps;
    }

    /**
     *
     */
    public void clearGroupHoldersAndRegistry() {
        grpHolders.clear();

        cachesRegistry.unregisterAll();
    }

    /**
     * Called when received {@link CacheAffinityChangeMessage} which should complete exchange.
     *
     * @param exchFut Exchange future.
     * @param crd Coordinator flag.
     * @param msg Affinity change message.
     */
    public void onExchangeChangeAffinityMessage(
        GridDhtPartitionsExchangeFuture exchFut,
        boolean crd,
        CacheAffinityChangeMessage msg
    ) {
        if (log.isDebugEnabled()) {
            log.debug("Process exchange affinity change message [exchVer=" + exchFut.initialVersion() +
                ", msg=" + msg + ']');
        }

        assert exchFut.exchangeId().equals(msg.exchangeId()) : msg;

        final AffinityTopologyVersion topVer = exchFut.initialVersion();

        final Map<Integer, Map<Integer, List<UUID>>> assignment = msg.assignmentChange();

        assert assignment != null;

        forAllCacheGroups(crd, new IgniteInClosureX<GridAffinityAssignmentCache>() {
            @Override public void applyx(GridAffinityAssignmentCache aff) throws IgniteCheckedException {
                List<List<ClusterNode>> idealAssignment = aff.idealAssignmentRaw();

                assert idealAssignment != null;

                Map<Integer, List<UUID>> cacheAssignment = assignment.get(aff.groupId());

                List<List<ClusterNode>> newAssignment;

                if (cacheAssignment != null) {
                    newAssignment = new ArrayList<>(idealAssignment);

                    for (Map.Entry<Integer, List<UUID>> e : cacheAssignment.entrySet())
                        newAssignment.set(e.getKey(), toNodes(topVer, e.getValue()));
                }
                else
                    newAssignment = idealAssignment;

                aff.initialize(topVer, newAssignment);

                exchFut.timeBag().finishLocalStage("Affinity recalculate by change affinity message " +
                    "[grp=" + aff.cacheOrGroupName() + "]");
            }
        });
    }

    /**
     * Called on exchange initiated by {@link CacheAffinityChangeMessage} which sent after rebalance finished.
     *
     * @param exchFut Exchange future.
     * @param crd Coordinator flag.
     * @param msg Message.
     * @throws IgniteCheckedException If failed.
     */
    public void onChangeAffinityMessage(
        final GridDhtPartitionsExchangeFuture exchFut,
        boolean crd,
        final CacheAffinityChangeMessage msg
    ) {
        assert msg.topologyVersion() != null && msg.exchangeId() == null : msg;

        final AffinityTopologyVersion topVer = exchFut.initialVersion();

        if (log.isDebugEnabled()) {
            log.debug("Process affinity change message [exchVer=" + topVer +
                ", msgVer=" + msg.topologyVersion() + ']');
        }

        final Map<Integer, Map<Integer, List<UUID>>> affChange = msg.assignmentChange();

        assert !F.isEmpty(affChange) : msg;

        final Map<Integer, IgniteUuid> deploymentIds = msg.cacheDeploymentIds();

        final Map<Object, List<List<ClusterNode>>> affCache = new ConcurrentHashMap<>();

        forAllCacheGroups(crd, new IgniteInClosureX<GridAffinityAssignmentCache>() {
            @Override public void applyx(GridAffinityAssignmentCache aff) throws IgniteCheckedException {
                AffinityTopologyVersion affTopVer = aff.lastVersion();

                assert affTopVer.topologyVersion() > 0 : affTopVer;

                CacheGroupDescriptor desc = cachesRegistry.group(aff.groupId());

                assert desc != null : aff.cacheOrGroupName();

                IgniteUuid deploymentId = desc.deploymentId();

                if (!deploymentId.equals(deploymentIds.get(aff.groupId()))) {
                    aff.clientEventTopologyChange(exchFut.firstEvent(), topVer);

                    return;
                }

                Map<Integer, List<UUID>> change = affChange.get(aff.groupId());

                if (change != null) {
                    assert !change.isEmpty() : msg;

                    List<List<ClusterNode>> curAff = aff.assignments(affTopVer);

                    List<List<ClusterNode>> assignment = new ArrayList<>(curAff);

                    for (Map.Entry<Integer, List<UUID>> e : change.entrySet()) {
                        Integer part = e.getKey();

                        List<ClusterNode> nodes = toNodes(topVer, e.getValue());

                        assert !nodes.equals(assignment.get(part)) : "Assignment did not change " +
                            "[cacheGrp=" + aff.cacheOrGroupName() +
                            ", part=" + part +
                            ", cur=" + F.nodeIds(assignment.get(part)) +
                            ", new=" + F.nodeIds(nodes) +
                            ", exchVer=" + exchFut.initialVersion() +
                            ", msgVer=" + msg.topologyVersion() +
                            ']';

                        assignment.set(part, nodes);
                    }

                    aff.initialize(topVer, assignment);
                }
                else
                    aff.clientEventTopologyChange(exchFut.firstEvent(), topVer);

                cctx.exchange().exchangerUpdateHeartbeat();

                exchFut.timeBag().finishLocalStage("Affinity change by custom message " +
                    "[grp=" + aff.cacheOrGroupName() + "]");
            }
        });
    }

    /**
     * Called on exchange initiated by client node join/fail.
     *
     * @param fut Exchange future.
     * @param crd Coordinator flag.
     * @throws IgniteCheckedException If failed.
     */
    public void onClientEvent(final GridDhtPartitionsExchangeFuture fut, boolean crd) throws IgniteCheckedException {
        boolean locJoin = fut.firstEvent().eventNode().isLocal();

        if (!locJoin) {
            forAllCacheGroups(crd, new IgniteInClosureX<GridAffinityAssignmentCache>() {
                @Override public void applyx(GridAffinityAssignmentCache aff) throws IgniteCheckedException {
                    AffinityTopologyVersion topVer = fut.initialVersion();

                    aff.clientEventTopologyChange(fut.firstEvent(), topVer);

                    cctx.exchange().exchangerUpdateHeartbeat();
                }
            });
        }
        else
            fetchAffinityOnJoin(fut);
    }

    /**
     * @param fut Future to add.
     */
    public void addDhtAssignmentFetchFuture(GridDhtAssignmentFetchFuture fut) {
        GridDhtAssignmentFetchFuture old = pendingAssignmentFetchFuts.putIfAbsent(fut.id(), fut);

        assert old == null : "More than one thread is trying to fetch partition assignments [fut=" + fut +
            ", allFuts=" + pendingAssignmentFetchFuts + ']';
    }

    /**
     * @param fut Future to remove.
     */
    public void removeDhtAssignmentFetchFuture(GridDhtAssignmentFetchFuture fut) {
        boolean rmv = pendingAssignmentFetchFuts.remove(fut.id(), fut);

        assert rmv : "Failed to remove assignment fetch future: " + fut.id();
    }

    /**
     * @param nodeId Node ID.
     * @param res Response.
     */
    private void processAffinityAssignmentResponse(UUID nodeId, GridDhtAffinityAssignmentResponse res) {
        if (log.isDebugEnabled())
            log.debug("Processing affinity assignment response [node=" + nodeId + ", res=" + res + ']');

        GridDhtAssignmentFetchFuture fut = pendingAssignmentFetchFuts.get(res.futureId());

        if (fut != null)
            fut.onResponse(nodeId, res);
    }

    /**
     * @param c Cache closure.
     */
    private void forAllRegisteredCacheGroups(IgniteInClosureX<CacheGroupDescriptor> c) {
        Collection<CacheGroupDescriptor> affinityCaches = cachesRegistry.allGroups().values().stream()
            .filter(desc -> desc.config().getCacheMode() != LOCAL)
            .collect(Collectors.toList());

        try {
            U.doInParallel(cctx.kernalContext().getSystemExecutorService(), affinityCaches, t -> {
                c.applyx(t);

                return null;
            });
        }
        catch (IgniteCheckedException e) {
            throw new IgniteException("Failed to execute affinity operation on cache groups", e);
        }
    }

    /**
     * @param crd Coordinator flag.
     * @param c Closure.
     */
    private void forAllCacheGroups(boolean crd, IgniteInClosureX<GridAffinityAssignmentCache> c) {
        Collection<GridAffinityAssignmentCache> affinityCaches;

        Collection<GridAffinityAssignmentCache> affinityCaches1 = grpHolders.values().stream()
            .map(CacheGroupHolder::affinity)
            .collect(Collectors.toList());

        Collection<GridAffinityAssignmentCache> affinityCaches2 = cctx.kernalContext().cache().cacheGroups().stream()
            .filter(grp -> !grp.isLocal())
            .filter(grp -> !grp.isRecoveryMode())
            .map(CacheGroupContext::affinity)
            .collect(Collectors.toList());

        if (!cctx.localNode().isClient())
            affinityCaches = affinityCaches1;
        else
            affinityCaches = affinityCaches2;

        try {
            U.doInParallel(cctx.kernalContext().getSystemExecutorService(), affinityCaches, t -> {
                c.applyx(t);

                return null;
            });
        }
        catch (IgniteCheckedException e) {
            throw new IgniteException("Failed to execute affinity operation on cache groups", e);
        }
    }

    /**
     * @param fut Exchange future.
     * @param grpDesc Cache group descriptor.
     * @throws IgniteCheckedException If failed.
     */
    private void initStartedGroup(GridDhtPartitionsExchangeFuture fut, final CacheGroupDescriptor grpDesc, boolean crd)
        throws IgniteCheckedException {
        assert grpDesc != null && grpDesc.groupId() != 0 : grpDesc;

        if (grpDesc.config().getCacheMode() == LOCAL)
            return;

        int grpId = grpDesc.groupId();

        CacheGroupHolder grpHolder = grpHolders.get(grpId);

        CacheGroupContext grp = cctx.kernalContext().cache().cacheGroup(grpId);

        if (grpHolder != null && grpHolder.nonAffNode() && grp != null) {
            assert grpHolder.affinity().idealAssignmentRaw() != null;

            grpHolder = new CacheGroupAffNodeHolder(grp, grpHolder.affinity());

            grpHolders.put(grpId, grpHolder);
        }
        else if (grpHolder == null) {
            grpHolder = getOrCreateGroupHolder(fut.initialVersion(), grpDesc);

            calculateAndInit(fut.events(), grpHolder.affinity(), fut.initialVersion());
        }
        else if (!crd && grp != null && grp.localStartVersion().equals(fut.initialVersion()))
            initAffinity(cachesRegistry.group(grp.groupId()), grp.affinity(), fut);
    }

    /**
     * Initialized affinity for cache received from node joining on this exchange.
     *
     * @param crd Coordinator flag.
     * @param fut Exchange future.
     * @param descs Cache descriptors.
     * @throws IgniteCheckedException If failed.
     */
    public IgniteInternalFuture<?> initStartedCaches(
        boolean crd,
        final GridDhtPartitionsExchangeFuture fut,
        Collection<DynamicCacheDescriptor> descs
    ) throws IgniteCheckedException {
        IgniteInternalFuture<?> res = cachesRegistry.addUnregistered(descs);

        if (fut.context().mergeExchanges())
            return res;

        forAllRegisteredCacheGroups(new IgniteInClosureX<CacheGroupDescriptor>() {
            @Override public void applyx(CacheGroupDescriptor desc) throws IgniteCheckedException {
                CacheGroupHolder cache = getOrCreateGroupHolder(fut.initialVersion(), desc);

                if (cache.affinity().lastVersion().equals(AffinityTopologyVersion.NONE)) {
                    initAffinity(desc, cache.affinity(), fut);

                    cctx.exchange().exchangerUpdateHeartbeat();

                    fut.timeBag().finishLocalStage("Affinity initialization (new cache) " +
                        "[grp=" + desc.cacheOrGroupName() + ", crd=" + crd + "]");
                }
            }
        });

        return res;
    }

    /**
     * @param desc Cache group descriptor.
     * @param aff Affinity.
     * @param fut Exchange future.
     * @throws IgniteCheckedException If failed.
     */
    private void initAffinity(CacheGroupDescriptor desc,
        GridAffinityAssignmentCache aff,
        GridDhtPartitionsExchangeFuture fut)
        throws IgniteCheckedException {
        assert desc != null : aff.cacheOrGroupName();

        ExchangeDiscoveryEvents evts = fut.context().events();

        if (canCalculateAffinity(desc, aff, fut))
            calculateAndInit(evts, aff, evts.topologyVersion());
        else {
            GridDhtAssignmentFetchFuture fetchFut = new GridDhtAssignmentFetchFuture(cctx,
                desc.groupId(),
                evts.topologyVersion(),
                evts.discoveryCache());

            fetchFut.init(false);

            fetchAffinity(evts.topologyVersion(),
                evts,
                evts.discoveryCache(),
                aff,
                fetchFut);
        }
    }

    /**
     * @param desc Cache group descriptor.
     * @param aff Affinity.
     * @param fut Exchange future.
     * @return {@code True} if local node can calculate affinity on it's own for this partition map exchange.
     */
    private boolean canCalculateAffinity(CacheGroupDescriptor desc,
        GridAffinityAssignmentCache aff,
        GridDhtPartitionsExchangeFuture fut) {
        assert desc != null : aff.cacheOrGroupName();

        // Do not request affinity from remote nodes if affinity function is not centralized.
        if (!aff.centralizedAffinityFunction())
            return true;

        // If local node did not initiate exchange or local node is the only cache node in grid.
        Collection<ClusterNode> affNodes = fut.events().discoveryCache().cacheGroupAffinityNodes(aff.groupId());

        return fut.cacheGroupAddedOnExchange(aff.groupId(), desc.receivedFrom()) ||
            !fut.exchangeId().nodeId().equals(cctx.localNodeId()) ||
            (affNodes.isEmpty() || (affNodes.size() == 1 && affNodes.contains(cctx.localNode())));
    }

    /**
     * @param grpId Cache group ID.
     * @return Affinity assignments.
     */
    public GridAffinityAssignmentCache affinity(Integer grpId) {
        CacheGroupHolder grpHolder = grpHolders.get(grpId);

        assert grpHolder != null : debugGroupName(grpId);

        return grpHolder.affinity();
    }

    /**
     * Applies affinity diff from the received full message.
     *
     * @param fut Current exchange future.
     * @param msg Finish exchange message.
     */
    public void applyAffinityFromFullMessage(
        final GridDhtPartitionsExchangeFuture fut,
        final GridDhtPartitionsFullMessage msg
    ) {
        // Please do not use following pattern of code (nodesByOrder, affCache). NEVER.
        final Map<Long, ClusterNode> nodesByOrder = new ConcurrentHashMap<>();

        forAllCacheGroups(false, new IgniteInClosureX<GridAffinityAssignmentCache>() {
            @Override public void applyx(GridAffinityAssignmentCache aff) throws IgniteCheckedException {
                ExchangeDiscoveryEvents evts = fut.context().events();

                Map<Integer, CacheGroupAffinityMessage> idealAffDiff = msg.idealAffinityDiff();

                List<List<ClusterNode>> idealAssignment = aff.calculate(evts.topologyVersion(), evts, evts.discoveryCache()).assignment();

                CacheGroupAffinityMessage affMsg = idealAffDiff != null ? idealAffDiff.get(aff.groupId()) : null;

                List<List<ClusterNode>> newAssignment;

                if (affMsg != null) {
                    Map<Integer, GridLongList> diff = affMsg.assignmentsDiff();

                    assert !F.isEmpty(diff);

                    newAssignment = new ArrayList<>(idealAssignment);

                    for (Map.Entry<Integer, GridLongList> e : diff.entrySet()) {
                        GridLongList assign = e.getValue();

                        newAssignment.set(e.getKey(), CacheGroupAffinityMessage.toNodes(assign,
                            nodesByOrder,
                            evts.discoveryCache()));
                    }
                }
                else
                    newAssignment = idealAssignment;

                aff.initialize(evts.topologyVersion(), newAssignment);

                fut.timeBag().finishLocalStage("Affinity applying from full message " +
                    "[grp=" + aff.cacheOrGroupName() + "]");
            }
        });
    }

    /**
     * @param fut Current exchange future.
     * @param msg Message finish message.
     * @param resTopVer Result topology version.
     */
    public void onLocalJoin(
        final GridDhtPartitionsExchangeFuture fut,
        GridDhtPartitionsFullMessage msg,
        final AffinityTopologyVersion resTopVer
    ) {
        final Set<Integer> affReq = fut.context().groupsAffinityRequestOnJoin();

        final Map<Integer, CacheGroupAffinityMessage> receivedAff = msg.joinedNodeAffinity();

        assert F.isEmpty(affReq) || (!F.isEmpty(receivedAff) && receivedAff.size() >= affReq.size())
            : ("Requested and received affinity are different " +
            "[requestedCnt=" + (affReq != null ? affReq.size() : "none") +
            ", receivedCnt=" + (receivedAff != null ? receivedAff.size() : "none") +
            ", msg=" + msg + "]");

        final Map<Long, ClusterNode> nodesByOrder = new ConcurrentHashMap<>();

        forAllRegisteredCacheGroups(new IgniteInClosureX<CacheGroupDescriptor>() {
            @Override public void applyx(CacheGroupDescriptor desc) throws IgniteCheckedException {
                ExchangeDiscoveryEvents evts = fut.context().events();

                CacheGroupHolder holder = getOrCreateGroupHolder(fut.initialVersion(), desc);

                GridAffinityAssignmentCache aff = holder.affinity();

                CacheGroupContext grp = cctx.cache().cacheGroup(holder.groupId());

                if (affReq != null && affReq.contains(aff.groupId())) {
                    assert resTopVer.compareTo(aff.lastVersion()) >= 0 : aff.lastVersion();

                    CacheGroupAffinityMessage affMsg = receivedAff.get(aff.groupId());

                    assert affMsg != null;

                    List<List<ClusterNode>> assignments = affMsg.createAssignments(nodesByOrder, evts.discoveryCache());

                    assert resTopVer.equals(evts.topologyVersion()) : "resTopVer=" + resTopVer +
                        ", evts.topVer=" + evts.topologyVersion();

                    List<List<ClusterNode>> idealAssign =
                        affMsg.createIdealAssignments(nodesByOrder, evts.discoveryCache());

                    if (idealAssign != null)
                        aff.idealAssignment(evts.topologyVersion(), idealAssign);
                    else {
                        assert !aff.centralizedAffinityFunction() : aff;

                        // Calculate ideal assignments.
                        aff.calculate(evts.topologyVersion(), evts, evts.discoveryCache());
                    }

                    aff.initialize(evts.topologyVersion(), assignments);
                }
                else if (grp != null && fut.cacheGroupAddedOnExchange(aff.groupId(), grp.receivedFrom()))
                    calculateAndInit(evts, aff, evts.topologyVersion());

                if (grp != null)
                    grp.topology().initPartitionsWhenAffinityReady(resTopVer, fut);

                fut.timeBag().finishLocalStage("Affinity initialization (local join) " +
                    "[grp=" + aff.cacheOrGroupName() + "]");
            }
        });
    }

    /**
     * @param fut Current exchange future.
     * @param crd Coordinator flag.
     * @throws IgniteCheckedException If failed.
     */
    public void onServerJoinWithExchangeMergeProtocol(GridDhtPartitionsExchangeFuture fut, boolean crd)
        throws IgniteCheckedException {
        final ExchangeDiscoveryEvents evts = fut.context().events();

        assert fut.context().mergeExchanges();
        assert evts.hasServerJoin() && !evts.hasServerLeft();

        WaitRebalanceInfo waitRebalanceInfo = initAffinityOnNodeJoin(fut, crd);

        this.waitInfo = waitRebalanceInfo != null && !waitRebalanceInfo.empty() ? waitRebalanceInfo : null;

        WaitRebalanceInfo info = this.waitInfo;

        if (crd) {
            if (log.isDebugEnabled()) {
                log.debug("Computed new affinity after node join [topVer=" + evts.topologyVersion() +
                    ", waitGrps=" + (info != null ? groupNames(info.waitGrps.keySet()) : null) + ']');
            }
        }
    }

    /**
     * @param fut Current exchange future.
     * @return Computed difference with ideal affinity.
     * @throws IgniteCheckedException If failed.
     */
    public Map<Integer, CacheGroupAffinityMessage> onServerLeftWithExchangeMergeProtocol(
        final GridDhtPartitionsExchangeFuture fut) throws IgniteCheckedException {
        final ExchangeDiscoveryEvents evts = fut.context().events();

        assert fut.context().mergeExchanges();
        assert evts.hasServerLeft();

        Map<Integer, CacheGroupAffinityMessage> result = onReassignmentEnforced(fut);

        return result;
    }

    /**
     * Selects current alive owners for some partition as affinity distribution.
     *
     * @param aliveNodes Alive cluster nodes.
     * @param curOwners  Current affinity owners for some partition.
     *
     * @return List of current alive affinity owners.
     *         {@code null} if affinity owners should be inherited from ideal assignment as is.
     */
    private @Nullable List<ClusterNode> selectCurrentAliveOwners(
        Set<ClusterNode> aliveNodes,
        List<ClusterNode> curOwners
    ) {
        List<ClusterNode> aliveCurOwners = curOwners.stream().filter(aliveNodes::contains).collect(Collectors.toList());

        return !aliveCurOwners.isEmpty() ? aliveCurOwners : null;
    }

    /**
     * Selects a node from ideal assignment that holds {@code OWNING} status for given partition as affinity primary.
     * Other nodes from ideal assignment are selected as backups.
     *
     * @param aff               Affinity assignment cache.
     * @param partition         Partition number.
     * @param topology          Partition topology for cache.
     * @param idealOwners       Ideal affinity distribution for given partition.
     * @param waitRebalanceInfo Wait rebalance info for late affinity assignment.

     * @return List of affinity owners where first node is primary and holds {@code OWNING} partition status.
     *         {@code null} if affinity owners should be inherited from ideal assignment as is.
     */
    private @Nullable List<ClusterNode> selectPrimaryTopologyOwnerFromIdealAssignment(
        GridAffinityAssignmentCache aff,
        int partition,
        GridDhtPartitionTopology topology,
        List<ClusterNode> idealOwners,
        WaitRebalanceInfo waitRebalanceInfo
    ) {
        ClusterNode newPrimary = idealOwners.get(0);

        if (topology.partitionState(newPrimary.id(), partition) != GridDhtPartitionState.OWNING) {
            for (ClusterNode node : idealOwners) {
                if (topology.partitionState(node.id(), partition) == GridDhtPartitionState.OWNING) {
                    newPrimary = node;

                    break;
                }
            }
        }

        // If primary by ideal assignment is already topology owner, no need to change affinity for that partition.
        if (newPrimary.equals(idealOwners.get(0)))
            return null;

        // In other case re-select primary with late affinity assignment.
        return latePrimaryAssignment(
            aff,
            partition,
            newPrimary,
            idealOwners,
            waitRebalanceInfo);
    }

    /**
     * Calculates affinity on coordinator for custom event types that require centralized assignment.
     *
     * @param fut Current exchange future.
     * @return Computed difference with ideal affinity.
     * @throws IgniteCheckedException If failed.
     */
    public Map<Integer, CacheGroupAffinityMessage> onCustomEventWithEnforcedAffinityReassignment(
        final GridDhtPartitionsExchangeFuture fut) throws IgniteCheckedException {
        assert DiscoveryCustomEvent.requiresCentralizedAffinityAssignment(fut.firstEvent());

        Map<Integer, CacheGroupAffinityMessage> result = onReassignmentEnforced(fut);

        return result;
    }

    /**
     * Calculates new affinity assignment on coordinator and creates affinity diff messages for other nodes.
     *
     * @param fut Current exchange future.
     * @return Computed difference with ideal affinity.
     */
    private Map<Integer, CacheGroupAffinityMessage> onReassignmentEnforced(
        final GridDhtPartitionsExchangeFuture fut) {
        final ExchangeDiscoveryEvents evts = fut.context().events();

        forAllRegisteredCacheGroups(new IgniteInClosureX<CacheGroupDescriptor>() {
            @Override public void applyx(CacheGroupDescriptor desc) throws IgniteCheckedException {
                AffinityTopologyVersion topVer = evts.topologyVersion();

                CacheGroupHolder grpHolder = getOrCreateGroupHolder(topVer, desc);

                // Already calculated.
                if (grpHolder.affinity().lastVersion().equals(topVer))
                    return;

                List<List<ClusterNode>> assign = grpHolder.affinity().calculate(topVer, evts, evts.discoveryCache()).assignment();

                if (!grpHolder.rebalanceEnabled || fut.cacheGroupAddedOnExchange(desc.groupId(), desc.receivedFrom()))
                    grpHolder.affinity().initialize(topVer, assign);

                fut.timeBag().finishLocalStage("Affinity initialization (enforced) " +
                    "[grp=" + desc.cacheOrGroupName() + "]");
            }
        });

        Map<Integer, Map<Integer, List<Long>>> diff = initAffinityBasedOnPartitionsAvailability(evts.topologyVersion(),
            fut,
            NODE_TO_ORDER,
            true);

        return CacheGroupAffinityMessage.createAffinityDiffMessages(diff);
    }

    /**
     * Called on exchange initiated by server node join.
     *
     * @param fut Exchange future.
     * @param crd Coordinator flag.
     * @throws IgniteCheckedException If failed.
     */
    public void onServerJoin(final GridDhtPartitionsExchangeFuture fut, boolean crd)
        throws IgniteCheckedException {
        assert !fut.firstEvent().eventNode().isClient();

        boolean locJoin = fut.firstEvent().eventNode().isLocal();

        WaitRebalanceInfo waitRebalanceInfo = null;

        if (locJoin) {
            forAllRegisteredCacheGroups(new IgniteInClosureX<CacheGroupDescriptor>() {
                @Override public void applyx(CacheGroupDescriptor desc) throws IgniteCheckedException {
                    AffinityTopologyVersion topVer = fut.initialVersion();

                    CacheGroupHolder grpHolder = getOrCreateGroupHolder(topVer, desc);

                    if (crd) {
                        calculateAndInit(fut.events(), grpHolder.affinity(), topVer);

                        cctx.exchange().exchangerUpdateHeartbeat();

                        fut.timeBag().finishLocalStage("First node affinity initialization (node join) " +
                            "[grp=" + desc.cacheOrGroupName() + "]");
                    }
                }
            });

            if (!crd) {
                fetchAffinityOnJoin(fut);

                fut.timeBag().finishLocalStage("Affinity fetch");
            }
        }
        else
            waitRebalanceInfo = initAffinityOnNodeJoin(fut, crd);

        this.waitInfo = waitRebalanceInfo != null && !waitRebalanceInfo.empty() ? waitRebalanceInfo : null;

        WaitRebalanceInfo info = this.waitInfo;

        if (crd) {
            if (log.isDebugEnabled()) {
                log.debug("Computed new affinity after node join [topVer=" + fut.initialVersion() +
                    ", waitGrps=" + (info != null ? groupNames(info.waitGrps.keySet()) : null) + ']');
            }
        }
    }

    /**
     * @param fut Exchange future
     * @param crd Coordinator flag.
     * @throws IgniteCheckedException If failed.
     */
    public void onBaselineTopologyChanged(final GridDhtPartitionsExchangeFuture fut,
        boolean crd) throws IgniteCheckedException {
        assert !fut.firstEvent().eventNode().isClient();

        WaitRebalanceInfo waitRebalanceInfo = initAffinityOnNodeJoin(fut, crd);

        this.waitInfo = waitRebalanceInfo != null && !waitRebalanceInfo.empty() ? waitRebalanceInfo : null;

        WaitRebalanceInfo info = this.waitInfo;

        if (crd) {
            if (log.isDebugEnabled()) {
                log.debug("Computed new affinity after node join [topVer=" + fut.initialVersion() +
                    ", waitGrps=" + (info != null ? groupNames(info.waitGrps.keySet()) : null) + ']');
            }
        }
    }

    /**
     * @param grpIds Cache group IDs.
     * @return Cache names.
     */
    private String groupNames(Collection<Integer> grpIds) {
        StringBuilder names = new StringBuilder();

        for (Integer grpId : grpIds) {
            String name = cachesRegistry.group(grpId).cacheOrGroupName();

            if (names.length() != 0)
                names.append(", ");

            names.append(name);
        }

        return names.toString();
    }

    /**
     * @param grpId Group ID.
     * @return Group name for debug purpose.
     */
    private String debugGroupName(int grpId) {
        CacheGroupDescriptor desc = cachesRegistry.group(grpId);

        if (desc != null)
            return desc.cacheOrGroupName();
        else
            return "Unknown group: " + grpId;
    }

    /**
     * @param evts Discovery events.
     * @param aff Affinity.
     * @param topVer Topology version.
     */
    private void calculateAndInit(ExchangeDiscoveryEvents evts,
        GridAffinityAssignmentCache aff,
        AffinityTopologyVersion topVer)
    {
        List<List<ClusterNode>> assignment = aff.calculate(topVer, evts, evts.discoveryCache()).assignment();

        aff.initialize(topVer, assignment);
    }

    /**
     * @param fut Exchange future.
     * @throws IgniteCheckedException If failed.
     */
    private void fetchAffinityOnJoin(GridDhtPartitionsExchangeFuture fut) throws IgniteCheckedException {
        AffinityTopologyVersion topVer = fut.initialVersion();

        List<GridDhtAssignmentFetchFuture> fetchFuts = Collections.synchronizedList(new ArrayList<>());

        forAllRegisteredCacheGroups(new IgniteInClosureX<CacheGroupDescriptor>() {
            @Override public void applyx(CacheGroupDescriptor desc) throws IgniteCheckedException {
                if (cctx.localNode().isClient() && cctx.cache().cacheGroup(desc.groupId()) == null)
                    return; // Skip non-started caches on client nodes.

                CacheGroupHolder holder = getOrCreateGroupHolder(topVer, desc);

                if (fut.cacheGroupAddedOnExchange(desc.groupId(), desc.receivedFrom())) {
                    // In case if merge is allowed do not calculate affinity since it can change on exchange end.
                    if (!fut.context().mergeExchanges())
                        calculateAndInit(fut.events(), holder.affinity(), topVer);
                }
                else {
                    if (fut.context().fetchAffinityOnJoin()) {
                        GridDhtAssignmentFetchFuture fetchFut = new GridDhtAssignmentFetchFuture(cctx,
                            desc.groupId(),
                            topVer,
                            fut.events().discoveryCache());

                        fetchFut.init(false);

                        fetchFuts.add(fetchFut);
                    }
                    else {
                        if (!fut.events().discoveryCache().serverNodes().isEmpty())
                            fut.context().addGroupAffinityRequestOnJoin(desc.groupId());
                        else
                            calculateAndInit(fut.events(), holder.affinity(), topVer);
                    }
                }

                cctx.exchange().exchangerUpdateHeartbeat();
            }
        });

        for (int i = 0; i < fetchFuts.size(); i++) {
            GridDhtAssignmentFetchFuture fetchFut = fetchFuts.get(i);

            int grpId = fetchFut.groupId();

            fetchAffinity(topVer,
                fut.events(),
                fut.events().discoveryCache(),
                groupAffinity(grpId),
                fetchFut);

            cctx.exchange().exchangerUpdateHeartbeat();
        }
    }

    /**
     * @param topVer Topology version.
     * @param events Discovery events.
     * @param discoCache Discovery data cache.
     * @param affCache Affinity.
     * @param fetchFut Affinity fetch future.
     * @return Affinity assignment response.
     * @throws IgniteCheckedException If failed.
     */
    private GridDhtAffinityAssignmentResponse fetchAffinity(
        AffinityTopologyVersion topVer,
        @Nullable ExchangeDiscoveryEvents events,
        DiscoCache discoCache,
        GridAffinityAssignmentCache affCache,
        GridDhtAssignmentFetchFuture fetchFut
    ) throws IgniteCheckedException {
        assert affCache != null;

        GridDhtAffinityAssignmentResponse res = fetchFut.get();

        if (res == null) {
            List<List<ClusterNode>> aff = affCache.calculate(topVer, events, discoCache).assignment();

            affCache.initialize(topVer, aff);
        }
        else {
            List<List<ClusterNode>> idealAff = res.idealAffinityAssignment(discoCache);

            if (idealAff != null)
                affCache.idealAssignment(topVer, idealAff);
            else {
                assert !affCache.centralizedAffinityFunction();

                affCache.calculate(topVer, events, discoCache);
            }

            List<List<ClusterNode>> aff = res.affinityAssignment(discoCache);

            assert aff != null : res;

            affCache.initialize(topVer, aff);
        }

        return res;
    }

    /**
     * Called on exchange initiated by server node leave or custom event with centralized affinity assignment.
     *
     * @param fut Exchange future.
     * @param crd Coordinator flag.
     * @return {@code True} if affinity should be assigned by coordinator.
     * @throws IgniteCheckedException If failed.
     */
    public boolean onCentralizedAffinityChange(final GridDhtPartitionsExchangeFuture fut,
        boolean crd) throws IgniteCheckedException {
        assert (fut.events().hasServerLeft() && !fut.firstEvent().eventNode().isClient()) ||
            DiscoveryCustomEvent.requiresCentralizedAffinityAssignment(fut.firstEvent()) : fut.firstEvent();

        forAllRegisteredCacheGroups(new IgniteInClosureX<CacheGroupDescriptor>() {
            @Override public void applyx(CacheGroupDescriptor desc) throws IgniteCheckedException {
                CacheGroupHolder cache = getOrCreateGroupHolder(fut.initialVersion(), desc);

                cache.aff.calculate(fut.initialVersion(), fut.events(), fut.events().discoveryCache());

                cctx.exchange().exchangerUpdateHeartbeat();

                fut.timeBag().finishLocalStage("Affinity centralized initialization (crd) " +
                    "[grp=" + desc.cacheOrGroupName() + ", crd=" + crd + "]");
            }
        });

        synchronized (mux) {
            this.waitInfo = null;
        }

        return true;
    }

    /**
     * @param fut Exchange future.
     * @param newAff {@code True} if there are no older nodes with affinity info available.
     * @return Future completed when caches initialization is done.
     * @throws IgniteCheckedException If failed.
     */
    public IgniteInternalFuture<?> initCoordinatorCaches(
        final GridDhtPartitionsExchangeFuture fut,
        final boolean newAff
    ) throws IgniteCheckedException {
        boolean locJoin = fut.firstEvent().eventNode().isLocal();

        if (!locJoin)
            return null;

        final List<IgniteInternalFuture<AffinityTopologyVersion>> futs = Collections.synchronizedList(new ArrayList<>());

        final AffinityTopologyVersion topVer = fut.initialVersion();

        forAllRegisteredCacheGroups(new IgniteInClosureX<CacheGroupDescriptor>() {
            @Override public void applyx(CacheGroupDescriptor desc) throws IgniteCheckedException {
                CacheGroupHolder grpHolder = getOrCreateGroupHolder(topVer, desc);

                if (grpHolder.affinity().idealAssignmentRaw() != null)
                    return;

                // Need initialize holders and affinity if this node became coordinator during this exchange.
                int grpId = desc.groupId();

                CacheGroupContext grp = cctx.cache().cacheGroup(grpId);

                if (grp == null) {
                    grpHolder = createHolder(cctx, desc, topVer, null);

                    final GridAffinityAssignmentCache aff = grpHolder.affinity();

                    if (newAff) {
                        if (!aff.lastVersion().equals(topVer))
                            calculateAndInit(fut.events(), aff, topVer);

                        grpHolder.topology(fut.context().events().discoveryCache()).beforeExchange(fut, true, false);
                    }
                    else {
                        List<GridDhtPartitionsExchangeFuture> exchFuts = cctx.exchange().exchangeFutures();

                        int idx = exchFuts.indexOf(fut);

                        assert idx >= 0 && idx < exchFuts.size() - 1 : "Invalid exchange futures state [cur=" + idx +
                            ", total=" + exchFuts.size() + ']';

                        GridDhtPartitionsExchangeFuture futureToFetchAffinity = null;

                        for (int i = idx + 1; i < exchFuts.size(); i++) {
                            GridDhtPartitionsExchangeFuture prev = exchFuts.get(i);

                            assert prev.isDone() && prev.topologyVersion().compareTo(topVer) < 0;

                            if (prev.isMerged())
                                continue;

                            futureToFetchAffinity = prev;

                            break;
                        }

                        if (futureToFetchAffinity == null)
                            throw new IgniteCheckedException("Failed to find completed exchange future to fetch affinity.");

                        if (log.isDebugEnabled()) {
                            log.debug("Need initialize affinity on coordinator [" +
                                "cacheGrp=" + desc.cacheOrGroupName() +
                                "prevAff=" + futureToFetchAffinity.topologyVersion() + ']');
                        }

                        GridDhtAssignmentFetchFuture fetchFut = new GridDhtAssignmentFetchFuture(
                            cctx,
                            desc.groupId(),
                            futureToFetchAffinity.topologyVersion(),
                            futureToFetchAffinity.events().discoveryCache()
                        );

                        fetchFut.init(false);

                        final GridFutureAdapter<AffinityTopologyVersion> affFut = new GridFutureAdapter<>();

                        final GridDhtPartitionsExchangeFuture futureToFetchAffinity0 = futureToFetchAffinity;

                        fetchFut.listen(new IgniteInClosureX<IgniteInternalFuture<GridDhtAffinityAssignmentResponse>>() {
                            @Override public void applyx(IgniteInternalFuture<GridDhtAffinityAssignmentResponse> fetchFut)
                                throws IgniteCheckedException {
                                fetchAffinity(
                                    futureToFetchAffinity0.topologyVersion(),
                                    futureToFetchAffinity0.events(),
                                    futureToFetchAffinity0.events().discoveryCache(),
                                    aff,
                                    (GridDhtAssignmentFetchFuture)fetchFut
                                );

                                aff.calculate(topVer, fut.events(), fut.events().discoveryCache());

                                affFut.onDone(topVer);

                                cctx.exchange().exchangerUpdateHeartbeat();
                            }
                        });

                        futs.add(affFut);
                    }
                }
                else {
                    grpHolder = new CacheGroupAffNodeHolder(grp);

                    if (newAff) {
                        GridAffinityAssignmentCache aff = grpHolder.affinity();

                        if (!aff.lastVersion().equals(topVer))
                            calculateAndInit(fut.events(), aff, topVer);

                        grpHolder.topology(fut.context().events().discoveryCache()).beforeExchange(fut, true, false);
                    }
                }

                grpHolders.put(grpHolder.groupId(), grpHolder);

                cctx.exchange().exchangerUpdateHeartbeat();

                fut.timeBag().finishLocalStage("Coordinator affinity cache init " +
                    "[grp=" + desc.cacheOrGroupName() + "]");
            }
        });

        if (!futs.isEmpty()) {
            GridCompoundFuture<AffinityTopologyVersion, ?> affFut = new GridCompoundFuture<>();

            for (IgniteInternalFuture<AffinityTopologyVersion> f : futs)
                affFut.add(f);

            affFut.markInitialized();

            return affFut;
        }

        return null;
    }

    /**
     * @param topVer Topology version.
     * @param desc Cache descriptor.
     * @return Cache holder.
     * @throws IgniteCheckedException If failed.
     */
    private CacheGroupHolder getOrCreateGroupHolder(AffinityTopologyVersion topVer, CacheGroupDescriptor desc)
        throws IgniteCheckedException {
        CacheGroupHolder cacheGrp = grpHolders.get(desc.groupId());

        if (cacheGrp != null)
            return cacheGrp;

        return createGroupHolder(topVer, desc, cctx.cache().cacheGroup(desc.groupId()) != null);
    }

    /**
     * @param topVer Topology version.
     * @param desc Cache descriptor.
     * @param affNode Affinity node flag.
     * @return Cache holder.
     * @throws IgniteCheckedException If failed.
     */
    private CacheGroupHolder createGroupHolder(
        AffinityTopologyVersion topVer,
        CacheGroupDescriptor desc,
        boolean affNode
    ) throws IgniteCheckedException {
        assert topVer != null;
        assert desc != null;

        CacheGroupContext grp = cctx.cache().cacheGroup(desc.groupId());

        cctx.io().addCacheGroupHandler(desc.groupId(), GridDhtAffinityAssignmentResponse.class,
            this::processAffinityAssignmentResponse);

        assert (affNode && grp != null) || (!affNode && grp == null);

        CacheGroupHolder cacheGrp = affNode ?
            new CacheGroupAffNodeHolder(grp) :
            createHolder(cctx, desc, topVer, null);

        CacheGroupHolder old = grpHolders.put(desc.groupId(), cacheGrp);

        assert old == null : old;

        return cacheGrp;
    }

    /**
     * @param fut Current exchange future.
     * @param crd Coordinator flag.
     * @return Rabalance info.
     */
    @Nullable private WaitRebalanceInfo initAffinityOnNodeJoin(final GridDhtPartitionsExchangeFuture fut, boolean crd) {
        final ExchangeDiscoveryEvents evts = fut.context().events();

        final WaitRebalanceInfo waitRebalanceInfo = new WaitRebalanceInfo(evts.lastServerEventVersion());

        forAllRegisteredCacheGroups(new IgniteInClosureX<CacheGroupDescriptor>() {
            @Override public void applyx(CacheGroupDescriptor desc) throws IgniteCheckedException {
                if (cctx.localNode().isClient() && cctx.cache().cacheGroup(desc.groupId()) == null)
                    return;

                CacheGroupHolder grpHolder = getOrCreateGroupHolder(evts.topologyVersion(), desc);

                // Already calculated.
                if (grpHolder.affinity().lastVersion().equals(evts.topologyVersion()))
                    return;

<<<<<<< HEAD
                Span affCalcSpan = cctx.kernalContext().tracing().create("affinity.calculation", fut.span())
                    .addTag("cache.group", desc.cacheOrGroupName());

                boolean latePrimary = cache.rebalanceEnabled;
=======
                boolean latePrimary = grpHolder.rebalanceEnabled;
>>>>>>> 84e7b13a

                boolean grpAdded = evts.nodeJoined(desc.receivedFrom());

                initAffinityOnNodeJoin(evts,
                    grpAdded,
                    grpHolder.affinity(),
                    crd ? waitRebalanceInfo : null,
                    latePrimary);

                if (crd && grpAdded) {
                    AffinityAssignment aff = grpHolder.aff.cachedAffinity(grpHolder.aff.lastVersion());

                    assert evts.topologyVersion().equals(aff.topologyVersion()) : "Unexpected version [" +
                        "grp=" + grpHolder.aff.cacheOrGroupName() +
                        ", evts=" + evts.topologyVersion() +
                        ", aff=" + grpHolder.aff.lastVersion() + ']';

                    Map<UUID, GridDhtPartitionMap> map = affinityFullMap(aff);

                    for (GridDhtPartitionMap map0 : map.values())
                        grpHolder.topology(fut.context().events().discoveryCache()).update(fut.exchangeId(), map0, true);
                }

                cctx.exchange().exchangerUpdateHeartbeat();

                affCalcSpan.end();

                fut.timeBag().finishLocalStage("Affinity initialization (node join) " +
                    "[grp=" + desc.cacheOrGroupName() + ", crd=" + crd + "]");
            }
        });

        return waitRebalanceInfo;
    }

    /**
     * @param aff Affinity assignment.
     */
    private Map<UUID, GridDhtPartitionMap> affinityFullMap(AffinityAssignment aff) {
        Map<UUID, GridDhtPartitionMap> map = new HashMap<>();

        for (int p = 0; p < aff.assignment().size(); p++) {
            Collection<UUID> ids = aff.getIds(p);

            for (UUID nodeId : ids) {
                GridDhtPartitionMap partMap = map.get(nodeId);

                if (partMap == null) {
                    partMap = new GridDhtPartitionMap(nodeId,
                        1L,
                        aff.topologyVersion(),
                        new GridPartitionStateMap(),
                        false);

                    map.put(nodeId, partMap);
                }

                partMap.put(p, GridDhtPartitionState.OWNING);
            }
        }

        return map;
    }

    /**
     * @param evts Discovery events processed during exchange.
     * @param addedOnExchnage {@code True} if cache group was added during this exchange.
     * @param aff Affinity.
     * @param rebalanceInfo Rebalance information.
     * @param latePrimary If {@code true} delays primary assignment if it is not owner.
     */
    private void initAffinityOnNodeJoin(
        ExchangeDiscoveryEvents evts,
        boolean addedOnExchnage,
        GridAffinityAssignmentCache aff,
        WaitRebalanceInfo rebalanceInfo,
        boolean latePrimary
    ) {
        if (addedOnExchnage) {
            if (!aff.lastVersion().equals(evts.topologyVersion()))
                calculateAndInit(evts, aff, evts.topologyVersion());

            return;
        }

        AffinityTopologyVersion affTopVer = aff.lastVersion();

        assert affTopVer.topologyVersion() > 0 : "Affinity is not initialized [grp=" + aff.cacheOrGroupName() +
            ", topVer=" + affTopVer + ", node=" + cctx.localNodeId() + ']';

        List<List<ClusterNode>> curAff = aff.assignments(affTopVer);

        assert aff.idealAssignment() != null : "Previous assignment is not available.";

        List<List<ClusterNode>> idealAssignment = aff.calculate(evts.topologyVersion(), evts, evts.discoveryCache()).assignment();
        List<List<ClusterNode>> newAssignment = null;

        if (latePrimary) {
            for (int p = 0; p < idealAssignment.size(); p++) {
                List<ClusterNode> newNodes = idealAssignment.get(p);
                List<ClusterNode> curNodes = curAff.get(p);

                ClusterNode curPrimary = !curNodes.isEmpty() ? curNodes.get(0) : null;
                ClusterNode newPrimary = !newNodes.isEmpty() ? newNodes.get(0) : null;

                if (curPrimary != null && newPrimary != null && !curPrimary.equals(newPrimary)) {
                    assert cctx.discovery().node(evts.topologyVersion(), curPrimary.id()) != null : curPrimary;

                    List<ClusterNode> nodes0 = latePrimaryAssignment(aff,
                        p,
                        curPrimary,
                        newNodes,
                        rebalanceInfo);

                    if (newAssignment == null)
                        newAssignment = new ArrayList<>(idealAssignment);

                    newAssignment.set(p, nodes0);
                }
            }
        }

        if (newAssignment == null)
            newAssignment = idealAssignment;

        aff.initialize(evts.topologyVersion(), newAssignment);
    }

    /**
     * @param aff Cache.
     * @param part Partition.
     * @param curPrimary Current primary.
     * @param newNodes New ideal assignment.
     * @param rebalance Rabalance information holder.
     * @return Assignment.
     */
    private List<ClusterNode> latePrimaryAssignment(
        GridAffinityAssignmentCache aff,
        int part,
        ClusterNode curPrimary,
        List<ClusterNode> newNodes,
        WaitRebalanceInfo rebalance) {
        assert curPrimary != null;
        assert !F.isEmpty(newNodes);
        assert !curPrimary.equals(newNodes.get(0));

        List<ClusterNode> nodes0 = new ArrayList<>(newNodes.size() + 1);

        nodes0.add(curPrimary);

        for (int i = 0; i < newNodes.size(); i++) {
            ClusterNode node = newNodes.get(i);

            if (!node.equals(curPrimary))
                nodes0.add(node);
        }

        if (rebalance != null)
            rebalance.add(aff.groupId(), part, newNodes.get(0).id(), newNodes);

        return nodes0;
    }

    /**
     * @param fut Exchange future.
     * @return Affinity assignment.
     * @throws IgniteCheckedException If failed.
     */
    public IgniteInternalFuture<Map<Integer, Map<Integer, List<UUID>>>> initAffinityOnNodeLeft(
        final GridDhtPartitionsExchangeFuture fut) throws IgniteCheckedException {
        assert !fut.context().mergeExchanges();

        IgniteInternalFuture<?> initFut = initCoordinatorCaches(fut, false);

        if (initFut != null && !initFut.isDone()) {
            final GridFutureAdapter<Map<Integer, Map<Integer, List<UUID>>>> resFut = new GridFutureAdapter<>();

            initFut.listen(new IgniteInClosure<IgniteInternalFuture<?>>() {
                @Override public void apply(IgniteInternalFuture<?> initFut) {
                    try {
                        resFut.onDone(initAffinityBasedOnPartitionsAvailability(fut.initialVersion(), fut, NODE_TO_ID, false));
                    }
                    catch (Exception e) {
                        resFut.onDone(e);
                    }
                }
            });

            return resFut;
        }
        else
            return new GridFinishedFuture<>(initAffinityBasedOnPartitionsAvailability(fut.initialVersion(), fut, NODE_TO_ID, false));
    }

    /**
     * Initializes current affinity assignment based on partitions availability. Nodes that have most recent data will
     * be considered affinity nodes.
     *
     * @param topVer Topology version.
     * @param fut Exchange future.
     * @param c Closure converting affinity diff.
     * @param initAff {@code True} if need initialize affinity.
     * @return Affinity assignment for each of registered cache group.
     */
    private <T> Map<Integer, Map<Integer, List<T>>> initAffinityBasedOnPartitionsAvailability(
        final AffinityTopologyVersion topVer,
        final GridDhtPartitionsExchangeFuture fut,
        final IgniteClosure<ClusterNode, T> c,
        final boolean initAff
    ) {
        final boolean enforcedCentralizedAssignment =
            DiscoveryCustomEvent.requiresCentralizedAffinityAssignment(fut.firstEvent());

        final WaitRebalanceInfo waitRebalanceInfo = enforcedCentralizedAssignment ?
            new WaitRebalanceInfo(fut.exchangeId().topologyVersion()) :
            new WaitRebalanceInfo(fut.context().events().lastServerEventVersion());

        final Collection<ClusterNode> aliveNodes = fut.context().events().discoveryCache().serverNodes();

        final Map<Integer, Map<Integer, List<T>>> assignment = new ConcurrentHashMap<>();

        forAllRegisteredCacheGroups(new IgniteInClosureX<CacheGroupDescriptor>() {
            @Override public void applyx(CacheGroupDescriptor desc) throws IgniteCheckedException {
                CacheGroupHolder grpHolder = getOrCreateGroupHolder(topVer, desc);

                if (!grpHolder.rebalanceEnabled ||
                    (fut.cacheGroupAddedOnExchange(desc.groupId(), desc.receivedFrom()) && !enforcedCentralizedAssignment))
                    return;

                AffinityTopologyVersion affTopVer = grpHolder.affinity().lastVersion();

                assert (affTopVer.topologyVersion() > 0 && !affTopVer.equals(topVer)) || enforcedCentralizedAssignment :
                    "Invalid affinity version [last=" + affTopVer + ", futVer=" + topVer + ", grp=" + desc.cacheOrGroupName() + ']';

                List<List<ClusterNode>> curAssignment = grpHolder.affinity().assignments(affTopVer);
                List<List<ClusterNode>> newAssignment = grpHolder.affinity().idealAssignmentRaw();

                assert newAssignment != null;

                List<List<ClusterNode>> newAssignment0 = initAff ? new ArrayList<>(newAssignment) : null;

                GridDhtPartitionTopology top = grpHolder.topology(fut.context().events().discoveryCache());

                Map<Integer, List<T>> cacheAssignment = null;

                for (int p = 0; p < newAssignment.size(); p++) {
                    List<ClusterNode> newNodes = newAssignment.get(p);
                    List<ClusterNode> curNodes = curAssignment.get(p);

                    assert aliveNodes.containsAll(newNodes) : "Invalid new assignment [grp=" + grpHolder.aff.cacheOrGroupName() +
                        ", nodes=" + newNodes +
                        ", topVer=" + fut.context().events().discoveryCache().version() +
                        ", evts=" + fut.context().events().events() + "]";

                    ClusterNode curPrimary = !curNodes.isEmpty() ? curNodes.get(0) : null;
                    ClusterNode newPrimary = !newNodes.isEmpty() ? newNodes.get(0) : null;

                    List<ClusterNode> newNodes0 = null;

                    assert newPrimary == null || aliveNodes.contains(newPrimary) : "Invalid new primary [" +
                        "grp=" + desc.cacheOrGroupName() +
                        ", node=" + newPrimary +
                        ", topVer=" + topVer + ']';

                    List<ClusterNode> owners = top.owners(p, topVer);

                    // It is essential that curPrimary node has partition in OWNING state.
                    if (!owners.isEmpty() && !owners.contains(curPrimary))
                        curPrimary = owners.get(0);

                    // If new assignment is empty preserve current ownership for alive nodes.
                    if (curPrimary != null && newPrimary == null) {
                        newNodes0 = new ArrayList<>(curNodes.size());

                        for (ClusterNode node : curNodes) {
                            if (aliveNodes.contains(node))
                                newNodes0.add(node);
                        }
                    }
                    else if (curPrimary != null && !curPrimary.equals(newPrimary)) {
                        GridDhtPartitionState state = top.partitionState(newPrimary.id(), p);

                        if (aliveNodes.contains(curPrimary)) {
                            if (state != GridDhtPartitionState.OWNING) {
                                newNodes0 = latePrimaryAssignment(grpHolder.affinity(),
                                    p,
                                    curPrimary,
                                    newNodes,
                                    waitRebalanceInfo);
                            }
                        }
                        else {
                            if (state != GridDhtPartitionState.OWNING) {
                                for (int i = 1; i < curNodes.size(); i++) {
                                    ClusterNode curNode = curNodes.get(i);

                                    if (top.partitionState(curNode.id(), p) == GridDhtPartitionState.OWNING &&
                                        aliveNodes.contains(curNode)) {
                                        newNodes0 = latePrimaryAssignment(grpHolder.affinity(),
                                            p,
                                            curNode,
                                            newNodes,
                                            waitRebalanceInfo);

                                        break;
                                    }
                                }

                                if (newNodes0 == null) {
                                    for (ClusterNode owner : owners) {
                                        if (aliveNodes.contains(owner)) {
                                            newNodes0 = latePrimaryAssignment(grpHolder.affinity(),
                                                p,
                                                owner,
                                                newNodes,
                                                waitRebalanceInfo);

                                            break;
                                        }
                                    }
                                }
                            }
                        }
                    }

                    if (newNodes0 != null) {
                        assert aliveNodes.containsAll(newNodes0) : "Invalid late assignment [grp=" + grpHolder.aff.cacheOrGroupName() +
                            ", nodes=" + newNodes +
                            ", topVer=" + fut.context().events().discoveryCache().version() +
                            ", evts=" + fut.context().events().events() + "]";

                        if (newAssignment0 != null)
                            newAssignment0.set(p, newNodes0);

                        if (cacheAssignment == null)
                            cacheAssignment = new HashMap<>();

                        List<T> n = new ArrayList<>(newNodes0.size());

                        for (int i = 0; i < newNodes0.size(); i++)
                            n.add(c.apply(newNodes0.get(i)));

                        cacheAssignment.put(p, n);
                    }
                }

                if (cacheAssignment != null)
                    assignment.put(grpHolder.groupId(), cacheAssignment);

                if (initAff)
                    grpHolder.affinity().initialize(topVer, newAssignment0);

                fut.timeBag().finishLocalStage("Affinity recalculation (partitions availability) " +
                    "[grp=" + desc.cacheOrGroupName() + "]");
            }
        });

        synchronized (mux) {
            this.waitInfo = !waitRebalanceInfo.empty() ? waitRebalanceInfo : null;

            WaitRebalanceInfo info = this.waitInfo;

            if (log.isDebugEnabled()) {
                log.debug("Computed new affinity after node left [topVer=" + topVer +
                    ", waitGrps=" + (info != null ? groupNames(info.waitGrps.keySet()) : null) + ']');
            }
        }

        return assignment;
    }

    /**
     * @return All registered cache groups.
     */
    public Map<Integer, CacheGroupDescriptor> cacheGroups() {
        return cachesRegistry.allGroups();
    }

    /**
     * @return All registered cache groups.
     */
    public Map<Integer, DynamicCacheDescriptor> caches() {
        return cachesRegistry.allCaches();
    }

    /**
     * @param grpId Cache group ID
     * @return Cache affinity cache.
     */
    @Nullable public GridAffinityAssignmentCache groupAffinity(int grpId) {
        CacheGroupHolder grpHolder = grpHolders.get(grpId);

        return grpHolder != null ? grpHolder.affinity() : null;
    }

    /**
     *
     */
    public void dumpDebugInfo() {
        if (!pendingAssignmentFetchFuts.isEmpty()) {
            U.warn(log, "Pending assignment fetch futures:");

            for (GridDhtAssignmentFetchFuture fut : pendingAssignmentFetchFuts.values())
                U.warn(log, ">>> " + fut);
        }
    }

    /**
     * @param nodes Nodes.
     * @return IDs.
     */
    private static List<UUID> toIds0(List<ClusterNode> nodes) {
        List<UUID> partIds = new ArrayList<>(nodes.size());

        for (int i = 0; i < nodes.size(); i++)
            partIds.add(nodes.get(i).id());

        return partIds;
    }

    /**
     * @param topVer Topology version.
     * @param ids IDs.
     * @return Nodes.
     */
    private List<ClusterNode> toNodes(AffinityTopologyVersion topVer, List<UUID> ids) {
        List<ClusterNode> nodes = new ArrayList<>(ids.size());

        for (int i = 0; i < ids.size(); i++) {
            UUID id = ids.get(i);

            ClusterNode node = cctx.discovery().node(topVer, id);

            assert node != null : "Failed to get node [id=" + id +
                ", topVer=" + topVer +
                ", locNode=" + cctx.localNode() +
                ", allNodes=" + cctx.discovery().nodes(topVer) + ']';

            nodes.add(node);
        }

        return nodes;
    }

    /**
     *
     */
    abstract class CacheGroupHolder {
        /** */
        private final GridAffinityAssignmentCache aff;

        /** */
        private final boolean rebalanceEnabled;

        /**
         * @param rebalanceEnabled Cache rebalance flag.
         * @param aff Affinity cache.
         * @param initAff Existing affinity cache.
         */
        CacheGroupHolder(boolean rebalanceEnabled,
            GridAffinityAssignmentCache aff,
            @Nullable GridAffinityAssignmentCache initAff) {
            this.aff = aff;

            if (initAff != null)
                aff.init(initAff);

            this.rebalanceEnabled = rebalanceEnabled;
        }

        /**
         * @return Client holder flag.
         */
        abstract boolean nonAffNode();

        /**
         * @return Group ID.
         */
        int groupId() {
            return aff.groupId();
        }

        /**
         * @return Partitions number.
         */
        int partitions() {
            return aff.partitions();
        }

        /**
         * @param discoCache Discovery data cache.
         * @return Cache topology.
         */
        abstract GridDhtPartitionTopology topology(DiscoCache discoCache);

        /**
         * @return Affinity.
         */
        GridAffinityAssignmentCache affinity() {
            return aff;
        }
    }

    /**
     * Created cache is started on coordinator.
     */
    private class CacheGroupAffNodeHolder extends CacheGroupHolder {
        /** */
        private final CacheGroupContext grp;

        /**
         * @param grp Cache group.
         */
        CacheGroupAffNodeHolder(CacheGroupContext grp) {
            this(grp, null);
        }

        /**
         * @param grp Cache group.
         * @param initAff Current affinity.
         */
        CacheGroupAffNodeHolder(CacheGroupContext grp, @Nullable GridAffinityAssignmentCache initAff) {
            super(grp.rebalanceEnabled(), grp.affinity(), initAff);

            assert !grp.isLocal() : grp;

            this.grp = grp;
        }

        /** {@inheritDoc} */
        @Override public boolean nonAffNode() {
            return false;
        }

        /** {@inheritDoc} */
        @Override public GridDhtPartitionTopology topology(DiscoCache discoCache) {
            return grp.topology();
        }
    }

    /**
     * Created if cache is not started on coordinator.
     */
    private class CacheGroupNoAffOrFiltredHolder extends CacheGroupHolder {
        /** */
        private final GridCacheSharedContext cctx;

        /**
         * @param rebalanceEnabled Rebalance flag.
         * @param cctx Context.
         * @param aff Affinity.
         * @param initAff Current affinity.
         */
        CacheGroupNoAffOrFiltredHolder(
            boolean rebalanceEnabled,
            GridCacheSharedContext cctx,
            GridAffinityAssignmentCache aff,
            @Nullable GridAffinityAssignmentCache initAff
        ) {
            super(rebalanceEnabled, aff, initAff);

            this.cctx = cctx;
        }

        /**
         * @param cctx Context.
         * @param grpDesc Cache group descriptor.
         * @param topVer Current exchange version.
         * @return Cache holder.
         * @throws IgniteCheckedException If failed.
         */
        CacheGroupNoAffOrFiltredHolder create(
            GridCacheSharedContext cctx,
            CacheGroupDescriptor grpDesc,
            AffinityTopologyVersion topVer
        ) throws IgniteCheckedException {
            return create(cctx, grpDesc, topVer, null);
        }

        /**
         * @param cctx Context.
         * @param grpDesc Cache group descriptor.
         * @param topVer Current exchange version.
         * @param initAff Current affinity.
         * @return Cache holder.
         * @throws IgniteCheckedException If failed.
         */
        CacheGroupNoAffOrFiltredHolder create(
            GridCacheSharedContext cctx,
            CacheGroupDescriptor grpDesc,
            AffinityTopologyVersion topVer,
            @Nullable GridAffinityAssignmentCache initAff
        ) throws IgniteCheckedException {
            assert grpDesc != null;
            assert !cctx.kernalContext().clientNode() || !CU.affinityNode(cctx.localNode(), grpDesc.config().getNodeFilter());

            CacheConfiguration<?, ?> ccfg = grpDesc.config();

            assert ccfg != null : grpDesc;
            assert ccfg.getCacheMode() != LOCAL : ccfg.getName();

            assert !cctx.discovery().cacheGroupAffinityNodes(grpDesc.groupId(),
                topVer).contains(cctx.localNode()) : grpDesc.cacheOrGroupName();

            AffinityFunction affFunc = cctx.cache().clone(ccfg.getAffinity());

            cctx.kernalContext().resource().injectGeneric(affFunc);
            cctx.kernalContext().resource().injectCacheName(affFunc, ccfg.getName());

            U.startLifecycleAware(F.asList(affFunc));

            GridAffinityAssignmentCache aff = new GridAffinityAssignmentCache(cctx.kernalContext(),
                grpDesc.cacheOrGroupName(),
                grpDesc.groupId(),
                affFunc,
                ccfg.getNodeFilter(),
                ccfg.getBackups(),
                ccfg.getCacheMode() == LOCAL
            );

            return new CacheGroupNoAffOrFiltredHolder(ccfg.getRebalanceMode() != NONE, cctx, aff, initAff);
        }

        /** {@inheritDoc} */
        @Override public boolean nonAffNode() {
            return true;
        }

        /** {@inheritDoc} */
        @Override public GridDhtPartitionTopology topology(DiscoCache discoCache) {
            return cctx.exchange().clientTopology(groupId(), discoCache);
        }
    }

    private CacheGroupNoAffOrFiltredHolder createHolder(
        GridCacheSharedContext cctx,
        CacheGroupDescriptor grpDesc,
        AffinityTopologyVersion topVer,
        @Nullable GridAffinityAssignmentCache initAff
    ) throws IgniteCheckedException {
        assert grpDesc != null;
        assert !cctx.kernalContext().clientNode() || !CU.affinityNode(cctx.localNode(), grpDesc.config().getNodeFilter());

        CacheConfiguration<?, ?> ccfg = grpDesc.config();

        assert ccfg != null : grpDesc;
        assert ccfg.getCacheMode() != LOCAL : ccfg.getName();

        assert !cctx.discovery().cacheGroupAffinityNodes(grpDesc.groupId(),
            topVer).contains(cctx.localNode()) : grpDesc.cacheOrGroupName();

        AffinityFunction affFunc = cctx.cache().clone(ccfg.getAffinity());

        cctx.kernalContext().resource().injectGeneric(affFunc);
        cctx.kernalContext().resource().injectCacheName(affFunc, ccfg.getName());

        U.startLifecycleAware(F.asList(affFunc));

        GridAffinityAssignmentCache aff = new GridAffinityAssignmentCache(cctx.kernalContext(),
            grpDesc.cacheOrGroupName(),
            grpDesc.groupId(),
            affFunc,
            ccfg.getNodeFilter(),
            ccfg.getBackups(),
            ccfg.getCacheMode() == LOCAL
        );

        return new CacheGroupNoAffOrFiltredHolder(ccfg.getRebalanceMode() != NONE, cctx, aff, initAff);
    }

    /**
     * Tracks rebalance state on coordinator.
     * After all partitions are rebalanced the current affinity is switched to ideal.
     */
    class WaitRebalanceInfo {
        /** */
        private final AffinityTopologyVersion topVer;

        /** */
        private final Map<Integer, Map<Integer, UUID>> waitGrps = new ConcurrentHashMap<>();

        /** */
        private final Map<Integer, Map<Integer, List<ClusterNode>>> assignments = new ConcurrentHashMap<>();

        /** */
        private final Map<Integer, IgniteUuid> deploymentIds = new ConcurrentHashMap<>();

        /**
         * @param topVer Topology version.
         */
        WaitRebalanceInfo(AffinityTopologyVersion topVer) {
            this.topVer = topVer;
        }

        /**
         * @return {@code True} if there are partitions waiting for rebalancing.
         */
        boolean empty() {
            boolean isEmpty = waitGrps.isEmpty();

            if (!isEmpty) {
                assert waitGrps.size() == assignments.size();

                return false;
            }

            return isEmpty;
        }

        /**
         * Adds a partition to wait set.
         *
         * @param grpId Group ID.
         * @param part Partition.
         * @param waitNode Node rebalancing data.
         * @param assignment New assignment.
         */
        void add(Integer grpId, Integer part, UUID waitNode, @Nullable List<ClusterNode> assignment) {
            deploymentIds.putIfAbsent(grpId, cachesRegistry.group(grpId).deploymentId());

            waitGrps.computeIfAbsent(grpId, k -> new HashMap<>()).put(part, waitNode);

            if (assignment != null)
                assignments.computeIfAbsent(grpId, k -> new HashMap<>()).put(part, assignment);
        }

        /** {@inheritDoc} */
        @Override public String toString() {
            return "WaitRebalanceInfo [topVer=" + topVer +
                ", grps=" + (waitGrps != null ? waitGrps.keySet() : null) + ']';
        }
    }
}<|MERGE_RESOLUTION|>--- conflicted
+++ resolved
@@ -2233,14 +2233,10 @@
                 if (grpHolder.affinity().lastVersion().equals(evts.topologyVersion()))
                     return;
 
-<<<<<<< HEAD
                 Span affCalcSpan = cctx.kernalContext().tracing().create("affinity.calculation", fut.span())
                     .addTag("cache.group", desc.cacheOrGroupName());
 
-                boolean latePrimary = cache.rebalanceEnabled;
-=======
                 boolean latePrimary = grpHolder.rebalanceEnabled;
->>>>>>> 84e7b13a
 
                 boolean grpAdded = evts.nodeJoined(desc.receivedFrom());
 
