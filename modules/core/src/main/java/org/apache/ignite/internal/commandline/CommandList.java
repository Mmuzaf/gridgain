/*
 * Copyright 2019 GridGain Systems, Inc. and Contributors.
 *
 * Licensed under the GridGain Community Edition License (the "License");
 * you may not use this file except in compliance with the License.
 * You may obtain a copy of the License at
 *
 *     https://www.gridgain.com/products/software/community-edition/gridgain-community-edition-license
 *
 * Unless required by applicable law or agreed to in writing, software
 * distributed under the License is distributed on an "AS IS" BASIS,
 * WITHOUT WARRANTIES OR CONDITIONS OF ANY KIND, either express or implied.
 * See the License for the specific language governing permissions and
 * limitations under the License.
 */

package org.apache.ignite.internal.commandline;

import org.apache.ignite.internal.commandline.cache.CacheCommands;
<<<<<<< HEAD
import org.apache.ignite.internal.commandline.ru.RollingUpgradeCommand;
=======
import org.apache.ignite.internal.commandline.diagnostic.DiagnosticCommand;
>>>>>>> 7313a327

/**
 * High-level commands.
 */
public enum CommandList {
    /** */
    ACTIVATE("--activate", new ActivateCommand()),

    /** */
    DEACTIVATE("--deactivate", new DeactivateCommand()),

    /** */
    STATE("--state", new StateCommand()),

    /** */
    BASELINE("--baseline", new BaselineCommand()),

    /** */
    TX("--tx", new TxCommands()),

    /** */
    CACHE("--cache", new CacheCommands()),

    /** */
    WAL("--wal", new WalCommands()),

    /** */
<<<<<<< HEAD
    ROLLING_UPGRADE("--rolling-upgrade", new RollingUpgradeCommand());
=======
    DIAGNOSTIC("--diagnostic", new DiagnosticCommand());
>>>>>>> 7313a327

    /** Private values copy so there's no need in cloning it every time. */
    private static final CommandList[] VALUES = CommandList.values();

    /** */
    private final String text;

    /** Command implementation. */
    private final Command command;

    /**
     * @param text Text.
     * @param command Command implementation.
     */
    CommandList(String text, Command command) {
        this.text = text;
        this.command = command;
    }

    /**
     * @param text Command text.
     * @return Command for the text.
     */
    public static CommandList of(String text) {
        for (CommandList cmd : VALUES) {
            if (cmd.text().equalsIgnoreCase(text))
                return cmd;
        }

        return null;
    }

    /**
     * @return Command text.
     */
    public String text() {
        return text;
    }

    /**
     * @return Command implementation.
     */
    public Command command() {
        return command;
    }

    /** {@inheritDoc} */
    @Override public String toString() {
        return text;
<<<<<<< HEAD
=======
    }

    /**
     * @return command name
     */
    public String toCommandName() {
        return text.substring(2).toUpperCase();
>>>>>>> 7313a327
    }
}<|MERGE_RESOLUTION|>--- conflicted
+++ resolved
@@ -17,11 +17,8 @@
 package org.apache.ignite.internal.commandline;
 
 import org.apache.ignite.internal.commandline.cache.CacheCommands;
-<<<<<<< HEAD
+import org.apache.ignite.internal.commandline.diagnostic.DiagnosticCommand;
 import org.apache.ignite.internal.commandline.ru.RollingUpgradeCommand;
-=======
-import org.apache.ignite.internal.commandline.diagnostic.DiagnosticCommand;
->>>>>>> 7313a327
 
 /**
  * High-level commands.
@@ -49,11 +46,10 @@
     WAL("--wal", new WalCommands()),
 
     /** */
-<<<<<<< HEAD
+    DIAGNOSTIC("--diagnostic", new DiagnosticCommand()),
+
+    /** */
     ROLLING_UPGRADE("--rolling-upgrade", new RollingUpgradeCommand());
-=======
-    DIAGNOSTIC("--diagnostic", new DiagnosticCommand());
->>>>>>> 7313a327
 
     /** Private values copy so there's no need in cloning it every time. */
     private static final CommandList[] VALUES = CommandList.values();
@@ -103,8 +99,6 @@
     /** {@inheritDoc} */
     @Override public String toString() {
         return text;
-<<<<<<< HEAD
-=======
     }
 
     /**
@@ -112,6 +106,5 @@
      */
     public String toCommandName() {
         return text.substring(2).toUpperCase();
->>>>>>> 7313a327
     }
 }