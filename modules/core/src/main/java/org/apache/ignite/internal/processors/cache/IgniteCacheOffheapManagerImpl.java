/*
 * Licensed to the Apache Software Foundation (ASF) under one or more
 * contributor license agreements.  See the NOTICE file distributed with
 * this work for additional information regarding copyright ownership.
 * The ASF licenses this file to You under the Apache License, Version 2.0
 * (the "License"); you may not use this file except in compliance with
 * the License.  You may obtain a copy of the License at
 *
 *      http://www.apache.org/licenses/LICENSE-2.0
 *
 * Unless required by applicable law or agreed to in writing, software
 * distributed under the License is distributed on an "AS IS" BASIS,
 * WITHOUT WARRANTIES OR CONDITIONS OF ANY KIND, either express or implied.
 * See the License for the specific language governing permissions and
 * limitations under the License.
 */

package org.apache.ignite.internal.processors.cache;

import java.nio.ByteBuffer;
import java.util.Collections;
import java.util.Iterator;
import java.util.Set;
import javax.cache.Cache;
import org.apache.ignite.IgniteCheckedException;
import org.apache.ignite.IgniteException;
import org.apache.ignite.cluster.ClusterNode;
import org.apache.ignite.internal.pagemem.FullPageId;
import org.apache.ignite.internal.pagemem.Page;
import org.apache.ignite.internal.pagemem.PageIdUtils;
import org.apache.ignite.internal.pagemem.PageMemory;
import org.apache.ignite.internal.processors.affinity.AffinityTopologyVersion;
import org.apache.ignite.internal.processors.cache.database.CacheDataRow;
import org.apache.ignite.internal.processors.cache.database.IgniteCacheDatabaseSharedManager;
import org.apache.ignite.internal.processors.cache.database.RootPage;
import org.apache.ignite.internal.processors.cache.database.RowStore;
import org.apache.ignite.internal.processors.cache.database.freelist.FreeList;
import org.apache.ignite.internal.processors.cache.database.tree.BPlusTree;
import org.apache.ignite.internal.processors.cache.database.tree.io.BPlusIO;
import org.apache.ignite.internal.processors.cache.database.tree.io.BPlusInnerIO;
import org.apache.ignite.internal.processors.cache.database.tree.io.BPlusLeafIO;
import org.apache.ignite.internal.processors.cache.database.tree.io.DataPageIO;
import org.apache.ignite.internal.processors.cache.database.tree.io.IOVersions;
import org.apache.ignite.internal.processors.cache.database.tree.reuse.ReuseList;
import org.apache.ignite.internal.processors.cache.distributed.dht.GridDhtInvalidPartitionException;
import org.apache.ignite.internal.processors.cache.distributed.dht.GridDhtLocalPartition;
import org.apache.ignite.internal.processors.cache.local.GridLocalCache;
import org.apache.ignite.internal.processors.cache.query.GridCacheQueryManager;
import org.apache.ignite.internal.processors.cache.version.GridCacheVersion;
import org.apache.ignite.internal.processors.query.GridQueryProcessor;
import org.apache.ignite.internal.util.GridCloseableIteratorAdapter;
import org.apache.ignite.internal.util.GridEmptyCloseableIterator;
import org.apache.ignite.internal.util.lang.GridCloseableIterator;
import org.apache.ignite.internal.util.lang.GridCursor;
import org.apache.ignite.internal.util.lang.GridIterator;
import org.apache.ignite.internal.util.typedef.F;
import org.apache.ignite.internal.util.typedef.internal.S;
import org.apache.ignite.internal.util.typedef.internal.U;
import org.apache.ignite.lang.IgniteBiTuple;
import org.apache.ignite.lang.IgniteClosure;
import org.apache.ignite.lang.IgnitePredicate;
import org.jetbrains.annotations.Nullable;

import static org.apache.ignite.internal.IgniteComponentType.INDEXING;
import static org.apache.ignite.internal.pagemem.PageIdUtils.dwordsOffset;
import static org.apache.ignite.internal.pagemem.PageIdUtils.pageId;

/**
 *
 */
public class IgniteCacheOffheapManagerImpl extends GridCacheManagerAdapter implements IgniteCacheOffheapManager {
    /** */
    private boolean indexingEnabled;

    /** */
    private FreeList freeList;

    /** */
    private ReuseList reuseList;

    /** */
    private CacheDataStore locCacheDataStore;

    /** {@inheritDoc} */
    @Override protected void start0() throws IgniteCheckedException {
        super.start0();

        indexingEnabled = INDEXING.inClassPath() && GridQueryProcessor.isEnabled(cctx.config());

        if (cctx.affinityNode()) {
            IgniteCacheDatabaseSharedManager dbMgr = cctx.shared().database();

            int cpus = Runtime.getRuntime().availableProcessors();

            cctx.shared().database().checkpointReadLock();

            try {
                reuseList = new ReuseList(cctx.cacheId(), dbMgr.pageMemory(), cctx.shared().wal(),
                    cpus * 2, dbMgr.meta());
                freeList = new FreeList(cctx, reuseList);

                if (cctx.isLocal()) {
                    assert cctx.cache() instanceof GridLocalCache : cctx.cache();

                    locCacheDataStore = createCacheDataStore(0, (GridLocalCache)cctx.cache());
                }
            }
            finally {
                cctx.shared().database().checkpointReadUnlock();
            }
        }
    }

    /**
     * @param part Partition.
     * @return Data store for given entry.
     */
    private CacheDataStore dataStore(GridDhtLocalPartition part) {
        if (cctx.isLocal())
            return locCacheDataStore;
        else {
            assert part != null;

            return part.dataStore();
        }
    }

    /**
     * @param p Partition.
     * @return Partition data.
     * @throws IgniteCheckedException If failed.
     */
    @Nullable private CacheDataStore partitionData(int p) throws IgniteCheckedException {
        if (cctx.isLocal())
            return locCacheDataStore;
        else {
            GridDhtLocalPartition part = cctx.topology().localPartition(p, AffinityTopologyVersion.NONE, false);

            return part != null ? part.dataStore() : null;
        }
    }

    /** {@inheritDoc} */
    @Override public ReuseList reuseList() {
        return reuseList;
    }

    /** {@inheritDoc} */
    @Override public FreeList freeList() {
        return freeList;
    }

    /** {@inheritDoc} */
    @Override public long entriesCount(boolean primary, boolean backup,
        AffinityTopologyVersion topVer) throws IgniteCheckedException {
        if (cctx.isLocal())
            return 0; // TODO: GG-11208.
        else {
            ClusterNode locNode = cctx.localNode();

            long cnt = 0;

            for (GridDhtLocalPartition locPart : cctx.topology().currentLocalPartitions()) {
                if (primary) {
                    if (cctx.affinity().primary(locNode, locPart.id(), topVer)) {
                        cnt += locPart.size();

                        continue;
                    }
                }

                if (backup) {
                    if (cctx.affinity().backup(locNode, locPart.id(), topVer))
                        cnt += locPart.size();
                }
            }

            return cnt;
        }
    }

    /** {@inheritDoc} */
    @Override public long entriesCount(int part) {
        if (cctx.isLocal())
            return 0; // TODO: GG-11208.
        else {
            GridDhtLocalPartition locPart = cctx.topology().localPartition(part, AffinityTopologyVersion.NONE, false);

            return locPart == null ? 0 : locPart.size();
        }
    }

    /**
     * @param primary Primary data flag.
     * @param backup Primary data flag.
     * @param topVer Topology version.
     * @return Data stores iterator.
     */
    private Iterator<CacheDataStore> cacheData(boolean primary, boolean backup, AffinityTopologyVersion topVer) {
        assert primary || backup;

        if (cctx.isLocal())
            return Collections.singleton(locCacheDataStore).iterator();
        else {
            final Iterator<GridDhtLocalPartition> it = cctx.topology().currentLocalPartitions().iterator();

            if (primary && backup) {
                return F.iterator(it, new IgniteClosure<GridDhtLocalPartition, CacheDataStore>() {
                    @Override public CacheDataStore apply(GridDhtLocalPartition part) {
                        return part.dataStore();
                    }
                }, true);
            }

            final Set<Integer> parts = primary ? cctx.affinity().primaryPartitions(cctx.localNodeId(), topVer) :
                cctx.affinity().backupPartitions(cctx.localNodeId(), topVer);

            return F.iterator(it, new IgniteClosure<GridDhtLocalPartition, CacheDataStore>() {
                    @Override public CacheDataStore apply(GridDhtLocalPartition part) {
                        return part.dataStore();
                    }
                }, true,
                new IgnitePredicate<GridDhtLocalPartition>() {
                    @Override public boolean apply(GridDhtLocalPartition part) {
                        return parts.contains(part.id());
                    }
                });
        }
    }

    /** {@inheritDoc} */
    @Override public void update(
        KeyCacheObject key,
        CacheObject val,
        GridCacheVersion ver,
        long expireTime,
        int partId,
        GridDhtLocalPartition part
    ) throws IgniteCheckedException {
        dataStore(part).update(key, partId, val, ver, expireTime);
    }

    /** {@inheritDoc} */
    @Override public void remove(
        KeyCacheObject key,
        CacheObject prevVal,
        GridCacheVersion prevVer,
        int partId,
        GridDhtLocalPartition part
    ) throws IgniteCheckedException {
        dataStore(part).remove(key, prevVal, prevVer, partId);
    }

    /** {@inheritDoc} */
    @SuppressWarnings("unchecked")
    @Nullable public IgniteBiTuple<CacheObject, GridCacheVersion> read(GridCacheMapEntry entry)
        throws IgniteCheckedException {
        try {
            KeyCacheObject key = entry.key();

            assert cctx.isLocal() || entry.localPartition() != null : entry;

            return dataStore(entry.localPartition()).find(key);
        }
        catch (IgniteCheckedException e) {
            throw e;
        }
        catch (Exception e) {
            throw new IgniteCheckedException("Failed to read entry: " + entry.key(), e);
        }
    }

    /** {@inheritDoc} */
    @Override public boolean containsKey(GridCacheMapEntry entry) {
        try {
            return read(entry) != null;
        }
        catch (IgniteCheckedException e) {
            U.error(log, "Failed to read value", e);

            return false;
        }
    }

    /** {@inheritDoc} */
    @Override public void onPartitionCounterUpdated(int part, long cntr) {
        // No-op.
    }

    /** {@inheritDoc} */
    @Override public long lastUpdatedPartitionCounter(int part) {
        return 0;
    }

    /**
     * Clears offheap entries.
     *
     * @param readers {@code True} to clear readers.
     */
    @SuppressWarnings("unchecked")
    @Override public void clear(boolean readers) {
        GridCacheVersion obsoleteVer = null;

        GridIterator<CacheDataRow> it = rowsIterator(true, true, null);

        while (it.hasNext()) {
            KeyCacheObject key = it.next().key();

            try {
                if (obsoleteVer == null)
                    obsoleteVer = cctx.versions().next();

                GridCacheEntryEx entry = cctx.cache().entryEx(key);

                entry.clear(obsoleteVer, readers);
            }
            catch (GridDhtInvalidPartitionException ignore) {
                // Ignore.
            }
            catch (IgniteCheckedException e) {
                U.error(log, "Failed to clear cache entry: " + key, e);
            }
        }
    }

    @Override public void clear(GridDhtLocalPartition part) throws IgniteCheckedException {
        GridIterator<CacheDataRow> iterator = iterator(part.id());

        while (iterator.hasNext()) {
            CacheDataRow row = iterator.next();

            remove(row.key(), row.value(), row.version(), part.id(), part);
        }
    }

    /** {@inheritDoc} */
    @Override public int onUndeploy(ClassLoader ldr) {
        // TODO: GG-11141.
        return 0;
    }

    /** {@inheritDoc} */
    @Override public long offHeapAllocatedSize() {
        // TODO GG-10884.
        return 0;
    }

    /** {@inheritDoc} */
    @Override public void writeAll(Iterable<GridCacheBatchSwapEntry> swapped) throws IgniteCheckedException {
        // No-op.
    }

    /**
     * @param primary {@code True} if need return primary entries.
     * @param backup {@code True} if need return backup entries.
     * @param topVer Topology version to use.
     * @return Entries iterator.
     * @throws IgniteCheckedException If failed.
     */
    @SuppressWarnings("unchecked")
    @Override public <K, V> GridCloseableIterator<Cache.Entry<K, V>> entriesIterator(final boolean primary,
        final boolean backup,
        final AffinityTopologyVersion topVer,
        final boolean keepBinary) throws IgniteCheckedException {
        final Iterator<CacheDataRow> it = rowsIterator(primary, backup, topVer);

        return new GridCloseableIteratorAdapter<Cache.Entry<K, V>>() {
            /** */
            private CacheEntryImplEx next;

            @Override protected Cache.Entry<K, V> onNext() throws IgniteCheckedException {
                CacheEntryImplEx ret = next;

                next = null;

                return ret;
            }

            @Override protected boolean onHasNext() throws IgniteCheckedException {
                if (next != null)
                    return true;

                CacheDataRow nextRow = null;

                if (it.hasNext())
                    nextRow = it.next();

                if (nextRow != null) {
                    KeyCacheObject key = nextRow.key();
                    CacheObject val = nextRow.value();

                    Object key0 = cctx.unwrapBinaryIfNeeded(key, keepBinary, false);
                    Object val0 = cctx.unwrapBinaryIfNeeded(val, keepBinary, false);

                    next = new CacheEntryImplEx(key0, val0, nextRow.version());

                    return true;
                }

                return false;
            }
        };
    }

    /** {@inheritDoc} */
    @Override public GridCloseableIterator<KeyCacheObject> keysIterator(final int part) throws IgniteCheckedException {
        CacheDataStore data = partitionData(part);

        if (data == null)
            return new GridEmptyCloseableIterator<>();

        final GridCursor<? extends CacheDataRow> cur = data.cursor();

        return new GridCloseableIteratorAdapter<KeyCacheObject>() {
            /** */
            private KeyCacheObject next;

            @Override protected KeyCacheObject onNext() throws IgniteCheckedException {
                KeyCacheObject res = next;

                next = null;

                return res;
            }

            @Override protected boolean onHasNext() throws IgniteCheckedException {
                if (next != null)
                    return true;

                if (cur.next()) {
                    CacheDataRow row = cur.get();

                    next = row.key();
                }

                return next != null;
            }
        };
    }

    /** {@inheritDoc} */
    @Override public GridIterator<CacheDataRow> iterator(boolean primary, boolean backups,
        final AffinityTopologyVersion topVer)
        throws IgniteCheckedException {
        return rowsIterator(primary, backups, topVer);
    }

    /**
     * @param primary Primary entries flag.
     * @param backups Backup entries flag.
     * @param topVer Topology version.
     * @return Iterator.
     */
    private GridIterator<CacheDataRow> rowsIterator(boolean primary, boolean backups, AffinityTopologyVersion topVer) {
        final Iterator<CacheDataStore> dataIt = cacheData(primary, backups, topVer);

        return new GridCloseableIteratorAdapter<CacheDataRow>() {
            /** */
            private GridCursor<? extends CacheDataRow> cur;

            /** */
            private CacheDataRow next;

            @Override protected CacheDataRow onNext() throws IgniteCheckedException {
                CacheDataRow res = next;

                next = null;

                return res;
            }

            @Override protected boolean onHasNext() throws IgniteCheckedException {
                if (next != null)
                    return true;

                while (true) {
                    if (cur == null) {
                        if (dataIt.hasNext())
                            cur = dataIt.next().cursor();
                        else
                            break;
                    }

                    if (cur.next()) {
                        next = cur.get();

                        break;
                    }
                    else
                        cur = null;
                }

                return next != null;
            }
        };
    }

    /** {@inheritDoc} */
    @Override public GridIterator<CacheDataRow> iterator(int part) throws IgniteCheckedException {
        CacheDataStore data = partitionData(part);

        if (data == null)
            return new GridEmptyCloseableIterator<>();

        final GridCursor<? extends CacheDataRow> cur = data.cursor();

        return new GridCloseableIteratorAdapter<CacheDataRow>() {
            /** */
            private CacheDataRow next;

            @Override protected CacheDataRow onNext() throws IgniteCheckedException {
                CacheDataRow res = next;

                next = null;

                return res;
            }

            @Override protected boolean onHasNext() throws IgniteCheckedException {
                if (next != null)
                    return true;

                if (cur.next())
                    next = cur.get();

                return next != null;
            }
        };
    }

    /**
     * @param pageId Page ID.
     * @return Page.
     * @throws IgniteCheckedException If failed.
     */
    private Page page(long pageId) throws IgniteCheckedException {
        return cctx.shared().database().pageMemory().page(cctx.cacheId(), pageId);
    }

    /** {@inheritDoc} */
    @Override public final CacheDataStore createCacheDataStore(int p, CacheDataStore.Listener lsnr) throws IgniteCheckedException {
        IgniteCacheDatabaseSharedManager dbMgr = cctx.shared().database();

        String idxName = treeName(p);

        // TODO: GG-11220 cleanup when cache/partition is destroyed.
        final RootPage rootPage = dbMgr.meta().getOrAllocateForTree(cctx.cacheId(), idxName);

        CacheDataRowStore rowStore = new CacheDataRowStore(cctx, freeList);

        CacheDataTree dataTree = new CacheDataTree(idxName,
            reuseList,
            rowStore,
            cctx,
            dbMgr.pageMemory(),
            rootPage.pageId(),
            rootPage.isAllocated());

        return new CacheDataStoreImpl(rowStore, dataTree, lsnr);
    }

    /**
     * @param p Partition.
     * @return Tree name for given partition.
     */
    private String treeName(int p) {
        return BPlusTree.treeName("p-" + p, cctx.cacheId(), "CacheData");
    }

    /**
     *
     */
    private class CacheDataStoreImpl implements CacheDataStore {
        /** */
        private final CacheDataRowStore rowStore;

        /** */
        private final CacheDataTree dataTree;

        /** */
        private final Listener lsnr;

        /**
         * @param rowStore Row store.
         * @param dataTree Data tree.
         * @param lsnr Listener.
         */
        public CacheDataStoreImpl(CacheDataRowStore rowStore,
            CacheDataTree dataTree,
            Listener lsnr) {
            this.rowStore = rowStore;
            this.dataTree = dataTree;
            this.lsnr = lsnr;
        }

        /** {@inheritDoc} */
        @Override public void update(KeyCacheObject key,
            int p,
            CacheObject val,
            GridCacheVersion ver,
            long expireTime) throws IgniteCheckedException {
            DataRow dataRow = new DataRow(key.hashCode(), key, val, ver, p);

            rowStore.addRow(dataRow);

            assert dataRow.link != 0 : dataRow;

            DataRow old = dataTree.put(dataRow);

            if (indexingEnabled) {
                GridCacheQueryManager qryMgr = cctx.queries();

                assert qryMgr.enabled();

                qryMgr.store(key, p, val, ver, expireTime, dataRow.link);
            }

            if (old != null) {
                assert old.link != 0 : old;

                rowStore.removeRow(old.link);
            }
            else
                lsnr.onInsert();
        }

        /** {@inheritDoc} */
        @Override public void remove(KeyCacheObject key,
            CacheObject prevVal,
            GridCacheVersion prevVer,
            int partId) throws IgniteCheckedException {
            if (indexingEnabled) {
                GridCacheQueryManager qryMgr = cctx.queries();

                assert qryMgr.enabled();

                qryMgr.remove(key, partId, prevVal, prevVer);
            }

            DataRow dataRow = dataTree.remove(new KeySearchRow(key.hashCode(), key, 0));

            if (dataRow != null) {
                assert dataRow.link != 0 : dataRow;

                rowStore.removeRow(dataRow.link);

                lsnr.onRemove();
            }
        }

        /** {@inheritDoc} */
        @Override public IgniteBiTuple<CacheObject, GridCacheVersion> find(KeyCacheObject key)
            throws IgniteCheckedException {
            DataRow dataRow = dataTree.findOne(new KeySearchRow(key.hashCode(), key, 0));

            return dataRow != null ? F.t(dataRow.value(), dataRow.version()) : null;
        }

        /** {@inheritDoc} */
        @Override public GridCursor<? extends CacheDataRow> cursor() throws IgniteCheckedException {
            return dataTree.find(null, null);
        }
    }

    /**
     *
     */
    private class KeySearchRow {
        /** */
        int hash;

        /** */
        KeyCacheObject key;

        /** */
        long link;

        /**
         * @param hash Hash code.
         * @param key Key.
         * @param link Link.
         */
        KeySearchRow(int hash, KeyCacheObject key, long link) {
            this.hash = hash;
            this.key = key;
            this.link = link;
        }

        /**
         * @param buf Buffer.
         * @throws IgniteCheckedException If failed.
         */
        protected void doInitData(ByteBuffer buf) throws IgniteCheckedException {
            key = cctx.cacheObjects().toKeyCacheObject(cctx.cacheObjectContext(), buf);
        }

        /**
         * Init data.
         */
        protected final void initData() {
            if (key != null)
                return;

            assert link != 0;

            try (Page page = page(pageId(link))) {
                ByteBuffer buf = page.getForRead();

                try {
                    DataPageIO io = DataPageIO.VERSIONS.forPage(buf);

                    int dataOff = io.getDataOffset(buf, dwordsOffset(link));

                    buf.position(dataOff);

                    // Skip entry size.
                    buf.getShort();

                    doInitData(buf);
                }
                finally {
                    page.releaseRead();
                }
            }
            catch (IgniteCheckedException e) {
                throw new IgniteException(e);
            }
        }

        /**
         * @return Key.
         */
        public KeyCacheObject key() {
            initData();

            return key;
        }

        /** {@inheritDoc} */
        public String toString() {
            return S.toString(KeySearchRow.class, this);
        }
    }

    /**
     *
     */
    private class DataRow extends KeySearchRow implements CacheDataRow {
        /** */
        private CacheObject val;

        /** */
        private GridCacheVersion ver;

        /** */
        private int part = -1;

        /**
         * @param hash Hash code.
         * @param link Link.
         */
        DataRow(int hash, long link) {
            super(hash, null, link);

            part = PageIdUtils.partId(link);

            // We can not init data row lazily because underlying buffer can be concurrently cleared.
            initData();
        }

        /**
         * @param hash Hash code.
         * @param key Key.
         * @param val Value.
         * @param ver Version.
         * @param part Partition.
         */
        DataRow(int hash, KeyCacheObject key, CacheObject val, GridCacheVersion ver, int part) {
            super(hash, key, 0);

            this.val = val;
            this.ver = ver;
            this.part = part;
        }

        /** {@inheritDoc} */
        @Override protected void doInitData(ByteBuffer buf) throws IgniteCheckedException {
            key = cctx.cacheObjects().toKeyCacheObject(cctx.cacheObjectContext(), buf);
            val = cctx.cacheObjects().toCacheObject(cctx.cacheObjectContext(), buf);

            int topVer = buf.getInt();
            int nodeOrderDrId = buf.getInt();
            long globalTime = buf.getLong();
            long order = buf.getLong();

            ver = new GridCacheVersion(topVer, nodeOrderDrId, globalTime, order);
        }

        /** {@inheritDoc} */
        @Override public CacheObject value() {
            assert val != null;

            return val;
        }

        /** {@inheritDoc} */
        @Override public GridCacheVersion version() {
            assert ver != null;

            return ver;
        }

        /** {@inheritDoc} */
        @Override public int partition() {
            assert part != -1;

            return part;
        }

        /** {@inheritDoc} */
        @Override public long link() {
            return link;
        }

        /** {@inheritDoc} */
        @Override public void link(long link) {
            this.link = link;
        }

        /** {@inheritDoc} */
        public String toString() {
            return S.toString(DataRow.class, this);
        }
    }

    /**
     *
     */
    private static class CacheDataTree extends BPlusTree<KeySearchRow, DataRow> {
        /** */
        private final CacheDataRowStore rowStore;

        /** */
        private final GridCacheContext cctx;

        /**
         * @param name Tree name.
         * @param reuseList Reuse list.
         * @param rowStore Row store.
         * @param cctx Context.
         * @param pageMem Page memory.
         * @param metaPageId Meta page ID.
         * @param initNew Initialize new index.
         * @throws IgniteCheckedException If failed.
         */
        CacheDataTree(
            String name,
            ReuseList reuseList,
            CacheDataRowStore rowStore,
            GridCacheContext cctx,
            PageMemory pageMem,
            FullPageId metaPageId,
<<<<<<< HEAD
            boolean initNew)
            throws IgniteCheckedException {
            super(name, cctx.cacheId(), pageMem, metaPageId, reuseList, DataInnerIO.VERSIONS, DataLeafIO.VERSIONS);
=======
            boolean initNew
        ) throws IgniteCheckedException {
            super(name, cctx.cacheId(), pageMem, cctx.shared().wal(), metaPageId,
                reuseList, DataInnerIO.VERSIONS, DataLeafIO.VERSIONS);
>>>>>>> b024a1f0

            assert rowStore != null;

            this.rowStore = rowStore;
            this.cctx = cctx;

            if (initNew)
                initNew();
        }

        /** {@inheritDoc} */
        @Override protected int compare(BPlusIO<KeySearchRow> io, ByteBuffer buf, int idx, KeySearchRow row)
            throws IgniteCheckedException {
            KeySearchRow row0 = io.getLookupRow(this, buf, idx);

            int cmp = Integer.compare(row0.hash, row.hash);

            if (cmp != 0)
                return cmp;

            return compareKeys(row0.key(), row.key());
        }

        /** {@inheritDoc} */
        @Override protected DataRow getRow(BPlusIO<KeySearchRow> io, ByteBuffer buf, int idx)
            throws IgniteCheckedException {
            int hash = ((RowLinkIO)io).getHash(buf, idx);
            long link = ((RowLinkIO)io).getLink(buf, idx);

            return rowStore.dataRow(hash, link);
        }

        /**
         * @param key1 First key.
         * @param key2 Second key.
         * @return Compare result.
         * @throws IgniteCheckedException If failed.
         */
        private int compareKeys(CacheObject key1, CacheObject key2) throws IgniteCheckedException {
            byte[] bytes1 = key1.valueBytes(cctx.cacheObjectContext());
            byte[] bytes2 = key2.valueBytes(cctx.cacheObjectContext());

            int len = Math.min(bytes1.length, bytes2.length);

            for (int i = 0; i < len; i++) {
                byte b1 = bytes1[i];
                byte b2 = bytes2[i];

                if (b1 != b2)
                    return b1 > b2 ? 1 : -1;
            }

            return Integer.compare(bytes1.length, bytes2.length);
        }
    }

    /**
     *
     */
    private class CacheDataRowStore extends RowStore {
        /**
         * @param cctx Cache context.
         * @param freeList Free list.
         */
        CacheDataRowStore(GridCacheContext<?, ?> cctx, FreeList freeList) {
            super(cctx, freeList);
        }

        /**
         * @param hash Hash code.
         * @param link Link.
         * @return Search row.
         * @throws IgniteCheckedException If failed.
         */
        private KeySearchRow keySearchRow(int hash, long link) throws IgniteCheckedException {
            return new KeySearchRow(hash, null, link);
        }

        /**
         * @param hash Hash code.
         * @param link Link.
         * @return Data row.
         * @throws IgniteCheckedException If failed.
         */
        private DataRow dataRow(int hash, long link) throws IgniteCheckedException {
            return new DataRow(hash, link);
        }
    }

    /**
     * @param buf Buffer.
     * @param off Offset.
     * @param link Link.
     * @param hash Hash.
     */
    private static void store0(ByteBuffer buf, int off, long link, int hash) {
        buf.putLong(off, link);
        buf.putInt(off + 8, hash);
    }

    /**
     *
     */
    private interface RowLinkIO {
        /**
         * @param buf Buffer.
         * @param idx Index.
         * @return Row link.
         */
        public long getLink(ByteBuffer buf, int idx);

        /**
         * @param buf Buffer.
         * @param idx Index.
         * @return Key hash code.
         */
        public int getHash(ByteBuffer buf, int idx);
    }

    /**
     *
     */
    public static final class DataInnerIO extends BPlusInnerIO<KeySearchRow> implements RowLinkIO {
        /** */
        public static final IOVersions<DataInnerIO> VERSIONS = new IOVersions<>(
            new DataInnerIO(1)
        );

        /**
         * @param ver Page format version.
         */
        DataInnerIO(int ver) {
            super(T_DATA_REF_INNER, ver, true, 12);
        }

        /** {@inheritDoc} */
        @Override public void storeByOffset(ByteBuffer buf, int off, KeySearchRow row) {
            assert row.link != 0;

            store0(buf, off, row.link, row.hash);
        }

        /** {@inheritDoc} */
        @Override public KeySearchRow getLookupRow(BPlusTree<KeySearchRow, ?> tree, ByteBuffer buf, int idx)
            throws IgniteCheckedException {
            int hash = getHash(buf, idx);
            long link = getLink(buf, idx);

            return ((CacheDataTree)tree).rowStore.keySearchRow(hash, link);
        }

        /** {@inheritDoc} */
        @Override public void store(ByteBuffer dst, int dstIdx, BPlusIO<KeySearchRow> srcIo, ByteBuffer src,
            int srcIdx) {
            int hash = ((RowLinkIO)srcIo).getHash(src, srcIdx);
            long link = ((RowLinkIO)srcIo).getLink(src, srcIdx);

            store0(dst, offset(dstIdx), link, hash);
        }

        /** {@inheritDoc} */
        @Override public long getLink(ByteBuffer buf, int idx) {
            assert idx < getCount(buf) : idx;

            return buf.getLong(offset(idx));
        }

<<<<<<< HEAD
        /**
         * @param buf Buffer.
         * @param idx Index.
         * @param link Link.
         */
        private void setLink(ByteBuffer buf, int idx, long link) {
            buf.putLong(offset(idx), link);

            assert getLink(buf, idx) == link;
        }

=======
>>>>>>> b024a1f0
        /** {@inheritDoc} */
        @Override public int getHash(ByteBuffer buf, int idx) {
            return buf.getInt(offset(idx) + 8);
        }
    }

    /**
     *
     */
    public static final class DataLeafIO extends BPlusLeafIO<KeySearchRow> implements RowLinkIO {
        /** */
        public static final IOVersions<DataLeafIO> VERSIONS = new IOVersions<>(
            new DataLeafIO(1)
        );

        /**
         * @param ver Page format version.
         */
        DataLeafIO(int ver) {
            super(T_DATA_REF_LEAF, ver, 12);
        }

        /** {@inheritDoc} */
        @Override public void storeByOffset(ByteBuffer buf, int off, KeySearchRow row) {
            DataRow row0 = (DataRow)row;

            assert row0.link != 0;

            store0(buf, off, row.link, row.hash);
        }

        /** {@inheritDoc} */
        @Override public void store(ByteBuffer dst, int dstIdx, BPlusIO<KeySearchRow> srcIo, ByteBuffer src, int srcIdx)
            throws IgniteCheckedException {
            store0(dst, offset(dstIdx), getLink(src, srcIdx), getHash(src, srcIdx));
        }

        /** {@inheritDoc} */
        @Override public KeySearchRow getLookupRow(BPlusTree<KeySearchRow, ?> tree, ByteBuffer buf, int idx)
            throws IgniteCheckedException {

            int hash = getHash(buf, idx);
            long link = getLink(buf, idx);

            return ((CacheDataTree)tree).rowStore.keySearchRow(hash, link);
        }

        /** {@inheritDoc} */
        @Override public long getLink(ByteBuffer buf, int idx) {
            assert idx < getCount(buf) : idx;

            return buf.getLong(offset(idx));
        }

        /** {@inheritDoc} */
        @Override public int getHash(ByteBuffer buf, int idx) {
            return buf.getInt(offset(idx) + 8);
        }
    }
}<|MERGE_RESOLUTION|>--- conflicted
+++ resolved
@@ -860,16 +860,10 @@
             GridCacheContext cctx,
             PageMemory pageMem,
             FullPageId metaPageId,
-<<<<<<< HEAD
-            boolean initNew)
-            throws IgniteCheckedException {
-            super(name, cctx.cacheId(), pageMem, metaPageId, reuseList, DataInnerIO.VERSIONS, DataLeafIO.VERSIONS);
-=======
             boolean initNew
         ) throws IgniteCheckedException {
             super(name, cctx.cacheId(), pageMem, cctx.shared().wal(), metaPageId,
                 reuseList, DataInnerIO.VERSIONS, DataLeafIO.VERSIONS);
->>>>>>> b024a1f0
 
             assert rowStore != null;
 
@@ -1037,20 +1031,6 @@
             return buf.getLong(offset(idx));
         }
 
-<<<<<<< HEAD
-        /**
-         * @param buf Buffer.
-         * @param idx Index.
-         * @param link Link.
-         */
-        private void setLink(ByteBuffer buf, int idx, long link) {
-            buf.putLong(offset(idx), link);
-
-            assert getLink(buf, idx) == link;
-        }
-
-=======
->>>>>>> b024a1f0
         /** {@inheritDoc} */
         @Override public int getHash(ByteBuffer buf, int idx) {
             return buf.getInt(offset(idx) + 8);
