/*
 * Copyright 2019 GridGain Systems, Inc. and Contributors.
 *
 * Licensed under the GridGain Community Edition License (the "License");
 * you may not use this file except in compliance with the License.
 * You may obtain a copy of the License at
 *
 *     https://www.gridgain.com/products/software/community-edition/gridgain-community-edition-license
 *
 * Unless required by applicable law or agreed to in writing, software
 * distributed under the License is distributed on an "AS IS" BASIS,
 * WITHOUT WARRANTIES OR CONDITIONS OF ANY KIND, either express or implied.
 * See the License for the specific language governing permissions and
 * limitations under the License.
 */

package org.apache.ignite.internal.processors.cache.distributed.dht.preloader;

import java.util.ArrayList;
import java.util.Arrays;
import java.util.Collection;
import java.util.List;
import java.util.UUID;
import java.util.concurrent.locks.ReadWriteLock;
import java.util.concurrent.locks.ReentrantReadWriteLock;
import java.util.stream.Collectors;
import org.apache.ignite.IgniteCheckedException;
import org.apache.ignite.cluster.ClusterNode;
import org.apache.ignite.failure.FailureContext;
import org.apache.ignite.failure.FailureType;
import org.apache.ignite.internal.IgniteInternalFuture;
import org.apache.ignite.internal.NodeStoppingException;
import org.apache.ignite.internal.processors.affinity.AffinityAssignment;
import org.apache.ignite.internal.processors.affinity.AffinityTopologyVersion;
import org.apache.ignite.internal.processors.cache.CacheGroupContext;
import org.apache.ignite.internal.processors.cache.GridCacheContext;
import org.apache.ignite.internal.processors.cache.GridCacheEntryInfo;
import org.apache.ignite.internal.processors.cache.GridCachePreloaderAdapter;
import org.apache.ignite.internal.processors.cache.KeyCacheObject;
import org.apache.ignite.internal.processors.cache.distributed.dht.GridDhtFuture;
import org.apache.ignite.internal.processors.cache.distributed.dht.atomic.GridNearAtomicAbstractUpdateRequest;
import org.apache.ignite.internal.processors.cache.distributed.dht.preloader.GridDhtPartitionDemander.RebalanceFuture;
import org.apache.ignite.internal.processors.cache.distributed.dht.topology.GridDhtLocalPartition;
import org.apache.ignite.internal.processors.cache.distributed.dht.topology.GridDhtPartitionTopology;
import org.apache.ignite.internal.processors.txdr.TransactionalDrProcessor;
import org.apache.ignite.internal.util.GridIntList;
import org.apache.ignite.internal.util.future.GridCompoundFuture;
import org.apache.ignite.internal.util.future.GridFinishedFuture;
import org.apache.ignite.internal.util.future.GridFutureAdapter;
import org.apache.ignite.internal.util.lang.GridPlainRunnable;
import org.apache.ignite.internal.util.typedef.CI1;
import org.apache.ignite.internal.util.typedef.internal.S;
import org.apache.ignite.internal.util.typedef.internal.U;
import org.apache.ignite.lang.IgnitePredicate;
import org.jetbrains.annotations.Nullable;

import static org.apache.ignite.events.EventType.EVT_CACHE_REBALANCE_PART_DATA_LOST;
import static org.apache.ignite.events.EventType.EVT_CACHE_REBALANCE_PART_UNLOADED;
import static org.apache.ignite.internal.processors.cache.distributed.dht.topology.GridDhtPartitionState.EVICTED;
import static org.apache.ignite.internal.processors.cache.distributed.dht.topology.GridDhtPartitionState.LOST;
import static org.apache.ignite.internal.processors.cache.distributed.dht.topology.GridDhtPartitionState.OWNING;
import static org.apache.ignite.internal.processors.cache.distributed.dht.topology.GridDhtPartitionState.RENTING;

/**
 * DHT cache preloader.
 */
public class GridDhtPreloader extends GridCachePreloaderAdapter {
    /** Default preload resend timeout. */
    public static final long DFLT_PRELOAD_RESEND_TIMEOUT = 1500;

    /** */
    private GridDhtPartitionTopology top;

    /** Partition suppliers. */
    private GridDhtPartitionSupplier supplier;

    /** Partition demanders. */
    private GridDhtPartitionDemander demander;

    /** Start future. */
    private GridFutureAdapter<Object> startFut;

    /** Busy lock to prevent activities from accessing exchanger while it's stopping. */
    private final ReadWriteLock busyLock = new ReentrantReadWriteLock();

    /** */
    private boolean stopped;

    /**
     * @param grp Cache group.
     */
    public GridDhtPreloader(CacheGroupContext grp) {
        super(grp);

        top = grp.topology();

        startFut = new GridFutureAdapter<>();
    }

    /** {@inheritDoc} */
    @Override public void start() {
        if (log.isDebugEnabled())
            log.debug("Starting DHT rebalancer...");

        supplier = new GridDhtPartitionSupplier(grp);
        demander = new GridDhtPartitionDemander(grp);

        demander.start();
    }

    /** {@inheritDoc} */
    @Override public void preloadPredicate(IgnitePredicate<GridCacheEntryInfo> preloadPred) {
        super.preloadPredicate(preloadPred);

        assert supplier != null && demander != null : "preloadPredicate may be called only after start()";

        supplier.preloadPredicate(preloadPred);
        demander.preloadPredicate(preloadPred);
    }

    /** {@inheritDoc} */
    @Override public void onKernalStop() {
        if (log.isDebugEnabled())
            log.debug("DHT rebalancer onKernalStop callback.");

        pause();

        try {
            if (supplier != null)
                supplier.stop();

            if (demander != null)
                demander.stop();

            top = null;

            stopped = true;
        }
        finally {
            resume();
        }
    }

    /**
     * @return Node stop exception.
     */
    private IgniteCheckedException stopError() {
        return new NodeStoppingException("Operation has been cancelled (cache or node is stopping).");
    }

    /** {@inheritDoc} */
    @Override public void onInitialExchangeComplete(@Nullable Throwable err) {
        if (err == null)
            startFut.onDone();
        else
            startFut.onDone(err);
    }

    /** {@inheritDoc} */
    @Override public void onTopologyChanged(GridDhtPartitionsExchangeFuture lastFut) {
        supplier.onTopologyChanged();

        demander.onTopologyChanged(lastFut);
    }

    /** {@inheritDoc} */
    @Override public boolean rebalanceRequired(GridDhtPartitionsExchangeFuture exchFut) {
        if (ctx.kernalContext().clientNode())
            return false; // No-op.

        if (exchFut.resetLostPartitionFor(grp.cacheOrGroupName()))
            return true;

        if (exchFut.localJoinExchange())
            return true; // Required, can have outdated updSeq partition counter if node reconnects.

        RebalanceFuture rebalanceFuture = (RebalanceFuture)rebalanceFuture();

        if (rebalanceFuture.isInitial())
            return true;

        AffinityTopologyVersion rebTopVer = rebalanceFuture.topologyVersion();

        TransactionalDrProcessor txDrProc = ctx.kernalContext().txDr();

        if (txDrProc != null && txDrProc.shouldScheduleRebalance(exchFut))
            return true;

        if (!grp.affinity().cachedVersions().contains(rebTopVer)) {
            if (rebTopVer.compareTo(grp.localStartVersion()) > 0)
                log.warning("Affinity history is exceed, rebalance should be try triggered [grp=" + grp.cacheOrGroupName() + "].");

            return true; // Required, since no history info available.
        }

        AffinityTopologyVersion lastAffChangeTopVer =
            ctx.exchange().lastAffinityChangedTopologyVersion(exchFut.topologyVersion());

        return lastAffChangeTopVer.after(rebTopVer);
    }

    /** {@inheritDoc} */
    @Override public GridDhtPreloaderAssignments generateAssignments(GridDhtPartitionExchangeId exchId,
        GridDhtPartitionsExchangeFuture exchFut) {
        assert exchFut == null || exchFut.isDone();

        // No assignments for disabled preloader.
        GridDhtPartitionTopology top = grp.topology();

        if (!grp.rebalanceEnabled())
            return new GridDhtPreloaderAssignments(exchId, top.readyTopologyVersion());

        int partitions = grp.affinity().partitions();

        AffinityTopologyVersion topVer = top.readyTopologyVersion();

        assert exchFut == null || exchFut.context().events().topologyVersion().equals(top.readyTopologyVersion()) :
            "Topology version mismatch [exchId=" + exchId +
            ", grp=" + grp.name() +
            ", topVer=" + top.readyTopologyVersion() + ']';

        GridDhtPreloaderAssignments assignments = new GridDhtPreloaderAssignments(exchId, topVer);

        AffinityAssignment aff = grp.affinity().cachedAffinity(topVer);

        CachePartitionFullCountersMap countersMap = grp.topology().fullUpdateCounters();

        GridIntList skippedPartitionsLackHistSupplier = new GridIntList();

        GridIntList skippedPartitionsCleared = new GridIntList();

        for (int p = 0; p < partitions; p++) {
            if (ctx.exchange().hasPendingServerExchange()) {
                if (log.isDebugEnabled())
                    log.debug("Skipping assignments creation, exchange worker has pending assignments: " +
                        exchId);

                assignments.cancelled(true);

                return assignments;
            }

            // If partition belongs to local node.
            if (aff.get(p).contains(ctx.localNode())) {
                GridDhtLocalPartition part = top.localPartition(p);

                assert part != null;
                assert part.id() == p;

                // Do not rebalance OWNING or LOST partitions.
                if (part.state() == OWNING || part.state() == LOST)
                    continue;

                // If partition is currently rented prevent destroy and start clearing process.
                if (part.state() == RENTING) {
                    if (part.reserve()) {
                        part.moving();

                        part.clearAsync();

                        part.release();
                    }
                }

                // If partition was destroyed recreate it.
                if (part.state() == EVICTED) {
                    part.awaitDestroy();

                    part = top.localPartition(p, topVer, true);

                    assert part != null : "Partition was not created [grp=" + grp.name() + ", topVer=" + topVer + ", p=" + p + ']';

                    part.resetUpdateCounter();
                }

<<<<<<< HEAD
                if (part.state() != MOVING) {
                    throw new AssertionError("Partition has invalid state for rebalance "
                        + aff.topologyVersion() + " " + part);
                }
=======
//                assert part.state() == MOVING : "Partition has invalid state for rebalance " + aff.topologyVersion() + " " + part;
>>>>>>> 75721e72

                ClusterNode histSupplier = null;

                if (grp.persistenceEnabled() && exchFut != null) {
                    UUID nodeId = exchFut.partitionHistorySupplier(grp.groupId(), p, part.initialUpdateCounter());

                    if (nodeId != null)
                        histSupplier = ctx.discovery().node(nodeId);
                }

                boolean partToBeCleared = exchFut.isClearingPartition(grp, p);

                if (histSupplier != null && !partToBeCleared) {
                    assert grp.persistenceEnabled();
                    assert remoteOwners(p, topVer).contains(histSupplier) : remoteOwners(p, topVer);

                    GridDhtPartitionDemandMessage msg = assignments.get(histSupplier);

                    if (msg == null) {
                        assignments.put(histSupplier, msg = new GridDhtPartitionDemandMessage(
                            top.updateSequence(),
                            assignments.topologyVersion(),
                            grp.groupId())
                        );
                    }

                    // TODO FIXME https://issues.apache.org/jira/browse/IGNITE-11790
                    msg.partitions().addHistorical(p, part.initialUpdateCounter(), countersMap.updateCounter(p), partitions);
                }
                else {
<<<<<<< HEAD
                    if (histSupplier == null)
                        skippedPartitionsLackHistSupplier.add(p);

                    if (partToBeCleared && histSupplier != null)
                        skippedPartitionsCleared.add(p);

                    // If for some reason (for example if supplier fails and new supplier is elected) partition is
                    // assigned for full rebalance force clearing if not yet set.
                    if (grp.persistenceEnabled() && exchFut != null && !exchFut.isClearingPartition(grp, p))
                        part.clearAsync();

=======
>>>>>>> 75721e72
                    List<ClusterNode> picked = remoteOwners(p, topVer);

                    if (picked.isEmpty()) {
                        top.own(part);

                        if (grp.eventRecordable(EVT_CACHE_REBALANCE_PART_DATA_LOST)) {
                            grp.addRebalanceEvent(p,
                                EVT_CACHE_REBALANCE_PART_DATA_LOST,
                                exchId.eventNode(),
                                exchId.event(),
                                exchId.eventTimestamp());
                        }

                        if (log.isDebugEnabled())
                            log.debug("Owning partition as there are no other owners: " + part);
                    }
                    else {
                        ClusterNode n = picked.get(p % picked.size());

                        GridDhtPartitionDemandMessage msg = assignments.get(n);

                        if (msg == null) {
                            assignments.put(n, msg = new GridDhtPartitionDemandMessage(
                                top.updateSequence(),
                                assignments.topologyVersion(),
                                grp.groupId()));
                        }

                        msg.partitions().addFull(p);
                    }
                }
            }
        }

        if (log.isInfoEnabled()) {
            if (!skippedPartitionsLackHistSupplier.isEmpty()) {
                log.info("Unable to perform historical rebalance cause " +
                    "history supplier is not available [grpId=" + grp.groupId() + ", grpName=" + grp.name() +
                    ", parts=" + S.compact(
                        Arrays.stream(skippedPartitionsLackHistSupplier.array()).boxed().collect(Collectors.toList())) +
                    ", topVer=" + topVer + ']');
            }

            if (!skippedPartitionsCleared.isEmpty()) {
                log.info("Unable to perform historical rebalance because clearing is required for partitions" +
                    "[grpId=" + grp.groupId() + ", grpName=" + grp.name() +
                    ", parts=" + S.compact(
                        Arrays.stream(skippedPartitionsCleared.array()).boxed().collect(Collectors.toList())) +
                    ", topVer=" + topVer + ']');
            }
        }

        if (!assignments.isEmpty())
            ctx.database().lastCheckpointInapplicableForWalRebalance(grp.groupId());

        return assignments;
    }

    /** {@inheritDoc} */
    @Override public void onReconnected() {
        startFut = new GridFutureAdapter<>();
    }

    /**
     * Returns remote owners (excluding local node) for specified partition {@code p}.
     *
     * @param p Partition.
     * @param topVer Topology version.
     * @return Nodes owning this partition.
     */
    private List<ClusterNode> remoteOwners(int p, AffinityTopologyVersion topVer) {
        List<ClusterNode> owners = grp.topology().owners(p, topVer);

        List<ClusterNode> res = new ArrayList<>(owners.size());

        for (ClusterNode owner : owners) {
            if (!owner.id().equals(ctx.localNodeId()))
                res.add(owner);
        }

        return res;
    }

    /** {@inheritDoc} */
    @Override public void handleSupplyMessage(UUID nodeId, final GridDhtPartitionSupplyMessage msg) {
        demander.registerSupplyMessage(msg, () -> {
            if (!enterBusy())
                return;

            try {
                demander.handleSupplyMessage(nodeId, msg);
            }
            catch (Throwable t) {
                try {
                    U.error(log, "Failed processing message [senderId=" + nodeId + ", msg=" + msg + ']', t);
                }
                catch (Throwable e0) {
                    U.error(log, "Failed processing message [senderId=" + nodeId + ", msg=(failed to log message)", t);

                    U.error(log, "Failed to log message due to an error: ", e0);
                }

                ctx.kernalContext().failure().process(new FailureContext(FailureType.CRITICAL_ERROR, t));
            }
            finally {
                leaveBusy();
            }
        });
    }

    /** {@inheritDoc} */
    @Override public void handleDemandMessage(int idx, UUID nodeId, GridDhtPartitionDemandMessage d) {
        if (!enterBusy())
            return;

        try {
            supplier.handleDemandMessage(idx, nodeId, d);
        }
        finally {
            leaveBusy();
        }
    }

    /** {@inheritDoc} */
    @Override public RebalanceFuture addAssignments(
        GridDhtPreloaderAssignments assignments,
        boolean forceRebalance,
        long rebalanceId,
        final RebalanceFuture next,
        @Nullable GridCompoundFuture<Boolean, Boolean> forcedRebFut,
        GridCompoundFuture<Boolean, Boolean> compatibleRebFut
    ) {
        return demander.addAssignments(assignments, forceRebalance, rebalanceId, next, forcedRebFut, compatibleRebFut);
    }

    /**
     * @return Start future.
     */
    @Override public IgniteInternalFuture<Object> startFuture() {
        return startFut;
    }

    /** {@inheritDoc} */
    @Override public IgniteInternalFuture<?> syncFuture() {
        return ctx.kernalContext().clientNode() ? startFut : demander.syncFuture();
    }

    /** {@inheritDoc} */
    @Override public IgniteInternalFuture<Boolean> rebalanceFuture() {
        return ctx.kernalContext().clientNode() ? new GridFinishedFuture<>(true) : demander.rebalanceFuture();
    }

    /**
     * @return {@code true} if entered to busy state.
     */
    @SuppressWarnings("LockAcquiredButNotSafelyReleased")
    private boolean enterBusy() {
        busyLock.readLock().lock();

        if (stopped) {
            busyLock.readLock().unlock();

            return false;
        }

        return true;
    }

    /**
     *
     */
    private void leaveBusy() {
        busyLock.readLock().unlock();
    }

    /**
     * Resends partitions on partition evict within configured timeout.
     *
     * @param part Evicted partition.
     * @param updateSeq Update sequence.
     */
    public void onPartitionEvicted(GridDhtLocalPartition part, boolean updateSeq) {
        if (!enterBusy())
            return;

        try {
            top.onEvicted(part, updateSeq);

            if (grp.eventRecordable(EVT_CACHE_REBALANCE_PART_UNLOADED))
                grp.addUnloadEvent(part.id());

            if (updateSeq) {
                if (log.isDebugEnabled())
                    log.debug("Partitions have been scheduled to resend [reason=" +
                        "Eviction [grp" + grp.cacheOrGroupName() + " " + part.id() + "]");

                ctx.exchange().scheduleResendPartitions();
            }
        }
        finally {
            leaveBusy();
        }
    }

    /** {@inheritDoc} */
    @Override public boolean needForceKeys() {
        // Do not use force key request with enabled MVCC.
        if (grp.mvccEnabled())
            return false;

        if (grp.rebalanceEnabled()) {
            IgniteInternalFuture<Boolean> rebalanceFut = rebalanceFuture();

            if (rebalanceFut.isDone() && Boolean.TRUE.equals(rebalanceFut.result()))
                return false;
        }

        return true;
    }

    /** {@inheritDoc} */
    @Override public GridDhtFuture<Object> request(GridCacheContext cctx,
        GridNearAtomicAbstractUpdateRequest req,
        AffinityTopologyVersion topVer) {
        if (!needForceKeys())
            return null;

        return request0(cctx, req.keys(), topVer);
    }

    /**
     * @param keys Keys to request.
     * @return Future for request.
     */
    @Override public GridDhtFuture<Object> request(GridCacheContext cctx,
        Collection<KeyCacheObject> keys,
        AffinityTopologyVersion topVer) {
        if (!needForceKeys())
            return null;

        return request0(cctx, keys, topVer);
    }

    /**
     * @param cctx Cache context.
     * @param keys Keys to request.
     * @param topVer Topology version.
     * @return Future for request.
     */
    @SuppressWarnings({"unchecked", "RedundantCast"})
    private GridDhtFuture<Object> request0(GridCacheContext cctx, Collection<KeyCacheObject> keys,
        AffinityTopologyVersion topVer) {
        if (cctx.isNear())
            cctx = cctx.near().dht().context();

        final GridDhtForceKeysFuture<?, ?> fut = new GridDhtForceKeysFuture<>(cctx, topVer, keys);

        IgniteInternalFuture<?> topReadyFut = cctx.affinity().affinityReadyFuturex(topVer);

        if (startFut.isDone() && topReadyFut == null)
            fut.init();
        else {
            if (topReadyFut == null)
                startFut.listen(new CI1<IgniteInternalFuture<?>>() {
                    @Override public void apply(IgniteInternalFuture<?> syncFut) {
                        ctx.kernalContext().closure().runLocalSafe(
                            new GridPlainRunnable() {
                                @Override public void run() {
                                    fut.init();
                                }
                            });
                    }
                });
            else {
                GridCompoundFuture<Object, Object> compound = new GridCompoundFuture<>();

                compound.add((IgniteInternalFuture<Object>)startFut);
                compound.add((IgniteInternalFuture<Object>)topReadyFut);

                compound.markInitialized();

                compound.listen(new CI1<IgniteInternalFuture<?>>() {
                    @Override public void apply(IgniteInternalFuture<?> syncFut) {
                        fut.init();
                    }
                });
            }
        }

        return (GridDhtFuture)fut;
    }

    /** {@inheritDoc} */
    @Override public IgniteInternalFuture<Boolean> forceRebalance() {
        return demander.forceRebalance();
    }

    /** {@inheritDoc} */
    @SuppressWarnings("LockAcquiredButNotSafelyReleased")
    @Override public void pause() {
        busyLock.writeLock().lock();
    }

    /** {@inheritDoc} */
    @Override public void resume() {
        busyLock.writeLock().unlock();
    }

    /**
     * Return supplier.
     *
     * @return Supplier.
     * */
    public GridDhtPartitionSupplier supplier() {
        return supplier;
    }

    /**
     * @param supplier Supplier.
     */
    public void supplier(GridDhtPartitionSupplier supplier) {
        this.supplier = supplier;
    }

    /**
     * Return demander.
     *
     * @return Demander.
     * */
    public GridDhtPartitionDemander demander() {
        return demander;
    }

    /**
     * @param demander Demander.
     */
    public void demander(GridDhtPartitionDemander demander) {
        this.demander = demander;
    }
}<|MERGE_RESOLUTION|>--- conflicted
+++ resolved
@@ -273,14 +273,10 @@
                     part.resetUpdateCounter();
                 }
 
-<<<<<<< HEAD
                 if (part.state() != MOVING) {
                     throw new AssertionError("Partition has invalid state for rebalance "
                         + aff.topologyVersion() + " " + part);
                 }
-=======
-//                assert part.state() == MOVING : "Partition has invalid state for rebalance " + aff.topologyVersion() + " " + part;
->>>>>>> 75721e72
 
                 ClusterNode histSupplier = null;
 
@@ -311,7 +307,6 @@
                     msg.partitions().addHistorical(p, part.initialUpdateCounter(), countersMap.updateCounter(p), partitions);
                 }
                 else {
-<<<<<<< HEAD
                     if (histSupplier == null)
                         skippedPartitionsLackHistSupplier.add(p);
 
@@ -323,8 +318,6 @@
                     if (grp.persistenceEnabled() && exchFut != null && !exchFut.isClearingPartition(grp, p))
                         part.clearAsync();
 
-=======
->>>>>>> 75721e72
                     List<ClusterNode> picked = remoteOwners(p, topVer);
 
                     if (picked.isEmpty()) {
