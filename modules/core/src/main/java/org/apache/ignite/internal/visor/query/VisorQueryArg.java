--- conflicted
+++ resolved
@@ -35,30 +35,18 @@
     /** Distributed joins enabled flag. */
     private final boolean distributedJoins;
 
-<<<<<<< HEAD
-=======
     /** Enforce join order flag. */
     private final boolean enforceJoinOrder;
 
->>>>>>> 44cf1d21
     /** Flag whether to execute query locally. */
     private final boolean loc;
 
     /** Result batch size. */
     private final int pageSize;
 
-    /** Enforce join order flag. */
-    private final boolean enforceJoinOrder;
-
     /**
      * @param cacheName Cache name for query.
      * @param qryTxt Query text.
-<<<<<<< HEAD
-     * @param loc Flag whether to execute query locally.
-     * @param pageSize Result batch size.
-     */
-    public VisorQueryArg(String cacheName, String qryTxt, boolean distributedJoins, boolean enforceJoinOrder, boolean loc, int pageSize) {
-=======
      * @param distributedJoins If {@code true} then distributed joins enabled.
      * @param enforceJoinOrder If {@code true} then enforce join order.
      * @param loc Flag whether to execute query locally.
@@ -66,7 +54,6 @@
      */
     public VisorQueryArg(String cacheName, String qryTxt,
         boolean distributedJoins, boolean enforceJoinOrder, boolean loc, int pageSize) {
->>>>>>> 44cf1d21
         this.cacheName = cacheName;
         this.qryTxt = qryTxt;
         this.distributedJoins = distributedJoins;
@@ -97,8 +84,6 @@
     }
 
     /**
-<<<<<<< HEAD
-=======
      * @return Enforce join order flag.
      */
     public boolean enforceJoinOrder() {
@@ -106,7 +91,6 @@
     }
 
     /**
->>>>>>> 44cf1d21
      * @return {@code true} if query should be executed locally.
      */
     public boolean local() {
@@ -119,11 +103,4 @@
     public int pageSize() {
         return pageSize;
     }
-
-    /**
-     * @return Enforce join order flag.
-     */
-    public boolean enforceJoinOrder() {
-        return enforceJoinOrder;
-    }
 }