--- conflicted
+++ resolved
@@ -80,25 +80,15 @@
      * @param spaceName Space name.
      * @param qry Query.
      * @param params Query parameters.
-<<<<<<< HEAD
      * @param filter Space name and key filter.
      * @param enforceJoinOrder Enforce join order of tables in the query.
-     * @return Query result.
-     * @throws IgniteCheckedException If failed.
-     */
-    public GridQueryFieldsResult queryLocalSqlFields(@Nullable String spaceName, String qry,
-        Collection<Object> params, IndexingQueryFilter filter, boolean enforceJoinOrder) throws IgniteCheckedException;
-=======
-     * @param filters Space name and key filters.
      * @param timeout Query timeout in milliseconds.
      * @param cancel Query cancel.
      * @return Query result.
      * @throws IgniteCheckedException If failed.
      */
-    public GridQueryFieldsResult execute(@Nullable String spaceName, String qry,
-        Collection<Object> params, IndexingQueryFilter filters, int timeout, GridQueryCancel cancel)
-        throws IgniteCheckedException;
->>>>>>> a863eeed
+    public GridQueryFieldsResult queryLocalSqlFields(@Nullable String spaceName, String qry,
+        Collection<Object> params, IndexingQueryFilter filter, boolean enforceJoinOrder, int timeout, GridQueryCancel cancel) throws IgniteCheckedException;
 
     /**
      * Executes regular query.
