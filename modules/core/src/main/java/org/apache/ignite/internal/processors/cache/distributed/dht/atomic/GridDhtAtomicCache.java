--- conflicted
+++ resolved
@@ -95,10 +95,6 @@
 import org.apache.ignite.internal.util.typedef.CO;
 import org.apache.ignite.internal.util.typedef.CX1;
 import org.apache.ignite.internal.util.typedef.F;
-<<<<<<< HEAD
-=======
-import org.apache.ignite.internal.util.typedef.P1;
->>>>>>> 6d12bd4b
 import org.apache.ignite.internal.util.typedef.internal.A;
 import org.apache.ignite.internal.util.typedef.internal.CU;
 import org.apache.ignite.internal.util.typedef.internal.S;
@@ -107,11 +103,8 @@
 import org.apache.ignite.lang.IgniteClosure;
 import org.apache.ignite.lang.IgniteInClosure;
 import org.apache.ignite.lang.IgniteOutClosure;
-<<<<<<< HEAD
+import org.apache.ignite.lang.IgniteRunnable;
 import org.apache.ignite.lang.IgniteUuid;
-=======
-import org.apache.ignite.lang.IgniteRunnable;
->>>>>>> 6d12bd4b
 import org.apache.ignite.plugin.security.SecurityPermission;
 import org.apache.ignite.transactions.TransactionIsolation;
 import org.jetbrains.annotations.Nullable;
@@ -119,11 +112,7 @@
 import static org.apache.ignite.IgniteSystemProperties.IGNITE_ATOMIC_DEFERRED_ACK_BUFFER_SIZE;
 import static org.apache.ignite.IgniteSystemProperties.IGNITE_ATOMIC_DEFERRED_ACK_TIMEOUT;
 import static org.apache.ignite.cache.CacheWriteSynchronizationMode.FULL_ASYNC;
-<<<<<<< HEAD
-=======
-import static org.apache.ignite.cache.CacheWriteSynchronizationMode.FULL_SYNC;
 import static org.apache.ignite.cache.CacheWriteSynchronizationMode.PRIMARY_SYNC;
->>>>>>> 6d12bd4b
 import static org.apache.ignite.internal.processors.cache.GridCacheOperation.DELETE;
 import static org.apache.ignite.internal.processors.cache.GridCacheOperation.TRANSFORM;
 import static org.apache.ignite.internal.processors.cache.GridCacheOperation.UPDATE;
@@ -1886,13 +1875,6 @@
 
                         res.returnValue(retVal);
 
-<<<<<<< HEAD
-                        if (dhtFut != null)
-                            ctx.mvcc().addAtomicFuture(dhtFut.id(), dhtFut);
-=======
-                        if (req.writeSynchronizationMode() != FULL_ASYNC)
-                            req.cleanup(!node.isLocal());
-
                         if (dhtFut != null) {
                             if (req.writeSynchronizationMode() == PRIMARY_SYNC
                                 // To avoid deadlock disable back-pressure for sender data node.
@@ -1911,9 +1893,8 @@
                                 }
                             }
 
-                            ctx.mvcc().addAtomicFuture(dhtFut.version(), dhtFut);
+                            ctx.mvcc().addAtomicFuture(dhtFut.id(), dhtFut);
                         }
->>>>>>> 6d12bd4b
                     }
                     else {
                         // Should remap all keys.
