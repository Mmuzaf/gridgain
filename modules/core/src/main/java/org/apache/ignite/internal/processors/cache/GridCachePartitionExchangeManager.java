/*
 * Licensed to the Apache Software Foundation (ASF) under one or more
 * contributor license agreements.  See the NOTICE file distributed with
 * this work for additional information regarding copyright ownership.
 * The ASF licenses this file to You under the Apache License, Version 2.0
 * (the "License"); you may not use this file except in compliance with
 * the License.  You may obtain a copy of the License at
 *
 *      http://www.apache.org/licenses/LICENSE-2.0
 *
 * Unless required by applicable law or agreed to in writing, software
 * distributed under the License is distributed on an "AS IS" BASIS,
 * WITHOUT WARRANTIES OR CONDITIONS OF ANY KIND, either express or implied.
 * See the License for the specific language governing permissions and
 * limitations under the License.
 */

package org.apache.ignite.internal.processors.cache;

import java.text.DateFormat;
import java.text.SimpleDateFormat;
import java.util.ArrayList;
import java.util.Collection;
import java.util.Collections;
import java.util.Comparator;
import java.util.Date;
import java.util.HashMap;
import java.util.HashSet;
import java.util.LinkedList;
import java.util.List;
import java.util.Map;
import java.util.NavigableMap;
import java.util.TreeMap;
import java.util.UUID;
import java.util.concurrent.BlockingQueue;
import java.util.concurrent.ConcurrentMap;
import java.util.concurrent.ConcurrentSkipListMap;
import java.util.concurrent.LinkedBlockingDeque;
import java.util.concurrent.TimeUnit;
import java.util.concurrent.atomic.AtomicBoolean;
import java.util.concurrent.atomic.AtomicLong;
import java.util.concurrent.atomic.AtomicReference;
import java.util.concurrent.locks.ReadWriteLock;
import java.util.concurrent.locks.ReentrantReadWriteLock;
import org.apache.ignite.IgniteCheckedException;
import org.apache.ignite.IgniteSystemProperties;
import org.apache.ignite.cache.affinity.AffinityFunction;
import org.apache.ignite.cluster.ClusterNode;
import org.apache.ignite.configuration.CacheConfiguration;
import org.apache.ignite.events.DiscoveryEvent;
import org.apache.ignite.events.Event;
import org.apache.ignite.internal.IgniteClientDisconnectedCheckedException;
import org.apache.ignite.internal.IgniteFutureTimeoutCheckedException;
import org.apache.ignite.internal.IgniteInternalFuture;
import org.apache.ignite.internal.IgniteInterruptedCheckedException;
import org.apache.ignite.internal.cluster.ClusterTopologyCheckedException;
import org.apache.ignite.internal.events.DiscoveryCustomEvent;
import org.apache.ignite.internal.managers.eventstorage.GridLocalEventListener;
import org.apache.ignite.internal.processors.affinity.AffinityTopologyVersion;
import org.apache.ignite.internal.processors.affinity.GridAffinityAssignmentCache;
import org.apache.ignite.internal.processors.cache.distributed.dht.GridClientPartitionTopology;
import org.apache.ignite.internal.processors.cache.distributed.dht.GridDhtPartitionState;
import org.apache.ignite.internal.processors.cache.distributed.dht.GridDhtPartitionTopology;
import org.apache.ignite.internal.processors.cache.distributed.dht.GridDhtTopologyFuture;
import org.apache.ignite.internal.processors.cache.distributed.dht.preloader.GridDhtPartitionDemandMessage;
import org.apache.ignite.internal.processors.cache.distributed.dht.preloader.GridDhtPartitionExchangeId;
import org.apache.ignite.internal.processors.cache.distributed.dht.preloader.GridDhtPartitionFullMap;
import org.apache.ignite.internal.processors.cache.distributed.dht.preloader.GridDhtPartitionMap;
import org.apache.ignite.internal.processors.cache.distributed.dht.preloader.GridDhtPartitionMap2;
import org.apache.ignite.internal.processors.cache.distributed.dht.preloader.GridDhtPartitionSupplyMessageV2;
import org.apache.ignite.internal.processors.cache.distributed.dht.preloader.GridDhtPartitionsAbstractMessage;
import org.apache.ignite.internal.processors.cache.distributed.dht.preloader.GridDhtPartitionsExchangeFuture;
import org.apache.ignite.internal.processors.cache.distributed.dht.preloader.GridDhtPartitionsFullMessage;
import org.apache.ignite.internal.processors.cache.distributed.dht.preloader.GridDhtPartitionsSingleMessage;
import org.apache.ignite.internal.processors.cache.distributed.dht.preloader.GridDhtPartitionsSingleRequest;
import org.apache.ignite.internal.processors.cache.distributed.dht.preloader.GridDhtPreloaderAssignments;
import org.apache.ignite.internal.processors.cache.transactions.IgniteInternalTx;
import org.apache.ignite.internal.processors.cache.transactions.IgniteTxManager;
import org.apache.ignite.internal.processors.cache.version.GridCacheVersion;
import org.apache.ignite.internal.processors.timeout.GridTimeoutObject;
import org.apache.ignite.internal.util.GridListSet;
import org.apache.ignite.internal.util.future.GridFutureAdapter;
import org.apache.ignite.internal.util.lang.IgnitePair;
import org.apache.ignite.internal.util.tostring.GridToStringExclude;
import org.apache.ignite.internal.util.tostring.GridToStringInclude;
import org.apache.ignite.internal.util.typedef.CI1;
import org.apache.ignite.internal.util.typedef.CI2;
import org.apache.ignite.internal.util.typedef.F;
import org.apache.ignite.internal.util.typedef.T2;
import org.apache.ignite.internal.util.typedef.internal.CU;
import org.apache.ignite.internal.util.typedef.internal.S;
import org.apache.ignite.internal.util.typedef.internal.U;
import org.apache.ignite.internal.util.worker.GridWorker;
import org.apache.ignite.lang.IgniteBiInClosure;
import org.apache.ignite.lang.IgniteProductVersion;
import org.apache.ignite.lang.IgniteUuid;
import org.apache.ignite.thread.IgniteThread;
import org.jetbrains.annotations.Nullable;
import org.jsr166.ConcurrentHashMap8;

import static java.util.concurrent.TimeUnit.MILLISECONDS;
import static org.apache.ignite.IgniteSystemProperties.IGNITE_PRELOAD_RESEND_TIMEOUT;
import static org.apache.ignite.IgniteSystemProperties.IGNITE_THREAD_DUMP_ON_EXCHANGE_TIMEOUT;
import static org.apache.ignite.IgniteSystemProperties.getLong;
import static org.apache.ignite.events.EventType.EVT_NODE_FAILED;
import static org.apache.ignite.events.EventType.EVT_NODE_JOINED;
import static org.apache.ignite.events.EventType.EVT_NODE_LEFT;
import static org.apache.ignite.internal.GridTopic.TOPIC_CACHE;
import static org.apache.ignite.internal.events.DiscoveryCustomEvent.EVT_DISCOVERY_CUSTOM_EVT;
import static org.apache.ignite.internal.managers.communication.GridIoPolicy.SYSTEM_POOL;
import static org.apache.ignite.internal.processors.cache.distributed.dht.preloader.GridDhtPreloader.DFLT_PRELOAD_RESEND_TIMEOUT;

/**
 * Partition exchange manager.
 */
public class GridCachePartitionExchangeManager<K, V> extends GridCacheSharedManagerAdapter<K, V> {
    /** Exchange history size. */
    private static final int EXCHANGE_HISTORY_SIZE = 1000;

    /** Atomic reference for pending timeout object. */
    private AtomicReference<ResendTimeoutObject> pendingResend = new AtomicReference<>();

    /** Partition resend timeout after eviction. */
    private final long partResendTimeout = getLong(IGNITE_PRELOAD_RESEND_TIMEOUT, DFLT_PRELOAD_RESEND_TIMEOUT);

    /** */
    private final ReadWriteLock busyLock = new ReentrantReadWriteLock();

    /** Last partition refresh. */
    private final AtomicLong lastRefresh = new AtomicLong(-1);

    /** */
    @GridToStringInclude
    private ExchangeWorker exchWorker;

    /** */
    @GridToStringExclude
    private final ConcurrentMap<Integer, GridClientPartitionTopology> clientTops = new ConcurrentHashMap8<>();

    /** */
    private volatile GridDhtPartitionsExchangeFuture lastInitializedFut;

    /** */
    private final ConcurrentMap<AffinityTopologyVersion, AffinityReadyFuture> readyFuts = new ConcurrentHashMap8<>();

    /** */
    private final ConcurrentSkipListMap<AffinityTopologyVersion, IgnitePair<IgniteProductVersion>> nodeVers =
        new ConcurrentSkipListMap<>();

    /** */
    private final AtomicReference<AffinityTopologyVersion> readyTopVer =
        new AtomicReference<>(AffinityTopologyVersion.NONE);

    /** */
    private GridFutureAdapter<?> reconnectExchangeFut;

    /**
     * Partition map futures.
     * This set also contains already completed exchange futures to address race conditions when coordinator
     * leaves grid and new coordinator sends full partition message to a node which has not yet received
     * discovery event. In case if remote node will retry partition exchange, completed future will indicate
     * that full partition map should be sent to requesting node right away.
     */
    private ExchangeFutureSet exchFuts = new ExchangeFutureSet();

    /** */
    private volatile IgniteCheckedException stopErr;

    /** */
    private int longRunningOpsDumpCnt;

    /** */
    private DateFormat dateFormat = new SimpleDateFormat("HH:mm:ss.SSS");

    /** Discovery listener. */
    private final GridLocalEventListener discoLsnr = new GridLocalEventListener() {
        @Override public void onEvent(Event evt) {
            if (!enterBusy())
                return;

            try {
                DiscoveryEvent e = (DiscoveryEvent)evt;

                ClusterNode loc = cctx.localNode();

                assert e.type() == EVT_NODE_JOINED || e.type() == EVT_NODE_LEFT || e.type() == EVT_NODE_FAILED ||
                    e.type() == EVT_DISCOVERY_CUSTOM_EVT;

                final ClusterNode n = e.eventNode();

                GridDhtPartitionExchangeId exchId = null;
                GridDhtPartitionsExchangeFuture exchFut = null;

                if (e.type() != EVT_DISCOVERY_CUSTOM_EVT) {
                    assert !loc.id().equals(n.id());

                    if (e.type() == EVT_NODE_LEFT || e.type() == EVT_NODE_FAILED) {
                        assert cctx.discovery().node(n.id()) == null;

                        // Avoid race b/w initial future add and discovery event.
                        GridDhtPartitionsExchangeFuture initFut = null;

                        if (readyTopVer.get().equals(AffinityTopologyVersion.NONE)) {
                            initFut = exchangeFuture(initialExchangeId(), null, null, null);

                            initFut.onNodeLeft(n);
                        }

                        for (GridDhtPartitionsExchangeFuture f : exchFuts.values()) {
                            if (f != initFut)
                                f.onNodeLeft(n);
                        }
                    }

                    assert
                        e.type() != EVT_NODE_JOINED || n.order() > loc.order() :
                        "Node joined with smaller-than-local " +
                            "order [newOrder=" + n.order() + ", locOrder=" + loc.order() + ']';

                    exchId = exchangeId(n.id(),
                        affinityTopologyVersion(e),
                        e.type());

                    exchFut = exchangeFuture(exchId, e, null, null);
                }
                else {
                    DiscoveryCustomEvent customEvt = (DiscoveryCustomEvent)e;

                    if (customEvt.customMessage() instanceof DynamicCacheChangeBatch) {
                        DynamicCacheChangeBatch batch = (DynamicCacheChangeBatch)customEvt.customMessage();

                        Collection<DynamicCacheChangeRequest> valid = new ArrayList<>(batch.requests().size());

                        // Validate requests to check if event should trigger partition exchange.
                        for (final DynamicCacheChangeRequest req : batch.requests()) {
                            if (req.exchangeNeeded())
                                valid.add(req);
                            else {
                                IgniteInternalFuture<?> fut = null;

                                if (req.cacheFutureTopologyVersion() != null)
                                    fut = affinityReadyFuture(req.cacheFutureTopologyVersion());

                                if (fut == null || fut.isDone())
                                    cctx.cache().completeStartFuture(req);
                                else {
                                    fut.listen(new CI1<IgniteInternalFuture<?>>() {
                                        @Override public void apply(IgniteInternalFuture<?> fut) {
                                            cctx.cache().completeStartFuture(req);
                                        }
                                    });
                                }
                            }
                        }

                        if (!F.isEmpty(valid)) {
                            exchId = exchangeId(n.id(), affinityTopologyVersion(e), e.type());

                            exchFut = exchangeFuture(exchId, e, valid, null);
                        }
                    }
                    else if (customEvt.customMessage() instanceof CacheAffinityChangeMessage) {
                        CacheAffinityChangeMessage msg = (CacheAffinityChangeMessage)customEvt.customMessage();

                        if (msg.exchangeId() == null) {
                            if (msg.exchangeNeeded()) {
                                exchId = exchangeId(n.id(), affinityTopologyVersion(e), e.type());

                                exchFut = exchangeFuture(exchId, e, null, msg);
                            }
                        }
                        else
                            exchangeFuture(msg.exchangeId(), null, null, null).onAffinityChangeMessage(customEvt.eventNode(), msg);
                    }
                }

                if (exchId != null) {
                    if (log.isDebugEnabled())
                        log.debug("Discovery event (will start exchange): " + exchId);

                    // Event callback - without this callback future will never complete.
                    exchFut.onEvent(exchId, e);

                    // Start exchange process.
                    addFuture(exchFut);
                }
                else {
                    if (log.isDebugEnabled())
                        log.debug("Do not start exchange for discovery event: " + evt);
                }
            }
            finally {
                leaveBusy();
            }
        }
    };

    /** {@inheritDoc} */
    @Override protected void start0() throws IgniteCheckedException {
        super.start0();

        exchWorker = new ExchangeWorker();

        cctx.gridEvents().addLocalEventListener(discoLsnr, EVT_NODE_JOINED, EVT_NODE_LEFT, EVT_NODE_FAILED,
            EVT_DISCOVERY_CUSTOM_EVT);

        cctx.io().addHandler(0, GridDhtPartitionsSingleMessage.class,
            new MessageHandler<GridDhtPartitionsSingleMessage>() {
                @Override public void onMessage(ClusterNode node, GridDhtPartitionsSingleMessage msg) {
                    processSinglePartitionUpdate(node, msg);
                }
            });

        cctx.io().addHandler(0, GridDhtPartitionsFullMessage.class,
            new MessageHandler<GridDhtPartitionsFullMessage>() {
                @Override public void onMessage(ClusterNode node, GridDhtPartitionsFullMessage msg) {
                    processFullPartitionUpdate(node, msg);
                }
            });

        cctx.io().addHandler(0, GridDhtPartitionsSingleRequest.class,
            new MessageHandler<GridDhtPartitionsSingleRequest>() {
                @Override public void onMessage(ClusterNode node, GridDhtPartitionsSingleRequest msg) {
                    processSinglePartitionRequest(node, msg);
                }
            });
    }

    /**
     * @return Reconnect partition exchange future.
     */
    public IgniteInternalFuture<?> reconnectExchangeFuture() {
        return reconnectExchangeFut;
    }

    /**
     * @return Initial exchange ID.
     */
    private GridDhtPartitionExchangeId initialExchangeId() {
        DiscoveryEvent discoEvt = cctx.discovery().localJoinEvent();

        assert discoEvt != null;

        final AffinityTopologyVersion startTopVer = affinityTopologyVersion(discoEvt);

        assert discoEvt.topologyVersion() == startTopVer.topologyVersion();

        return exchangeId(cctx.localNode().id(), startTopVer, EVT_NODE_JOINED);
    }

    /** {@inheritDoc} */
    @Override protected void onKernalStart0(boolean reconnect) throws IgniteCheckedException {
        super.onKernalStart0(reconnect);

        ClusterNode loc = cctx.localNode();

        long startTime = loc.metrics().getStartTime();

        assert startTime > 0;

        // Generate dummy discovery event for local node joining.
        DiscoveryEvent discoEvt = cctx.discovery().localJoinEvent();

        GridDhtPartitionExchangeId exchId = initialExchangeId();

        GridDhtPartitionsExchangeFuture fut = exchangeFuture(exchId, discoEvt, null, null);

        if (reconnect)
            reconnectExchangeFut = new GridFutureAdapter<>();

        exchWorker.futQ.addFirst(fut);

        if (!cctx.kernalContext().clientNode()) {
            for (int cnt = 0; cnt < cctx.gridConfig().getRebalanceThreadPoolSize(); cnt++) {
                final int idx = cnt;

                cctx.io().addOrderedHandler(rebalanceTopic(cnt), new CI2<UUID, GridCacheMessage>() {
                    @Override public void apply(final UUID id, final GridCacheMessage m) {
                        if (!enterBusy())
                            return;

                        try {
                            GridCacheContext cacheCtx = cctx.cacheContext(m.cacheId);

                            if (cacheCtx != null) {
                                if (m instanceof GridDhtPartitionSupplyMessageV2)
                                    cacheCtx.preloader().handleSupplyMessage(
                                        idx, id, (GridDhtPartitionSupplyMessageV2)m);
                                else if (m instanceof GridDhtPartitionDemandMessage)
                                    cacheCtx.preloader().handleDemandMessage(
                                        idx, id, (GridDhtPartitionDemandMessage)m);
                                else
                                    U.error(log, "Unsupported message type: " + m.getClass().getName());
                            }
                        }
                        finally {
                            leaveBusy();
                        }
                    }
                });
            }
        }

        new IgniteThread(cctx.gridName(), "exchange-worker", exchWorker).start();

        if (reconnect) {
            fut.listen(new CI1<IgniteInternalFuture<AffinityTopologyVersion>>() {
                @Override public void apply(IgniteInternalFuture<AffinityTopologyVersion> fut) {
                    try {
                        fut.get();

                        for (GridCacheContext cacheCtx : cctx.cacheContexts())
                            cacheCtx.preloader().onInitialExchangeComplete(null);

                        reconnectExchangeFut.onDone();
                    }
                    catch (IgniteCheckedException e) {
                        for (GridCacheContext cacheCtx : cctx.cacheContexts())
                            cacheCtx.preloader().onInitialExchangeComplete(e);

                        reconnectExchangeFut.onDone(e);
                    }
                }
            });
        }
        else {
            if (log.isDebugEnabled())
                log.debug("Beginning to wait on local exchange future: " + fut);

            boolean first = true;

            while (true) {
                try {
                    fut.get(cctx.preloadExchangeTimeout());

                    break;
                }
                catch (IgniteFutureTimeoutCheckedException ignored) {
                    if (first) {
                        U.warn(log, "Failed to wait for initial partition map exchange. " +
                            "Possible reasons are: " + U.nl() +
                            "  ^-- Transactions in deadlock." + U.nl() +
                            "  ^-- Long running transactions (ignore if this is the case)." + U.nl() +
                            "  ^-- Unreleased explicit locks.");

                        first = false;
                    }
                    else
                        U.warn(log, "Still waiting for initial partition map exchange [fut=" + fut + ']');
                }
            }

            for (GridCacheContext cacheCtx : cctx.cacheContexts()) {
                if (cacheCtx.startTopologyVersion() == null)
                    cacheCtx.preloader().onInitialExchangeComplete(null);
            }

            if (log.isDebugEnabled())
                log.debug("Finished waiting for initial exchange: " + fut.exchangeId());
        }
    }

    /**
     * @param idx Index.
     * @return Topic for index.
     */
    public static Object rebalanceTopic(int idx) {
        return TOPIC_CACHE.topic("Rebalance", idx);
    }

    /** {@inheritDoc} */
    @Override protected void onKernalStop0(boolean cancel) {
        cctx.gridEvents().removeLocalEventListener(discoLsnr);

        cctx.io().removeHandler(0, GridDhtPartitionsSingleMessage.class);
        cctx.io().removeHandler(0, GridDhtPartitionsFullMessage.class);
        cctx.io().removeHandler(0, GridDhtPartitionsSingleRequest.class);

        stopErr = cctx.kernalContext().clientDisconnected() ?
            new IgniteClientDisconnectedCheckedException(cctx.kernalContext().cluster().clientReconnectFuture(),
                "Client node disconnected: " + cctx.gridName()) :
            new IgniteInterruptedCheckedException("Node is stopping: " + cctx.gridName());

        // Finish all exchange futures.
        ExchangeFutureSet exchFuts0 = exchFuts;

        if (exchFuts0 != null) {
            for (GridDhtPartitionsExchangeFuture f : exchFuts.values())
                f.onDone(stopErr);
        }

        for (AffinityReadyFuture f : readyFuts.values())
            f.onDone(stopErr);

        if (!cctx.kernalContext().clientNode()) {
            for (int cnt = 0; cnt < cctx.gridConfig().getRebalanceThreadPoolSize(); cnt++)
                cctx.io().removeOrderedHandler(rebalanceTopic(cnt));
        }

        U.cancel(exchWorker);

        if (log.isDebugEnabled())
            log.debug("Before joining on exchange worker: " + exchWorker);

        U.join(exchWorker, log);

        ResendTimeoutObject resendTimeoutObj = pendingResend.getAndSet(null);

        if (resendTimeoutObj != null)
            cctx.time().removeTimeoutObject(resendTimeoutObj);
    }

    /** {@inheritDoc} */
    @SuppressWarnings("LockAcquiredButNotSafelyReleased")
    @Override protected void stop0(boolean cancel) {
        super.stop0(cancel);

        // Do not allow any activity in exchange manager after stop.
        busyLock.writeLock().lock();

        exchFuts = null;
    }

    /**
     * @param cacheId Cache ID.
     * @param exchFut Exchange future.
     * @return Topology.
     */
    public GridDhtPartitionTopology clientTopology(int cacheId, GridDhtPartitionsExchangeFuture exchFut) {
        GridClientPartitionTopology top = clientTops.get(cacheId);

        if (top != null)
            return top;

        Object affKey = null;

        DynamicCacheDescriptor desc = cctx.cache().cacheDescriptor(cacheId);

        if (desc != null) {
            CacheConfiguration ccfg = desc.cacheConfiguration();

            AffinityFunction aff = ccfg.getAffinity();

            affKey = cctx.kernalContext().affinity().similaryAffinityKey(aff,
                ccfg.getNodeFilter(),
                ccfg.getBackups(),
                aff.partitions());
        }

        GridClientPartitionTopology old = clientTops.putIfAbsent(cacheId,
            top = new GridClientPartitionTopology(cctx, cacheId, exchFut, affKey));

        return old != null ? old : top;
    }

    /**
     * @return Collection of client topologies.
     */
    public Collection<GridClientPartitionTopology> clientTopologies() {
        return clientTops.values();
    }

    /**
     * @param cacheId Cache ID.
     * @return Client partition topology.
     */
    public GridClientPartitionTopology clearClientTopology(int cacheId) {
        return clientTops.remove(cacheId);
    }

    /**
     * Gets topology version of last partition exchange, it is possible that last partition exchange
     * is not completed yet.
     *
     * @return Topology version.
     */
    public AffinityTopologyVersion topologyVersion() {
        GridDhtPartitionsExchangeFuture lastInitializedFut0 = lastInitializedFut;

        return lastInitializedFut0 != null
            ? lastInitializedFut0.exchangeId().topologyVersion() : AffinityTopologyVersion.NONE;
    }

    /**
     * @return Topology version of latest completed partition exchange.
     */
    public AffinityTopologyVersion readyAffinityVersion() {
        return readyTopVer.get();
    }

    /**
     * @return Last completed topology future.
     */
    public GridDhtTopologyFuture lastTopologyFuture() {
        return lastInitializedFut;
    }

    /**
     * @param ver Topology version.
     * @return Future or {@code null} is future is already completed.
     */
    @Nullable public IgniteInternalFuture<?> affinityReadyFuture(AffinityTopologyVersion ver) {
        GridDhtPartitionsExchangeFuture lastInitializedFut0 = lastInitializedFut;

        if (lastInitializedFut0 != null && lastInitializedFut0.topologyVersion().compareTo(ver) == 0) {
            if (log.isDebugEnabled())
                log.debug("Return lastInitializedFut for topology ready future " +
                    "[ver=" + ver + ", fut=" + lastInitializedFut0 + ']');

            return lastInitializedFut0;
        }

        AffinityTopologyVersion topVer = readyTopVer.get();

        if (topVer.compareTo(ver) >= 0) {
            if (log.isDebugEnabled())
                log.debug("Return finished future for topology ready future [ver=" + ver + ", topVer=" + topVer + ']');

            return null;
        }

        GridFutureAdapter<AffinityTopologyVersion> fut = F.addIfAbsent(readyFuts, ver,
            new AffinityReadyFuture(ver));

        if (log.isDebugEnabled())
            log.debug("Created topology ready future [ver=" + ver + ", fut=" + fut + ']');

        topVer = readyTopVer.get();

        if (topVer.compareTo(ver) >= 0) {
            if (log.isDebugEnabled())
                log.debug("Completing created topology ready future " +
                    "[ver=" + topVer + ", topVer=" + topVer + ", fut=" + fut + ']');

            fut.onDone(topVer);
        }
        else if (stopErr != null)
            fut.onDone(stopErr);

        return fut;
    }

    /**
     * Gets minimum node version for the given topology version.
     *
     * @param topVer Topology version to get minimum node version for.
     * @return Minimum node version.
     */
    public IgniteProductVersion minimumNodeVersion(AffinityTopologyVersion topVer) {
        IgnitePair<IgniteProductVersion> vers = nodeVers.get(topVer);

        return vers == null ? cctx.localNode().version() : vers.get1();
    }

    /**
     * @return {@code true} if entered to busy state.
     */
    private boolean enterBusy() {
        if (busyLock.readLock().tryLock())
            return true;

        if (log.isDebugEnabled())
            log.debug("Failed to enter to busy state (exchange manager is stopping): " + cctx.localNodeId());

        return false;
    }

    /**
     *
     */
    private void leaveBusy() {
        busyLock.readLock().unlock();
    }

    /**
     * @return Exchange futures.
     */
    public List<GridDhtPartitionsExchangeFuture> exchangeFutures() {
        return exchFuts.values();
    }

    /**
     * @return {@code True} if pending future queue is empty.
     */
    public boolean hasPendingExchange() {
        return !exchWorker.futQ.isEmpty();
    }

    /**
     * @param evt Discovery event.
     * @return Affinity topology version.
     */
    private AffinityTopologyVersion affinityTopologyVersion(DiscoveryEvent evt) {
        if (evt.type() == DiscoveryCustomEvent.EVT_DISCOVERY_CUSTOM_EVT)
            return ((DiscoveryCustomEvent)evt).affinityTopologyVersion();

        return new AffinityTopologyVersion(evt.topologyVersion());
    }

    /**
     * @param exchFut Exchange future.
     * @param reassign Dummy reassign flag.
     */
    public void forceDummyExchange(boolean reassign,
        GridDhtPartitionsExchangeFuture exchFut) {
        exchWorker.addFuture(
            new GridDhtPartitionsExchangeFuture(cctx, reassign, exchFut.discoveryEvent(), exchFut.exchangeId()));
    }

    /**
     * Forces preload exchange.
     *
     * @param exchFut Exchange future.
     */
    public IgniteInternalFuture<Boolean> forceRebalance(GridDhtPartitionsExchangeFuture exchFut) {
        GridFutureAdapter<Boolean> fut = new GridFutureAdapter<>();

        exchWorker.addFuture(
            new GridDhtPartitionsExchangeFuture(cctx, exchFut.discoveryEvent(), exchFut.exchangeId(), fut));

        return fut;
    }

    /**
     * Schedules next full partitions update.
     */
    public void scheduleResendPartitions() {
        ResendTimeoutObject timeout = pendingResend.get();

        if (timeout == null || timeout.started()) {
            ResendTimeoutObject update = new ResendTimeoutObject();

            if (pendingResend.compareAndSet(timeout, update))
                cctx.time().addTimeoutObject(update);
        }
    }

    /**
     * Partition refresh callback.
     */
    private void refreshPartitions() {
        ClusterNode oldest = cctx.discovery().oldestAliveCacheServerNode(AffinityTopologyVersion.NONE);

        if (oldest == null) {
            if (log.isDebugEnabled())
                log.debug("Skip partitions refresh, there are no server nodes [loc=" + cctx.localNodeId() + ']');

            return;
        }

        if (log.isDebugEnabled())
            log.debug("Refreshing partitions [oldest=" + oldest.id() + ", loc=" + cctx.localNodeId() + ']');

        Collection<ClusterNode> rmts;

        // If this is the oldest node.
        if (oldest.id().equals(cctx.localNodeId())) {
            GridDhtPartitionsExchangeFuture lastFut = lastInitializedFut;

            // No need to send to nodes which did not finish their first exchange.
            AffinityTopologyVersion rmtTopVer =
                lastFut != null ? lastFut.topologyVersion() : AffinityTopologyVersion.NONE;

            rmts = CU.remoteNodes(cctx, rmtTopVer);

            if (log.isDebugEnabled())
                log.debug("Refreshing partitions from oldest node: " + cctx.localNodeId());

            sendAllPartitions(rmts);
        }
        else {
            if (log.isDebugEnabled())
                log.debug("Refreshing local partitions from non-oldest node: " +
                    cctx.localNodeId());

            sendLocalPartitions(oldest, null);
        }
    }

    /**
     * @param nodes Nodes.
     * @return {@code True} if message was sent, {@code false} if node left grid.
     */
    private boolean sendAllPartitions(Collection<ClusterNode> nodes) {
        GridDhtPartitionsFullMessage m = createPartitionsFullMessage(nodes, null, null, true);

        if (log.isDebugEnabled())
            log.debug("Sending all partitions [nodeIds=" + U.nodeIds(nodes) + ", msg=" + m + ']');

        for (ClusterNode node : nodes) {
            try {
                assert !node.equals(cctx.localNode());

                cctx.io().sendNoRetry(node, m, SYSTEM_POOL);
            }
            catch (ClusterTopologyCheckedException ignore) {
                if (log.isDebugEnabled())
                    log.debug("Failed to send partition update to node because it left grid (will ignore) [node=" +
                        node.id() + ", msg=" + m + ']');
            }
            catch (IgniteCheckedException e) {
                U.warn(log, "Failed to send partitions full message [node=" + node + ", err=" + e + ']');
            }
        }

        return true;
    }

    /**
     * @param nodes Target nodes.
     * @param exchId Non-null exchange ID if message is created for exchange.
     * @param lastVer Last version.
     * @param compress {@code True} if it is possible to use compression for message.
     * @return Message.
     */
    public GridDhtPartitionsFullMessage createPartitionsFullMessage(Collection<ClusterNode> nodes,
        @Nullable GridDhtPartitionExchangeId exchId,
        @Nullable GridCacheVersion lastVer,
        boolean compress) {
        GridDhtPartitionsFullMessage m = new GridDhtPartitionsFullMessage(exchId,
                lastVer,
                exchId != null ? exchId.topologyVersion() : AffinityTopologyVersion.NONE);

        boolean useOldApi = false;

        if (nodes != null) {
            for (ClusterNode node : nodes) {
                if (node.version().compareTo(GridDhtPartitionMap2.SINCE) < 0) {
                    useOldApi = true;
                    compress = false;

                    break;
                }
                else if (!canUsePartitionMapCompression(node))
                    compress = false;
            }
        }

        m.compress(compress);

        Map<Object, T2<Integer, GridDhtPartitionFullMap>> dupData = new HashMap<>();

        for (GridCacheContext cacheCtx : cctx.cacheContexts()) {
            if (!cacheCtx.isLocal()) {
                boolean ready;

                if (exchId != null) {
                    AffinityTopologyVersion startTopVer = cacheCtx.startTopologyVersion();

                    ready = startTopVer == null || startTopVer.compareTo(exchId.topologyVersion()) <= 0;
                }
                else
                    ready = cacheCtx.started();

                if (ready) {
                    GridAffinityAssignmentCache affCache = cacheCtx.affinity().affinityCache();

                    if (affCache != null) {
                        GridDhtPartitionFullMap locMap = cacheCtx.topology().partitionMap(true);
<<<<<<< HEAD

                        if (useOldApi) {
                            locMap = new GridDhtPartitionFullMap(locMap.nodeId(),
                                locMap.nodeOrder(),
                                locMap.updateSequence(),
                                locMap);
                        }

=======

                        if (useOldApi) {
                            locMap = new GridDhtPartitionFullMap(locMap.nodeId(),
                                locMap.nodeOrder(),
                                locMap.updateSequence(),
                                locMap);
                        }

>>>>>>> 8372e69d
                        addFullPartitionsMap(m,
                            dupData,
                            compress,
                            cacheCtx.cacheId(),
                            locMap,
                            affCache.similarAffinityKey());

                        if (exchId != null)
                            m.addPartitionUpdateCounters(cacheCtx.cacheId(), cacheCtx.topology().updateCounters(true));
                    }
                    else
                        assert cctx.cacheContext(cacheCtx.cacheId()) == null : cacheCtx.name();
                }
            }
        }

        // It is important that client topologies be added after contexts.
        for (GridClientPartitionTopology top : cctx.exchange().clientTopologies()) {
            GridDhtPartitionFullMap map = top.partitionMap(true);

            addFullPartitionsMap(m,
                dupData,
                compress,
                top.cacheId(),
                map,
                top.similarAffinityKey());

            if (exchId != null)
                m.addPartitionUpdateCounters(top.cacheId(), top.updateCounters(true));
        }

        return m;
    }

    /**
     * @param m Message.
     * @param dupData Duplicated data map.
     * @param compress {@code True} if need check for duplicated partition state data.
     * @param cacheId Cache ID.
     * @param map Map to add.
     * @param affKey Cache affinity key.
     */
    private void addFullPartitionsMap(GridDhtPartitionsFullMessage m,
        Map<Object, T2<Integer, GridDhtPartitionFullMap>> dupData,
        boolean compress,
        Integer cacheId,
        GridDhtPartitionFullMap map,
        Object affKey) {
        Integer dupDataCache = null;

        if (compress && affKey != null && !m.containsCache(cacheId)) {
            T2<Integer, GridDhtPartitionFullMap> state0 = dupData.get(affKey);

            if (state0 != null && state0.get2().partitionStateEquals(map)) {
                GridDhtPartitionFullMap map0 = new GridDhtPartitionFullMap(map.nodeId(),
                    map.nodeOrder(),
                    map.updateSequence());

                for (Map.Entry<UUID, GridDhtPartitionMap2> e : map.entrySet())
                    map0.put(e.getKey(), e.getValue().emptyCopy());

                map = map0;

                dupDataCache = state0.get1();
            }
            else
                dupData.put(affKey, new T2<>(cacheId, map));
        }

        m.addFullPartitionsMap(cacheId, map, dupDataCache);
    }

    /**
     * @param node Node.
     * @param id ID.
     */
    private void sendLocalPartitions(ClusterNode node, @Nullable GridDhtPartitionExchangeId id) {
        GridDhtPartitionsSingleMessage m = createPartitionsSingleMessage(node,
            id,
            cctx.kernalContext().clientNode(),
            false);

        if (log.isDebugEnabled())
            log.debug("Sending local partitions [nodeId=" + node.id() + ", msg=" + m + ']');

        try {
            cctx.io().sendNoRetry(node, m, SYSTEM_POOL);
        }
        catch (ClusterTopologyCheckedException ignore) {
            if (log.isDebugEnabled())
                log.debug("Failed to send partition update to node because it left grid (will ignore) [node=" +
                    node.id() + ", msg=" + m + ']');
        }
        catch (IgniteCheckedException e) {
            U.error(log, "Failed to send local partition map to node [node=" + node + ", exchId=" + id + ']', e);
        }
    }

    /**
     * @param targetNode Target node.
     * @param exchangeId ID.
     * @param clientOnlyExchange Client exchange flag.
     * @param sndCounters {@code True} if need send partition update counters.
     * @return Message.
     */
    public GridDhtPartitionsSingleMessage createPartitionsSingleMessage(ClusterNode targetNode,
        @Nullable GridDhtPartitionExchangeId exchangeId,
        boolean clientOnlyExchange,
        boolean sndCounters)
    {
        boolean compress = canUsePartitionMapCompression(targetNode);

        GridDhtPartitionsSingleMessage m = new GridDhtPartitionsSingleMessage(exchangeId,
            clientOnlyExchange,
            cctx.versions().last(),
            compress);

        Map<Object, T2<Integer,Map<Integer, GridDhtPartitionState>>> dupData = new HashMap<>();

        for (GridCacheContext cacheCtx : cctx.cacheContexts()) {
            if (!cacheCtx.isLocal()) {
                GridDhtPartitionMap2 locMap = cacheCtx.topology().localPartitionMap();

                if (targetNode.version().compareTo(GridDhtPartitionMap2.SINCE) < 0)
                    locMap = new GridDhtPartitionMap(locMap.nodeId(), locMap.updateSequence(), locMap.map());

                addPartitionMap(m,
                    dupData,
                    compress,
                    cacheCtx.cacheId(),
                    locMap,
                    cacheCtx.affinity().affinityCache().similarAffinityKey());

                if (sndCounters)
                    m.partitionUpdateCounters(cacheCtx.cacheId(), cacheCtx.topology().updateCounters(true));
            }
        }

        for (GridClientPartitionTopology top : clientTops.values()) {
            if (m.partitions() != null && m.partitions().containsKey(top.cacheId()))
                continue;

            GridDhtPartitionMap2 locMap = top.localPartitionMap();

            addPartitionMap(m,
                dupData,
                compress,
                top.cacheId(),
                locMap,
                top.similarAffinityKey());

            if (sndCounters)
                m.partitionUpdateCounters(top.cacheId(), top.updateCounters(true));
        }

        return m;
    }

    /**
     * @param m Message.
     * @param dupData Duplicated data map.
     * @param compress {@code True} if need check for duplicated partition state data.
     * @param cacheId Cache ID.
     * @param map Map to add.
     * @param affKey Cache affinity key.
     */
    private void addPartitionMap(GridDhtPartitionsSingleMessage m,
        Map<Object, T2<Integer, Map<Integer, GridDhtPartitionState>>> dupData,
        boolean compress,
        Integer cacheId,
        GridDhtPartitionMap2 map,
        Object affKey) {
        Integer dupDataCache = null;

        if (compress) {
            T2<Integer, Map<Integer, GridDhtPartitionState>> state0 = dupData.get(affKey);

            if (state0 != null && state0.get2().equals(map.map())) {
                dupDataCache = state0.get1();

                map = map.emptyCopy();
            }
            else
                dupData.put(affKey, new T2<>(cacheId, map.map()));
        }

        m.addLocalPartitionMap(cacheId, map, dupDataCache);
    }

    /**
     * @param nodeId Cause node ID.
     * @param topVer Topology version.
     * @param evt Event type.
     * @return Activity future ID.
     */
    private GridDhtPartitionExchangeId exchangeId(UUID nodeId, AffinityTopologyVersion topVer, int evt) {
        return new GridDhtPartitionExchangeId(nodeId, evt, topVer);
    }

    /**
     * @param exchId Exchange ID.
     * @param discoEvt Discovery event.
     * @param reqs Cache change requests.
     * @param affChangeMsg Affinity change message.
     * @return Exchange future.
     */
    private GridDhtPartitionsExchangeFuture exchangeFuture(GridDhtPartitionExchangeId exchId,
        @Nullable DiscoveryEvent discoEvt,
        @Nullable Collection<DynamicCacheChangeRequest> reqs,
        @Nullable CacheAffinityChangeMessage affChangeMsg) {
        GridDhtPartitionsExchangeFuture fut;

        GridDhtPartitionsExchangeFuture old = exchFuts.addx(
            fut = new GridDhtPartitionsExchangeFuture(cctx, busyLock, exchId, reqs, affChangeMsg));

        if (old != null) {
            fut = old;

            if (reqs != null)
                fut.cacheChangeRequests(reqs);

            if (affChangeMsg != null)
                fut.affinityChangeMessage(affChangeMsg);
        }

        if (discoEvt != null)
            fut.onEvent(exchId, discoEvt);

        if (stopErr != null)
            fut.onDone(stopErr);

        return fut;
    }

    /**
     * @param exchFut Exchange.
     * @param err Error.
     */
    public void onExchangeDone(GridDhtPartitionsExchangeFuture exchFut, @Nullable Throwable err) {
        AffinityTopologyVersion topVer = exchFut.topologyVersion();

        if (log.isDebugEnabled())
            log.debug("Exchange done [topVer=" + topVer + ", fut=" + exchFut + ", err=" + err + ']');

        IgniteProductVersion minVer = cctx.localNode().version();
        IgniteProductVersion maxVer = cctx.localNode().version();

        if (err == null) {
            if (!F.isEmpty(exchFut.discoveryEvent().topologyNodes())) {
                for (ClusterNode node : exchFut.discoveryEvent().topologyNodes()) {
                    IgniteProductVersion ver = node.version();

                    if (ver.compareTo(minVer) < 0)
                        minVer = ver;

                    if (ver.compareTo(maxVer) > 0)
                        maxVer = ver;
                }
            }
        }

        nodeVers.put(topVer, new IgnitePair<>(minVer, maxVer));

        AffinityTopologyVersion histVer = new AffinityTopologyVersion(topVer.topologyVersion() - 10, 0);

        for (AffinityTopologyVersion oldVer : nodeVers.headMap(histVer).keySet())
            nodeVers.remove(oldVer);

        if (err == null) {
            while (true) {
                AffinityTopologyVersion readyVer = readyTopVer.get();

                if (readyVer.compareTo(topVer) >= 0)
                    break;

                if (readyTopVer.compareAndSet(readyVer, topVer))
                    break;
            }

            for (Map.Entry<AffinityTopologyVersion, AffinityReadyFuture> entry : readyFuts.entrySet()) {
                if (entry.getKey().compareTo(topVer) <= 0) {
                    if (log.isDebugEnabled())
                        log.debug("Completing created topology ready future " +
                            "[ver=" + topVer + ", fut=" + entry.getValue() + ']');

                    entry.getValue().onDone(topVer);
                }
            }
        }
        else {
            for (Map.Entry<AffinityTopologyVersion, AffinityReadyFuture> entry : readyFuts.entrySet()) {
                if (entry.getKey().compareTo(topVer) <= 0) {
                    if (log.isDebugEnabled())
                        log.debug("Completing created topology ready future with error " +
                            "[ver=" + topVer + ", fut=" + entry.getValue() + ']');

                    entry.getValue().onDone(err);
                }
            }
        }

        ExchangeFutureSet exchFuts0 = exchFuts;

        if (exchFuts0 != null) {
            int skipped = 0;

            for (GridDhtPartitionsExchangeFuture fut : exchFuts0.values()) {
                if (exchFut.exchangeId().topologyVersion().compareTo(fut.exchangeId().topologyVersion()) < 0)
                    continue;

                skipped++;

                if (skipped > 10)
                    fut.cleanUp();
            }
        }
    }

    /**
     * @param fut Future.
     * @return {@code True} if added.
     */
    private boolean addFuture(GridDhtPartitionsExchangeFuture fut) {
        if (fut.onAdded()) {
            exchWorker.addFuture(fut);

            return true;
        }

        return false;
    }

    /**
     * @param node Node.
     * @param msg Message.
     */
    private void processFullPartitionUpdate(ClusterNode node, GridDhtPartitionsFullMessage msg) {
        if (!enterBusy())
            return;

        try {
            if (msg.exchangeId() == null) {
                if (log.isDebugEnabled())
                    log.debug("Received full partition update [node=" + node.id() + ", msg=" + msg + ']');

                boolean updated = false;

                for (Map.Entry<Integer, GridDhtPartitionFullMap> entry : msg.partitions().entrySet()) {
                    Integer cacheId = entry.getKey();

                    GridCacheContext<K, V> cacheCtx = cctx.cacheContext(cacheId);

                    if (cacheCtx != null && !cacheCtx.started())
                        continue; // Can safely ignore background exchange.

                    GridDhtPartitionTopology top = null;

                    if (cacheCtx == null)
                        top = clientTops.get(cacheId);
                    else if (!cacheCtx.isLocal())
                        top = cacheCtx.topology();

                    if (top != null)
                        updated |= top.update(null, entry.getValue(), null);
                }

                if (!cctx.kernalContext().clientNode() && updated)
                    refreshPartitions();
            }
            else
                exchangeFuture(msg.exchangeId(), null, null, null).onReceive(node, msg);
        }
        finally {
            leaveBusy();
        }
    }

    /**
     * @param node Node ID.
     * @param msg Message.
     */
    private void processSinglePartitionUpdate(final ClusterNode node, final GridDhtPartitionsSingleMessage msg) {
        if (!enterBusy())
            return;

        try {
            if (msg.exchangeId() == null) {
                if (log.isDebugEnabled())
                    log.debug("Received local partition update [nodeId=" + node.id() + ", parts=" +
                        msg + ']');

                boolean updated = false;

                for (Map.Entry<Integer, GridDhtPartitionMap2> entry : msg.partitions().entrySet()) {
                    Integer cacheId = entry.getKey();

                    GridCacheContext<K, V> cacheCtx = cctx.cacheContext(cacheId);

                    if (cacheCtx != null && cacheCtx.startTopologyVersion() != null &&
                        entry.getValue() != null &&
                        entry.getValue().topologyVersion() != null && // Backward compatibility.
                        cacheCtx.startTopologyVersion().compareTo(entry.getValue().topologyVersion()) > 0)
                        continue;

                    GridDhtPartitionTopology top = null;

                    if (cacheCtx == null)
                        top = clientTops.get(cacheId);
                    else if (!cacheCtx.isLocal())
                        top = cacheCtx.topology();

                    if (top != null) {
                        updated |= top.update(null, entry.getValue(), null, true);

                        cctx.affinity().checkRebalanceState(top, cacheId);
                    }
                }

                if (updated)
                    scheduleResendPartitions();
            }
            else {
                if (msg.client()) {
                    final GridDhtPartitionsExchangeFuture exchFut = exchangeFuture(msg.exchangeId(),
                        null,
                        null,
                        null);

                    exchFut.listen(new CI1<IgniteInternalFuture<AffinityTopologyVersion>>() {
                        @Override public void apply(IgniteInternalFuture<AffinityTopologyVersion> fut) {
                            // Finished future should reply only to sender client node.
                            exchFut.onReceive(node, msg);
                        }
                    });
                }
                else
                    exchangeFuture(msg.exchangeId(), null, null, null).onReceive(node, msg);
            }
        }
        finally {
            leaveBusy();
        }
    }

    /**
     * @param node Node ID.
     * @param msg Message.
     */
    private void processSinglePartitionRequest(ClusterNode node, GridDhtPartitionsSingleRequest msg) {
        if (!enterBusy())
            return;

        try {
            sendLocalPartitions(node, msg.exchangeId());
        }
        finally {
            leaveBusy();
        }
    }

    /**
     * @throws Exception If failed.
     */
    public void dumpDebugInfo() throws Exception {
        dumpDebugInfo(null);
    }

    /**
     * @param exchTopVer Optional current exchange topology version.
     * @throws Exception If failed.
     */
    public void dumpDebugInfo(@Nullable AffinityTopologyVersion exchTopVer) throws Exception {
        U.warn(log, "Ready affinity version: " + readyTopVer.get());

        U.warn(log, "Last exchange future: " + lastInitializedFut);

        U.warn(log, "Pending exchange futures:");

        for (GridDhtPartitionsExchangeFuture fut : exchWorker.futQ)
            U.warn(log, ">>> " + fut);

        if (!readyFuts.isEmpty()) {
            U.warn(log, "Pending affinity ready futures:");

            for (AffinityReadyFuture fut : readyFuts.values())
                U.warn(log, ">>> " + fut);
        }

        ExchangeFutureSet exchFuts = this.exchFuts;

        if (exchFuts != null) {
            U.warn(log, "Last 10 exchange futures (total: " + exchFuts.size() + "):");

            int cnt = 0;

            for (GridDhtPartitionsExchangeFuture fut : exchFuts.values()) {
                U.warn(log, ">>> " + fut);

                if (++cnt == 10)
                    break;
            }
        }

        dumpPendingObjects(exchTopVer);

        for (GridCacheContext cacheCtx : cctx.cacheContexts())
            cacheCtx.preloader().dumpDebugInfo();

        cctx.affinity().dumpDebugInfo();

        // Dump IO manager statistics.
        cctx.gridIO().dumpStats();
    }

    /**
     * @param timeout Operation timeout.
     */
    public void dumpLongRunningOperations(long timeout) {
        try {
            GridDhtPartitionsExchangeFuture lastFut = lastInitializedFut;

            // If exchange is in progress it will dump all hanging operations if any.
            if (lastFut != null && !lastFut.isDone())
                return;

            long curTime = U.currentTimeMillis();

            boolean found = false;

            IgniteTxManager tm = cctx.tm();

            if (tm != null) {
                for (IgniteInternalTx tx : tm.activeTransactions()) {
                    if (curTime - tx.startTime() > timeout) {
                        found = true;

                        if (longRunningOpsDumpCnt < GridDhtPartitionsExchangeFuture.DUMP_PENDING_OBJECTS_THRESHOLD) {
                            U.warn(log, "Found long running transaction [startTime=" + formatTime(tx.startTime()) +
                                ", curTime=" + formatTime(curTime) + ", tx=" + tx + ']');
                        }
                        else
                            break;
                    }
                }
            }

            GridCacheMvccManager mvcc = cctx.mvcc();

            if (mvcc != null) {
                for (GridCacheFuture<?> fut : mvcc.activeFutures()) {
                    if (curTime - fut.startTime() > timeout) {
                        found = true;

                        if (longRunningOpsDumpCnt < GridDhtPartitionsExchangeFuture.DUMP_PENDING_OBJECTS_THRESHOLD) {
                            U.warn(log, "Found long running cache future [startTime=" + formatTime(fut.startTime()) +
                                ", curTime=" + formatTime(curTime) + ", fut=" + fut + ']');
                        }
                        else
                            break;
                    }
                }

                for (GridCacheFuture<?> fut : mvcc.atomicFutures()) {
                    if (curTime - fut.startTime() > timeout) {
                        found = true;

                        if (longRunningOpsDumpCnt < GridDhtPartitionsExchangeFuture.DUMP_PENDING_OBJECTS_THRESHOLD) {
                            U.warn(log, "Found long running cache future [startTime=" + formatTime(fut.startTime()) +
                                ", curTime=" + formatTime(curTime) + ", fut=" + fut + ']');
                        }
                        else
                            break;
                    }
                }
            }

            if (found) {
                if (longRunningOpsDumpCnt < GridDhtPartitionsExchangeFuture.DUMP_PENDING_OBJECTS_THRESHOLD) {
                    longRunningOpsDumpCnt++;

                    if (IgniteSystemProperties.getBoolean(IGNITE_THREAD_DUMP_ON_EXCHANGE_TIMEOUT, false)) {
                        U.warn(log, "Found long running cache operations, dump threads.");

                        U.dumpThreads(log);
                    }

                    U.warn(log, "Found long running cache operations, dump IO statistics.");

                    // Dump IO manager statistics.
                    cctx.gridIO().dumpStats();
                }
            }
            else
                longRunningOpsDumpCnt = 0;
        }
        catch (Exception e) {
            U.error(log, "Failed to dump debug information: " + e, e);
        }
    }

    /**
     * @param time Time.
     * @return Time string.
     */
    private String formatTime(long time) {
        return dateFormat.format(new Date(time));
    }

    /**
     * @param exchTopVer Exchange topology version.
     */
    private void dumpPendingObjects(@Nullable AffinityTopologyVersion exchTopVer) {
        IgniteTxManager tm = cctx.tm();

        if (tm != null) {
            U.warn(log, "Pending transactions:");

            for (IgniteInternalTx tx : tm.activeTransactions()) {
                if (exchTopVer != null) {
                    U.warn(log, ">>> [txVer=" + tx.topologyVersionSnapshot() +
                        ", exchWait=" + tm.needWaitTransaction(tx, exchTopVer) +
                        ", tx=" + tx + ']');
                }
                else
                    U.warn(log, ">>> [txVer=" + tx.topologyVersionSnapshot() + ", tx=" + tx + ']');
            }
        }

        GridCacheMvccManager mvcc = cctx.mvcc();

        if (mvcc != null) {
            U.warn(log, "Pending explicit locks:");

            for (GridCacheExplicitLockSpan lockSpan : mvcc.activeExplicitLocks())
                U.warn(log, ">>> " + lockSpan);

            U.warn(log, "Pending cache futures:");

            for (GridCacheFuture<?> fut : mvcc.activeFutures())
                U.warn(log, ">>> " + fut);

            U.warn(log, "Pending atomic cache futures:");

            for (GridCacheFuture<?> fut : mvcc.atomicFutures())
                U.warn(log, ">>> " + fut);

            U.warn(log, "Pending data streamer futures:");

            for (IgniteInternalFuture<?> fut : mvcc.dataStreamerFutures())
                U.warn(log, ">>> " + fut);

            if (tm != null) {
                U.warn(log, "Pending transaction deadlock detection futures:");

                for (IgniteInternalFuture<?> fut : tm.deadlockDetectionFutures())
                    U.warn(log, ">>> " + fut);
            }
        }

        for (GridCacheContext ctx : cctx.cacheContexts()) {
            if (ctx.isLocal())
                continue;

            GridCacheContext ctx0 = ctx.isNear() ? ctx.near().dht().context() : ctx;

            GridCachePreloader preloader = ctx0.preloader();

            if (preloader != null)
                preloader.dumpDebugInfo();

            GridCacheAffinityManager affMgr = ctx0.affinity();

            if (affMgr != null)
                affMgr.dumpDebugInfo();
        }
    }

    /**
     * @param deque Deque to poll from.
     * @param time Time to wait.
     * @param w Worker.
     * @return Polled item.
     * @throws InterruptedException If interrupted.
     */
    @Nullable private <T> T poll(BlockingQueue<T> deque, long time, GridWorker w) throws InterruptedException {
        assert w != null;

        // There is currently a case where {@code interrupted}
        // flag on a thread gets flipped during stop which causes the pool to hang.  This check
        // will always make sure that interrupted flag gets reset before going into wait conditions.
        // The true fix should actually make sure that interrupted flag does not get reset or that
        // interrupted exception gets propagated. Until we find a real fix, this method should
        // always work to make sure that there is no hanging during stop.
        if (w.isCancelled())
            Thread.currentThread().interrupt();

        return deque.poll(time, MILLISECONDS);
    }

    /**
     * @param node Target node.
     * @return {@code True} if can use compression for partition map messages.
     */
    @SuppressWarnings("SimplifiableIfStatement")
    private boolean canUsePartitionMapCompression(ClusterNode node) {
        IgniteProductVersion ver = node.version();

        if (ver.compareToIgnoreTimestamp(GridDhtPartitionsAbstractMessage.PART_MAP_COMPRESS_SINCE) >= 0) {
            if (ver.minor() == 7 && ver.maintenance() < 4)
                return false;

            return true;
        }

        return false;
    }

    /**
     * Exchange future thread. All exchanges happen only by one thread and next
     * exchange will not start until previous one completes.
     */
    private class ExchangeWorker extends GridWorker {
        /** Future queue. */
        private final LinkedBlockingDeque<GridDhtPartitionsExchangeFuture> futQ =
            new LinkedBlockingDeque<>();

        /** Busy flag used as performance optimization to stop current preloading. */
        private volatile boolean busy;

        /**
         *
         */
        private ExchangeWorker() {
            super(cctx.gridName(), "partition-exchanger", GridCachePartitionExchangeManager.this.log);
        }

        /**
         * @param exchFut Exchange future.
         */
        void addFuture(GridDhtPartitionsExchangeFuture exchFut) {
            assert exchFut != null;

            if (!exchFut.dummy() || (futQ.isEmpty() && !busy))
                futQ.offer(exchFut);

            if (log.isDebugEnabled())
                log.debug("Added exchange future to exchange worker: " + exchFut);
        }

        /** {@inheritDoc} */
        @Override protected void body() throws InterruptedException, IgniteInterruptedCheckedException {
            long timeout = cctx.gridConfig().getNetworkTimeout();

            int cnt = 0;

            while (!isCancelled()) {
                GridDhtPartitionsExchangeFuture exchFut = null;

                cnt++;

                try {
                    boolean preloadFinished = true;

                    for (GridCacheContext cacheCtx : cctx.cacheContexts()) {
                        preloadFinished &= cacheCtx.preloader() != null && cacheCtx.preloader().syncFuture().isDone();

                        if (!preloadFinished)
                            break;
                    }

                    // If not first preloading and no more topology events present.
                    if (!cctx.kernalContext().clientNode() && futQ.isEmpty() && preloadFinished)
                        timeout = cctx.gridConfig().getNetworkTimeout();

                    // After workers line up and before preloading starts we initialize all futures.
                    if (log.isDebugEnabled()) {
                        Collection<IgniteInternalFuture> unfinished = new HashSet<>();

                        for (GridDhtPartitionsExchangeFuture fut : exchFuts.values()) {
                            if (!fut.isDone())
                                unfinished.add(fut);
                        }

                        log.debug("Before waiting for exchange futures [futs" + unfinished + ", worker=" + this + ']');
                    }

                    // Take next exchange future.
                    exchFut = poll(futQ, timeout, this);

                    if (exchFut == null)
                        continue; // Main while loop.

                    busy = true;

                    Map<Integer, GridDhtPreloaderAssignments> assignsMap = null;

                    boolean dummyReassign = exchFut.dummyReassign();
                    boolean forcePreload = exchFut.forcePreload();

                    try {
                        if (isCancelled())
                            break;

                        if (!exchFut.dummy() && !exchFut.forcePreload()) {
                            lastInitializedFut = exchFut;

                            exchFut.init();

                            int dumpedObjects = 0;

                            while (true) {
                                try {
                                    exchFut.get(2 * cctx.gridConfig().getNetworkTimeout(), TimeUnit.MILLISECONDS);

                                    break;
                                }
                                catch (IgniteFutureTimeoutCheckedException ignored) {
                                    U.warn(log, "Failed to wait for partition map exchange [" +
                                        "topVer=" + exchFut.topologyVersion() +
                                        ", node=" + cctx.localNodeId() + "]. " +
                                        "Dumping pending objects that might be the cause: ");

                                    if (dumpedObjects < GridDhtPartitionsExchangeFuture.DUMP_PENDING_OBJECTS_THRESHOLD) {
                                        try {
                                            dumpDebugInfo(exchFut.topologyVersion());
                                        }
                                        catch (Exception e) {
                                            U.error(log, "Failed to dump debug information: " + e, e);
                                        }

                                        if (IgniteSystemProperties.getBoolean(IGNITE_THREAD_DUMP_ON_EXCHANGE_TIMEOUT, false))
                                            U.dumpThreads(log);

                                        dumpedObjects++;
                                    }
                                }
                            }


                            if (log.isDebugEnabled())
                                log.debug("After waiting for exchange future [exchFut=" + exchFut + ", worker=" +
                                    this + ']');

                            if (exchFut.exchangeId().nodeId().equals(cctx.localNodeId()))
                                lastRefresh.compareAndSet(-1, U.currentTimeMillis());

                            boolean changed = false;

                            // Just pick first worker to do this, so we don't
                            // invoke topology callback more than once for the
                            // same event.
                            for (GridCacheContext cacheCtx : cctx.cacheContexts()) {
                                if (cacheCtx.isLocal())
                                    continue;

                                changed |= cacheCtx.topology().afterExchange(exchFut);
                            }

                            if (!cctx.kernalContext().clientNode() && changed && futQ.isEmpty())
                                refreshPartitions();
                        }
                        else {
                            if (log.isDebugEnabled())
                                log.debug("Got dummy exchange (will reassign)");

                            if (!dummyReassign) {
                                timeout = 0; // Force refresh.

                                continue;
                            }
                        }

                        if (!exchFut.skipPreload()) {
                            assignsMap = new HashMap<>();

                            for (GridCacheContext cacheCtx : cctx.cacheContexts()) {
                                long delay = cacheCtx.config().getRebalanceDelay();

                                GridDhtPreloaderAssignments assigns = null;

                                // Don't delay for dummy reassigns to avoid infinite recursion.
                                if (delay == 0 || forcePreload)
                                    assigns = cacheCtx.preloader().assign(exchFut);

                                assignsMap.put(cacheCtx.cacheId(), assigns);
                            }
                        }
                    }
                    finally {
                        // Must flip busy flag before assignments are given to demand workers.
                        busy = false;
                    }

                    if (assignsMap != null) {
                        int size = assignsMap.size();

                        NavigableMap<Integer, List<Integer>> orderMap = new TreeMap<>();

                        for (Map.Entry<Integer, GridDhtPreloaderAssignments> e : assignsMap.entrySet()) {
                            int cacheId = e.getKey();

                            GridCacheContext<K, V> cacheCtx = cctx.cacheContext(cacheId);

                            int order = cacheCtx.config().getRebalanceOrder();

                            if (orderMap.get(order) == null)
                                orderMap.put(order, new ArrayList<Integer>(size));

                            orderMap.get(order).add(cacheId);
                        }

                        Runnable r = null;

                        List<String> rebList = new LinkedList<>();

                        boolean assignsCancelled = false;

                        for (Integer order : orderMap.descendingKeySet()) {
                            for (Integer cacheId : orderMap.get(order)) {
                                GridCacheContext<K, V> cacheCtx = cctx.cacheContext(cacheId);

                                GridDhtPreloaderAssignments assigns = assignsMap.get(cacheId);

                                if (assigns != null)
                                    assignsCancelled |= assigns.cancelled();

                                // Cancels previous rebalance future (in case it's not done yet).
                                // Sends previous rebalance stopped event (if necessary).
                                // Creates new rebalance future.
                                // Sends current rebalance started event (if necessary).
                                // Finishes cache sync future (on empty assignments).
                                Runnable cur = cacheCtx.preloader().addAssignments(assigns,
                                    forcePreload,
                                    cnt,
                                    r,
                                    exchFut.forcedRebalanceFuture());

                                if (cur != null) {
                                    rebList.add(U.maskName(cacheCtx.name()));

                                    r = cur;
                                }
                            }
                        }

                        if (assignsCancelled) { // Pending exchange.
                            U.log(log, "Skipping rebalancing (obsolete exchange ID) " +
                                "[top=" + exchFut.topologyVersion() + ", evt=" + exchFut.discoveryEvent().name() +
                                ", node=" + exchFut.discoveryEvent().eventNode().id() + ']');
                        }
                        else if (r != null) {
                            Collections.reverse(rebList);

                            U.log(log, "Rebalancing scheduled [order=" + rebList + "]");

                            if (futQ.isEmpty()) {
                                U.log(log, "Rebalancing started " +
                                    "[top=" + exchFut.topologyVersion() + ", evt=" + exchFut.discoveryEvent().name() +
                                    ", node=" + exchFut.discoveryEvent().eventNode().id() + ']');

                                r.run(); // Starts rebalancing routine.
                            }
                            else
                                U.log(log, "Skipping rebalancing (obsolete exchange ID) " +
                                    "[top=" + exchFut.topologyVersion() + ", evt=" + exchFut.discoveryEvent().name() +
                                    ", node=" + exchFut.discoveryEvent().eventNode().id() + ']');
                        }
                        else
                            U.log(log, "Skipping rebalancing (nothing scheduled) " +
                                "[top=" + exchFut.topologyVersion() + ", evt=" + exchFut.discoveryEvent().name() +
                                ", node=" + exchFut.discoveryEvent().eventNode().id() + ']');
                    }
                }
                catch (IgniteInterruptedCheckedException e) {
                    throw e;
                }
                catch (IgniteClientDisconnectedCheckedException e) {
                    return;
                }
                catch (IgniteCheckedException e) {
                    U.error(log, "Failed to wait for completion of partition map exchange " +
                        "(preloading will not start): " + exchFut, e);
                }
            }
        }
    }

    /**
     * Partition resend timeout object.
     */
    private class ResendTimeoutObject implements GridTimeoutObject {
        /** Timeout ID. */
        private final IgniteUuid timeoutId = IgniteUuid.randomUuid();

        /** Timeout start time. */
        private final long createTime = U.currentTimeMillis();

        /** Started flag. */
        private AtomicBoolean started = new AtomicBoolean();

        /** {@inheritDoc} */
        @Override public IgniteUuid timeoutId() {
            return timeoutId;
        }

        /** {@inheritDoc} */
        @Override public long endTime() {
            return createTime + partResendTimeout;
        }

        /** {@inheritDoc} */
        @Override public void onTimeout() {
            cctx.kernalContext().closure().runLocalSafe(new Runnable() {
                @Override public void run() {
                    if (!busyLock.readLock().tryLock())
                        return;

                    try {
                        if (started.compareAndSet(false, true))
                            refreshPartitions();
                    }
                    finally {
                        busyLock.readLock().unlock();

                        cctx.time().removeTimeoutObject(ResendTimeoutObject.this);

                        pendingResend.compareAndSet(ResendTimeoutObject.this, null);
                    }
                }
            });
        }

        /**
         * @return {@code True} if timeout object started to run.
         */
        public boolean started() {
            return started.get();
        }
    }

    /**
     *
     */
    private static class ExchangeFutureSet extends GridListSet<GridDhtPartitionsExchangeFuture> {
        /** */
        private static final long serialVersionUID = 0L;

        /**
         * Creates ordered, not strict list set.
         */
        private ExchangeFutureSet() {
            super(new Comparator<GridDhtPartitionsExchangeFuture>() {
                @Override public int compare(
                    GridDhtPartitionsExchangeFuture f1,
                    GridDhtPartitionsExchangeFuture f2
                ) {
                    AffinityTopologyVersion t1 = f1.exchangeId().topologyVersion();
                    AffinityTopologyVersion t2 = f2.exchangeId().topologyVersion();

                    assert t1.topologyVersion() > 0;
                    assert t2.topologyVersion() > 0;

                    // Reverse order.
                    return t2.compareTo(t1);
                }
            }, /*not strict*/false);
        }

        /**
         * @param fut Future to add.
         * @return {@code True} if added.
         */
        @Override public synchronized GridDhtPartitionsExchangeFuture addx(
            GridDhtPartitionsExchangeFuture fut) {
            GridDhtPartitionsExchangeFuture cur = super.addx(fut);

            while (size() > EXCHANGE_HISTORY_SIZE)
                removeLast();

            // Return the value in the set.
            return cur == null ? fut : cur;
        }

        /** {@inheritDoc} */
        @Nullable @Override public synchronized GridDhtPartitionsExchangeFuture removex(
            GridDhtPartitionsExchangeFuture val
        ) {
            return super.removex(val);
        }

        /**
         * @return Values.
         */
        @Override public synchronized List<GridDhtPartitionsExchangeFuture> values() {
            return super.values();
        }

        /** {@inheritDoc} */
        @Override public synchronized String toString() {
            return S.toString(ExchangeFutureSet.class, this, super.toString());
        }
    }

    /**
     *
     */
    private abstract class MessageHandler<M> implements IgniteBiInClosure<UUID, M> {
        /** */
        private static final long serialVersionUID = 0L;

        /** {@inheritDoc} */
        @Override public void apply(UUID nodeId, M msg) {
            ClusterNode node = cctx.node(nodeId);

            if (node == null) {
                if (log.isDebugEnabled())
                    log.debug("Received message from failed node [node=" + nodeId + ", msg=" + msg + ']');

                return;
            }

            if (log.isDebugEnabled())
                log.debug("Received message from node [node=" + nodeId + ", msg=" + msg + ']');

            onMessage(node , msg);
        }

        /**
         * @param node Node.
         * @param msg Message.
         */
        protected abstract void onMessage(ClusterNode node, M msg);
    }

    /**
     * Affinity ready future.
     */
    private class AffinityReadyFuture extends GridFutureAdapter<AffinityTopologyVersion> {
        /** */
        private static final long serialVersionUID = 0L;

        /** */
        @GridToStringInclude
        private AffinityTopologyVersion topVer;

        /**
         * @param topVer Topology version.
         */
        private AffinityReadyFuture(AffinityTopologyVersion topVer) {
            this.topVer = topVer;
        }

        /** {@inheritDoc} */
        @Override public boolean onDone(AffinityTopologyVersion res, @Nullable Throwable err) {
            assert res != null || err != null;

            boolean done = super.onDone(res, err);

            if (done)
                readyFuts.remove(topVer, this);

            return done;
        }

        /** {@inheritDoc} */
        @Override public String toString() {
            return S.toString(AffinityReadyFuture.class, this, super.toString());
        }
    }
}<|MERGE_RESOLUTION|>--- conflicted
+++ resolved
@@ -857,7 +857,6 @@
 
                     if (affCache != null) {
                         GridDhtPartitionFullMap locMap = cacheCtx.topology().partitionMap(true);
-<<<<<<< HEAD
 
                         if (useOldApi) {
                             locMap = new GridDhtPartitionFullMap(locMap.nodeId(),
@@ -866,16 +865,6 @@
                                 locMap);
                         }
 
-=======
-
-                        if (useOldApi) {
-                            locMap = new GridDhtPartitionFullMap(locMap.nodeId(),
-                                locMap.nodeOrder(),
-                                locMap.updateSequence(),
-                                locMap);
-                        }
-
->>>>>>> 8372e69d
                         addFullPartitionsMap(m,
                             dupData,
                             compress,
