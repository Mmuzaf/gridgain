/*
 * Copyright 2019 GridGain Systems, Inc. and Contributors.
 *
 * Licensed under the GridGain Community Edition License (the "License");
 * you may not use this file except in compliance with the License.
 * You may obtain a copy of the License at
 *
 *     https://www.gridgain.com/products/software/community-edition/gridgain-community-edition-license
 *
 * Unless required by applicable law or agreed to in writing, software
 * distributed under the License is distributed on an "AS IS" BASIS,
 * WITHOUT WARRANTIES OR CONDITIONS OF ANY KIND, either express or implied.
 * See the License for the specific language governing permissions and
 * limitations under the License.
 */

package org.apache.ignite.internal.processors.metric;

import java.lang.management.GarbageCollectorMXBean;
import java.lang.management.ManagementFactory;
import java.lang.management.MemoryMXBean;
import java.lang.management.MemoryUsage;
import java.lang.management.OperatingSystemMXBean;
import java.lang.management.RuntimeMXBean;
import java.lang.management.ThreadMXBean;
import java.util.Collection;
import java.util.Iterator;
import java.util.List;
import java.util.Map;
import java.util.concurrent.ConcurrentHashMap;
import java.util.concurrent.CopyOnWriteArrayList;
import java.util.concurrent.ExecutorService;
import java.util.concurrent.RejectedExecutionHandler;
import java.util.concurrent.ThreadFactory;
import java.util.concurrent.ThreadPoolExecutor;
import java.util.function.Consumer;
import java.util.function.IntSupplier;

import org.apache.ignite.IgniteCheckedException;
import org.apache.ignite.IgniteException;
import org.apache.ignite.internal.GridKernalContext;
import org.apache.ignite.internal.managers.GridManagerAdapter;
<<<<<<< HEAD
import org.apache.ignite.internal.managers.communication.GridIoManager;
=======
import org.apache.ignite.internal.processors.cache.distributed.near.GridNearTxLocal;
import org.apache.ignite.internal.processors.metric.impl.AtomicLongMetric;
>>>>>>> e5609aac
import org.apache.ignite.internal.processors.metric.impl.DoubleMetricImpl;
import org.apache.ignite.internal.processors.timeout.GridTimeoutProcessor;
import org.apache.ignite.internal.util.StripedExecutor;
import org.apache.ignite.internal.util.lang.IgnitePair;
import org.apache.ignite.internal.util.typedef.internal.S;
import org.apache.ignite.internal.util.typedef.internal.U;
import org.apache.ignite.spi.metric.Metric;
import org.apache.ignite.spi.metric.MetricExporterSpi;
import org.apache.ignite.spi.metric.ReadOnlyMetricRegistry;
import org.apache.ignite.thread.IgniteStripedThreadPoolExecutor;
import org.jetbrains.annotations.NotNull;
import org.jetbrains.annotations.Nullable;

import static java.util.concurrent.TimeUnit.MILLISECONDS;
import static org.apache.ignite.internal.IgniteNodeAttributes.ATTR_PHY_RAM;
import static org.apache.ignite.internal.managers.communication.GridIoManager.MSG_HISTOGRAM_THRESHOLDS;
import static org.apache.ignite.internal.processors.metric.impl.MetricUtils.metricName;
import static org.apache.ignite.internal.processors.metric.impl.MetricUtils.splitRegistryAndMetricName;

/**
 * This manager should provide {@link ReadOnlyMetricRegistry} for each configured {@link MetricExporterSpi}.
 *
 * @see MetricExporterSpi
 * @see MetricRegistry
 */
public class GridMetricManager extends GridManagerAdapter<MetricExporterSpi> implements ReadOnlyMetricRegistry {
    /** */
    public static final String ACTIVE_COUNT_DESC = "Approximate number of threads that are actively executing tasks.";

    /** */
    public static final String COMPLETED_TASK_DESC = "Approximate total number of tasks that have completed execution.";

    /** */
    public static final String CORE_SIZE_DESC = "The core number of threads.";

    /** */
    public static final String LARGEST_SIZE_DESC = "Largest number of threads that have ever simultaneously been in the pool.";

    /** */
    public static final String MAX_SIZE_DESC = "The maximum allowed number of threads.";

    /** */
    public static final String POOL_SIZE_DESC = "Current number of threads in the pool.";

    /** */
    public static final String TASK_COUNT_DESC = "Approximate total number of tasks that have been scheduled for execution.";

    /** */
    public static final String QUEUE_SIZE_DESC = "Current size of the execution queue.";

    /** */
    public static final String KEEP_ALIVE_TIME_DESC = "Thread keep-alive time, which is the amount of time which threads in excess of " +
        "the core pool size may remain idle before being terminated.";

    /** */
    public static final String IS_SHUTDOWN_DESC = "True if this executor has been shut down.";

    /** */
    public static final String IS_TERMINATED_DESC = "True if all tasks have completed following shut down.";

    /** */
    public static final String IS_TERMINATING_DESC = "True if terminating but not yet terminated.";

    /** */
    public static final String REJ_HND_DESC = "Class name of current rejection handler.";

    /** */
    public static final String THRD_FACTORY_DESC = "Class name of thread factory used to create new threads.";

    /** Group for a thread pools. */
    public static final String THREAD_POOLS = "threadPools";

    /** Metrics update frequency. */
    private static final long METRICS_UPDATE_FREQ = 3000;

    /** System metrics prefix. */
    public static final String SYS_METRICS = "sys";

    /** System metrics prefix. */
    public static final String DIAGNOSTIC_METRICS = "diagnostic";

<<<<<<< HEAD
=======
    /** Partition map exchange metrics prefix. */
    public static final String PME_METRICS = "pme";

    /** Transaction metrics prefix. */
    public static final String TX_METRICS = "tx";

>>>>>>> e5609aac
    /** GC CPU load metric name. */
    public static final String GC_CPU_LOAD = "GcCpuLoad";

    /** CPU load metric name. */
    public static final String CPU_LOAD = "CpuLoad";

    /** Up time metric name. */
    public static final String UP_TIME = "UpTime";

    /** Thread count metric name. */
    public static final String THREAD_CNT = "ThreadCount";

    /** Peak thread count metric name. */
    public static final String PEAK_THREAD_CNT = "PeakThreadCount";

    /** Total started thread count metric name. */
    public static final String TOTAL_STARTED_THREAD_CNT = "TotalStartedThreadCount";

    /** Daemon thread count metric name. */
    public static final String DAEMON_THREAD_CNT = "DaemonThreadCount";

<<<<<<< HEAD
    /** Metrics of diagnotics section. */
    public static final String DIAGNOSTICS = "diagnostics";

    /** Metrics of diagnotics messages section. */
    public static final String DIAGNOSTICS_MESSAGES = "messages";
=======
    /** Metric registry name for transaction metrics. */
    public static final String TRANSACTION_METRICS = "transactions";

    /** PME duration metric name. */
    public static final String PME_DURATION = "Duration";

    /** PME cache operations blocked duration metric name. */
    public static final String PME_OPS_BLOCKED_DURATION = "CacheOperationsBlockedDuration";

    /** Histogram of PME durations metric name. */
    public static final String PME_DURATION_HISTOGRAM = "DurationHistogram";

    /** Histogram of blocking PME durations metric name. */
    public static final String PME_OPS_BLOCKED_DURATION_HISTOGRAM = "CacheOperationsBlockedDurationHistogram";
>>>>>>> e5609aac

    /** JVM interface to memory consumption info */
    private static final MemoryMXBean mem = ManagementFactory.getMemoryMXBean();

    /** */
    private static final OperatingSystemMXBean os = ManagementFactory.getOperatingSystemMXBean();

    /** */
    private static final RuntimeMXBean rt = ManagementFactory.getRuntimeMXBean();

    /** */
    private static final ThreadMXBean threads = ManagementFactory.getThreadMXBean();

    /** */
    private static final Collection<GarbageCollectorMXBean> gc = ManagementFactory.getGarbageCollectorMXBeans();

    /** Registered metrics registries. */
    private final ConcurrentHashMap<String, MetricRegistry> registries = new ConcurrentHashMap<>();

    /** Metric registry creation listeners. */
    private final List<Consumer<MetricRegistry>> metricRegCreationLsnrs = new CopyOnWriteArrayList<>();

    /** Metrics update worker. */
    private GridTimeoutProcessor.CancelableTask metricsUpdateTask;

    /** GC CPU load. */
    private final DoubleMetricImpl gcCpuLoad;

    /** CPU load. */
    private final DoubleMetricImpl cpuLoad;

    /** Heap memory metrics. */
    private final MemoryUsageMetrics heap;

    /** Nonheap memory metrics. */
    private final MemoryUsageMetrics nonHeap;

    /** Distributed metrics configuration. */
    private DistributedMetricsConfiguration distributedMetricsConfiguration;

    /** Group for a grid managers. */
    public static final String GRID_MANAGERS = "gridManagers";

    /** */
    public static final String MSG_STAT_PROCESSING_TIME = "MessageProcessingTime";

    /** */
    public static final String MSG_STAT_QUEUE_WAITING_TIME = "MessageQueueWaitingTime";

    /** */
    public static final String MSG_STAT_QUEUE_SIZE_BEFORE = "MessageQueueSizeBefore";

    /** */
    public static final String MSG_STAT_QUEUE_SIZE_AFTER = "MessageQueueSizeAfter";

    /** Monitoring registry. */
    private MetricRegistry mreg;

    /**
     * @param ctx Kernal context.
     */
    public GridMetricManager(GridKernalContext ctx) {
        super(ctx, ctx.config().getMetricExporterSpi());

        ctx.addNodeAttribute(ATTR_PHY_RAM, totalSysMemory());

        heap = new MemoryUsageMetrics(SYS_METRICS, metricName("memory", "heap"));
        nonHeap = new MemoryUsageMetrics(SYS_METRICS, metricName("memory", "nonheap"));

        heap.update(mem.getHeapMemoryUsage());
        nonHeap.update(mem.getNonHeapMemoryUsage());

        MetricRegistry sysreg = registry(SYS_METRICS);

        gcCpuLoad = sysreg.doubleMetric(GC_CPU_LOAD, "GC CPU load.");
        cpuLoad = sysreg.doubleMetric(CPU_LOAD, "CPU load.");

        sysreg.register("SystemLoadAverage", os::getSystemLoadAverage, Double.class, null);
        sysreg.register(UP_TIME, rt::getUptime, null);
        sysreg.register(THREAD_CNT, threads::getThreadCount, null);
        sysreg.register(PEAK_THREAD_CNT, threads::getPeakThreadCount, null);
        sysreg.register(TOTAL_STARTED_THREAD_CNT, threads::getTotalStartedThreadCount, null);
        sysreg.register(DAEMON_THREAD_CNT, threads::getDaemonThreadCount, null);
        sysreg.register("CurrentThreadCpuTime", threads::getCurrentThreadCpuTime, null);
        sysreg.register("CurrentThreadUserTime", threads::getCurrentThreadUserTime, null);

<<<<<<< HEAD
        distributedMetricsConfiguration = new DistributedMetricsConfiguration(ctx.internalSubscriptionProcessor());
=======
        MetricRegistry pmeReg = registry(PME_METRICS);

        long[] pmeBounds = new long[] {500, 1000, 5000, 30000};

        pmeReg.histogram(PME_DURATION_HISTOGRAM, pmeBounds,
            "Histogram of PME durations in milliseconds.");

        pmeReg.histogram(PME_OPS_BLOCKED_DURATION_HISTOGRAM, pmeBounds,
            "Histogram of cache operations blocked PME durations in milliseconds.");

        registerTransactionMetrics();
>>>>>>> e5609aac
    }

    /** {@inheritDoc} */
    @Override protected void onKernalStart0() throws IgniteCheckedException {
        metricsUpdateTask = ctx.timeout().schedule(new MetricsUpdater(), METRICS_UPDATE_FREQ, METRICS_UPDATE_FREQ);
    }

    /** {@inheritDoc} */
    @Override public void start() throws IgniteCheckedException {
        for (MetricExporterSpi spi : getSpis())
            spi.setMetricRegistry(this);

        startSpi();
    }

    /** {@inheritDoc} */
    @Override public void stop(boolean cancel) throws IgniteCheckedException {
        stopSpi();

        // Stop discovery worker and metrics updater.
        U.closeQuiet(metricsUpdateTask);
    }

    /**
     * Gets or creates metric registry.
     *
     * @param name Group name.
     * @return Group of metrics.
     */
    public MetricRegistry registry(String name) {
        return registries.computeIfAbsent(name, n -> {
            MetricRegistry mreg = new MetricRegistry(name, log);

            notifyListeners(mreg, metricRegCreationLsnrs);

            return mreg;
        });
    }

    /** {@inheritDoc} */
    @NotNull @Override public Iterator<MetricRegistry> iterator() {
        return registries.values().iterator();
    }

    /** {@inheritDoc} */
    @Override public void addMetricRegistryCreationListener(Consumer<MetricRegistry> lsnr) {
        metricRegCreationLsnrs.add(lsnr);
    }

    /**
     * Removes group.
     *
     * @param grpName Group name.
     */
    public void remove(String grpName) {
        registries.remove(grpName);
    }

    /**
     * @param t Consumed object.
     * @param lsnrs Listeners.
     * @param <T> Type of consumed object.
     */
    private <T> void notifyListeners(T t, List<Consumer<T>> lsnrs) {
        for (Consumer<T> lsnr : lsnrs) {
            try {
                lsnr.accept(t);
            }
            catch (Exception e) {
                U.warn(log, "Metric listener error", e);
            }
        }
    }

    /**
     * Registers all metrics for thread pools.
     *
     * @param utilityCachePool Utility cache pool.
     * @param execSvc Executor service.
     * @param svcExecSvc Services' executor service.
     * @param sysExecSvc System executor service.
     * @param stripedExecSvc Striped executor.
     * @param p2pExecSvc P2P executor service.
     * @param mgmtExecSvc Management executor service.
     * @param dataStreamExecSvc Data stream executor service.
     * @param restExecSvc Reset executor service.
     * @param affExecSvc Affinity executor service.
     * @param idxExecSvc Indexing executor service.
     * @param callbackExecSvc Callback executor service.
     * @param qryExecSvc Query executor service.
     * @param schemaExecSvc Schema executor service.
     * @param customExecSvcs Custom named executors.
     */
    public void registerThreadPools(
        ExecutorService utilityCachePool,
        ExecutorService execSvc,
        ExecutorService svcExecSvc,
        ExecutorService sysExecSvc,
        StripedExecutor stripedExecSvc,
        ExecutorService p2pExecSvc,
        ExecutorService mgmtExecSvc,
        StripedExecutor dataStreamExecSvc,
        ExecutorService restExecSvc,
        ExecutorService affExecSvc,
        @Nullable ExecutorService idxExecSvc,
        IgniteStripedThreadPoolExecutor callbackExecSvc,
        ExecutorService qryExecSvc,
        ExecutorService schemaExecSvc,
        @Nullable final Map<String, ? extends ExecutorService> customExecSvcs
    ) {
        // Executors
        monitorExecutor("GridUtilityCacheExecutor", utilityCachePool);
        monitorExecutor("GridExecutionExecutor", execSvc);
        monitorExecutor("GridServicesExecutor", svcExecSvc);
        monitorExecutor("GridSystemExecutor", sysExecSvc);
        monitorExecutor("GridClassLoadingExecutor", p2pExecSvc);
        monitorExecutor("GridManagementExecutor", mgmtExecSvc);
        monitorExecutor("GridDataStreamExecutor", dataStreamExecSvc);
        monitorExecutor("GridAffinityExecutor", affExecSvc);
        monitorExecutor("GridCallbackExecutor", callbackExecSvc);
        monitorExecutor("GridQueryExecutor", qryExecSvc);
        monitorExecutor("GridSchemaExecutor", schemaExecSvc);

        if (idxExecSvc != null)
            monitorExecutor("GridIndexingExecutor", idxExecSvc);

        if (ctx.config().getConnectorConfiguration() != null)
            monitorExecutor("GridRestExecutor", restExecSvc);

        if (stripedExecSvc != null) {
            // Striped executor uses a custom adapter.
            monitorStripedPool(stripedExecSvc);
        }

        if (customExecSvcs != null) {
            for (Map.Entry<String, ? extends ExecutorService> entry : customExecSvcs.entrySet())
                monitorExecutor(entry.getKey(), entry.getValue());
        }
    }

    /** */
    public void registerManagers(GridIoManager gridIoManager) {
        registerMetricsForMessagesByType();
    }

    /**
     * Creates a MetricSet for an executor.
     *
     * @param name Name of the bean to register.
     * @param execSvc Executor to register a bean for.
     */
    private void monitorExecutor(String name, ExecutorService execSvc) {
        MetricRegistry mreg = registry(metricName(THREAD_POOLS, name));

        if (execSvc instanceof ThreadPoolExecutor) {
            ThreadPoolExecutor exec = (ThreadPoolExecutor)execSvc;

            mreg.register("ActiveCount", exec::getActiveCount, ACTIVE_COUNT_DESC);
            mreg.register("CompletedTaskCount", exec::getCompletedTaskCount, COMPLETED_TASK_DESC);
            mreg.register("CorePoolSize", exec::getCorePoolSize, CORE_SIZE_DESC);
            mreg.register("LargestPoolSize", exec::getLargestPoolSize, LARGEST_SIZE_DESC);
            mreg.register("MaximumPoolSize", exec::getMaximumPoolSize, MAX_SIZE_DESC);
            mreg.register("PoolSize", exec::getPoolSize, POOL_SIZE_DESC);
            mreg.register("TaskCount", exec::getTaskCount, TASK_COUNT_DESC);
            mreg.register("QueueSize", () -> exec.getQueue().size(), QUEUE_SIZE_DESC);
            mreg.register("KeepAliveTime", () -> exec.getKeepAliveTime(MILLISECONDS), KEEP_ALIVE_TIME_DESC);
            mreg.register("Shutdown", exec::isShutdown, IS_SHUTDOWN_DESC);
            mreg.register("Terminated", exec::isTerminated, IS_TERMINATED_DESC);
            mreg.register("Terminating", exec::isTerminating, IS_TERMINATING_DESC);
            mreg.register("RejectedExecutionHandlerClass", () -> {
                RejectedExecutionHandler hnd = exec.getRejectedExecutionHandler();

                return hnd == null ? "" : hnd.getClass().getName();
            }, String.class, REJ_HND_DESC);
            mreg.register("ThreadFactoryClass", () -> {
                ThreadFactory factory = exec.getThreadFactory();

                return factory == null ? "" : factory.getClass().getName();
            }, String.class, THRD_FACTORY_DESC);
        }
        else {
            mreg.longMetric("ActiveCount", ACTIVE_COUNT_DESC).value(0);
            mreg.longMetric("CompletedTaskCount", COMPLETED_TASK_DESC).value(0);
            mreg.longMetric("CorePoolSize", CORE_SIZE_DESC).value(0);
            mreg.longMetric("LargestPoolSize", LARGEST_SIZE_DESC).value(0);
            mreg.longMetric("MaximumPoolSize", MAX_SIZE_DESC).value(0);
            mreg.longMetric("PoolSize", POOL_SIZE_DESC).value(0);
            mreg.longMetric("TaskCount", TASK_COUNT_DESC);
            mreg.longMetric("QueueSize", QUEUE_SIZE_DESC).value(0);
            mreg.longMetric("KeepAliveTime", KEEP_ALIVE_TIME_DESC).value(0);
            mreg.register("Shutdown", execSvc::isShutdown, IS_SHUTDOWN_DESC);
            mreg.register("Terminated", execSvc::isTerminated, IS_TERMINATED_DESC);
            mreg.longMetric("Terminating", IS_TERMINATING_DESC);
            mreg.objectMetric("RejectedExecutionHandlerClass", String.class, REJ_HND_DESC).value("");
            mreg.objectMetric("ThreadFactoryClass", String.class, THRD_FACTORY_DESC).value("");
        }
    }

    /**
     * Creates a MetricSet for an stripped executor.
     *
     * @param svc Executor.
     */
    private void monitorStripedPool(StripedExecutor svc) {
        MetricRegistry mreg = registry(metricName(THREAD_POOLS, "StripedExecutor"));

        mreg.register("DetectStarvation",
            svc::detectStarvation,
            "True if possible starvation in striped pool is detected.");

        mreg.register("StripesCount",
            svc::stripes,
            "Stripes count.");

        mreg.register("Shutdown",
            svc::isShutdown,
            "True if this executor has been shut down.");

        mreg.register("Terminated",
            svc::isTerminated,
            "True if all tasks have completed following shut down.");

        mreg.register("TotalQueueSize",
            (IntSupplier)svc::queueSize,
            "Total queue size of all stripes.");

        mreg.register("TotalCompletedTasksCount",
            svc::completedTasks,
            "Completed tasks count of all stripes.");

        mreg.register("StripesCompletedTasksCounts",
            svc::stripesCompletedTasks,
            long[].class,
            "Number of completed tasks per stripe.");

        mreg.register("ActiveCount",
            svc::activeStripesCount,
            "Number of active tasks of all stripes.");

        mreg.register("StripesActiveStatuses",
            svc::stripesActiveStatuses,
            boolean[].class,
            "Number of active tasks per stripe.");

        mreg.register("StripesQueueSizes",
            svc::stripesQueueSizes,
            int[].class,
            "Size of queue per stripe.");
    }

    /**
     * @return Memory usage of non-heap memory.
     */
    public MemoryUsage nonHeapMemoryUsage() {
        // Workaround of exception in WebSphere.
        // We received the following exception:
        // java.lang.IllegalArgumentException: used value cannot be larger than the committed value
        // at java.lang.management.MemoryUsage.<init>(MemoryUsage.java:105)
        // at com.ibm.lang.management.MemoryMXBeanImpl.getNonHeapMemoryUsageImpl(Native Method)
        // at com.ibm.lang.management.MemoryMXBeanImpl.getNonHeapMemoryUsage(MemoryMXBeanImpl.java:143)
        // at org.apache.ignite.spi.metrics.jdk.GridJdkLocalMetricsSpi.getMetrics(GridJdkLocalMetricsSpi.java:242)
        //
        // We so had to workaround this with exception handling, because we can not control classes from WebSphere.
        try {
            return mem.getNonHeapMemoryUsage();
        }
        catch (IllegalArgumentException ignored) {
            return new MemoryUsage(0, 0, 0, 0);
        }
    }

    /**
     * Returns the current memory usage of the heap.
     * @return Memory usage or fake value with zero in case there was exception during take of metrics.
     */
    public MemoryUsage heapMemoryUsage() {
        // Catch exception here to allow discovery proceed even if metrics are not available
        // java.lang.IllegalArgumentException: committed = 5274103808 should be < max = 5274095616
        // at java.lang.management.MemoryUsage.<init>(Unknown Source)
        try {
            return mem.getHeapMemoryUsage();
        }
        catch (IllegalArgumentException ignored) {
            return new MemoryUsage(0, 0, 0, 0);
        }
    }

    /**
     * @return Total system memory.
     */
    private long totalSysMemory() {
        try {
            return U.<Long>property(os, "totalPhysicalMemorySize");
        }
        catch (RuntimeException ignored) {
            return -1;
        }
    }

    /** */
    private void registerTransactionMetrics() {
        MetricRegistry reg = registry(metricName(DIAGNOSTIC_METRICS, TRANSACTION_METRICS));

        reg.longAdderMetric(GridNearTxLocal.METRIC_TOTAL_SYSTEM_TIME, "Total transactions system time on node.");
        reg.longAdderMetric(GridNearTxLocal.METRIC_TOTAL_USER_TIME, "Total transactions user time on node.");

        reg.histogram(
            GridNearTxLocal.METRIC_SYSTEM_TIME_HISTOGRAM,
            GridNearTxLocal.METRIC_TIME_BUCKETS,
            "Transactions system times on node represented as histogram."
        );
        reg.histogram(
            GridNearTxLocal.METRIC_USER_TIME_HISTOGRAM,
            GridNearTxLocal.METRIC_TIME_BUCKETS,
            "Transactions user times on node represented as histogram."
        );
    }

    /** */
    private class MetricsUpdater implements Runnable {
        /** */
        private long prevGcTime = -1;

        /** */
        private long prevCpuTime = -1;

        /** {@inheritDoc} */
        @Override public void run() {
            heap.update(heapMemoryUsage());
            nonHeap.update(nonHeapMemoryUsage());

            gcCpuLoad.value(getGcCpuLoad());
            cpuLoad.value(getCpuLoad());
        }

        /**
         * @return GC CPU load.
         */
        private double getGcCpuLoad() {
            long gcTime = 0;

            for (GarbageCollectorMXBean bean : gc) {
                long colTime = bean.getCollectionTime();

                if (colTime > 0)
                    gcTime += colTime;
            }

            gcTime /= os.getAvailableProcessors();

            double gc = 0;

            if (prevGcTime > 0) {
                long gcTimeDiff = gcTime - prevGcTime;

                gc = (double)gcTimeDiff / METRICS_UPDATE_FREQ;
            }

            prevGcTime = gcTime;

            return gc;
        }

        /**
         * @return CPU load.
         */
        private double getCpuLoad() {
            long cpuTime;

            try {
                cpuTime = U.<Long>property(os, "processCpuTime");
            }
            catch (IgniteException ignored) {
                return -1;
            }

            // Method reports time in nanoseconds across all processors.
            cpuTime /= 1000000 * os.getAvailableProcessors();

            double cpu = 0;

            if (prevCpuTime > 0) {
                long cpuTimeDiff = cpuTime - prevCpuTime;

                // CPU load could go higher than 100% because calculating of cpuTimeDiff also takes some time.
                cpu = Math.min(1.0, (double)cpuTimeDiff / METRICS_UPDATE_FREQ);
            }

            prevCpuTime = cpuTime;

            return cpu;
        }

        /** {@inheritDoc} */
        @Override public String toString() {
            return S.toString(MetricsUpdater.class, this, super.toString());
        }
    }

    /** Memory usage metrics. */
    public class MemoryUsageMetrics {
        /** @see MemoryUsage#getInit() */
        private final AtomicLongMetric init;

        /** @see MemoryUsage#getUsed() */
        private final AtomicLongMetric used;

        /** @see MemoryUsage#getCommitted() */
        private final AtomicLongMetric committed;

        /** @see MemoryUsage#getMax() */
        private final AtomicLongMetric max;

        /**
         * @param group Metric registry.
         * @param metricNamePrefix Metric name prefix.
         */
        public MemoryUsageMetrics(String group, String metricNamePrefix) {
            MetricRegistry mreg = registry(group);

            init = mreg.longMetric(metricName(metricNamePrefix, "init"), null);
            used = mreg.longMetric(metricName(metricNamePrefix, "used"), null);
            committed = mreg.longMetric(metricName(metricNamePrefix, "committed"), null);
            max = mreg.longMetric(metricName(metricNamePrefix, "max"), null);
        }

        /** Updates metric to the provided values. */
        public void update(MemoryUsage usage) {
            init.value(usage.getInit());
            used.value(usage.getUsed());
            committed.value(usage.getCommitted());
            max.value(usage.getMax());
        }
    }

    /** */
    private void registerMetricsForMessagesByType() {
        MetricRegistry regProcessingTime = registry(metricName(DIAGNOSTICS, DIAGNOSTICS_MESSAGES, "processingTime"));
        MetricRegistry regTotalProcessingTime = registry(metricName(DIAGNOSTICS, DIAGNOSTICS_MESSAGES, "totalProcessingTime"));
        MetricRegistry regQueueWaitingTime = registry(metricName(DIAGNOSTICS, DIAGNOSTICS_MESSAGES, "queueWaitingTime"));
        MetricRegistry regTotalQueueWaitingTime = registry(metricName(DIAGNOSTICS, DIAGNOSTICS_MESSAGES, "totalQueueWaitingTime"));

        for (Class msgType : GridIoManager.MSG_MEASURED_TYPES) {
            regProcessingTime.histogram(
                msgType.getSimpleName(),
                MSG_HISTOGRAM_THRESHOLDS,
                "Histogram for message processing time on current node, for message class " + msgType.getSimpleName()
            );
            regQueueWaitingTime.histogram(
                msgType.getSimpleName(),
                MSG_HISTOGRAM_THRESHOLDS,
                "Histograms for how much time is spent for messages to wait in queue after receiving " +
                    "and before processing on current node, for message class " + msgType.getSimpleName()
            );

            regTotalProcessingTime.metric(
                msgType.getSimpleName(),
                "Total time of message processing time on current node, for message class " + msgType.getSimpleName()
            );
            regTotalQueueWaitingTime.metric(
                msgType.getSimpleName(),
                "Total value of how much time is spent for messages to wait in queue after receiving " +
                    "and before processing on current node, for message class " + msgType.getSimpleName()
            );
        }
    }

    public Metric metricByFullName(String metricFullName) {
        IgnitePair<String> names = splitRegistryAndMetricName(metricFullName);

        if (names.get1() == null)
            return null;

        MetricRegistry registry = registry(names.get1());

        return registry == null ? null : registry.findMetric(names.get1());
    }

    public DistributedMetricsConfiguration distributedMetricsConfiguration() {
        return distributedMetricsConfiguration;
    }
}
<|MERGE_RESOLUTION|>--- conflicted
+++ resolved
@@ -40,12 +40,9 @@
 import org.apache.ignite.IgniteException;
 import org.apache.ignite.internal.GridKernalContext;
 import org.apache.ignite.internal.managers.GridManagerAdapter;
-<<<<<<< HEAD
 import org.apache.ignite.internal.managers.communication.GridIoManager;
-=======
 import org.apache.ignite.internal.processors.cache.distributed.near.GridNearTxLocal;
 import org.apache.ignite.internal.processors.metric.impl.AtomicLongMetric;
->>>>>>> e5609aac
 import org.apache.ignite.internal.processors.metric.impl.DoubleMetricImpl;
 import org.apache.ignite.internal.processors.timeout.GridTimeoutProcessor;
 import org.apache.ignite.internal.util.StripedExecutor;
@@ -127,15 +124,12 @@
     /** System metrics prefix. */
     public static final String DIAGNOSTIC_METRICS = "diagnostic";
 
-<<<<<<< HEAD
-=======
     /** Partition map exchange metrics prefix. */
     public static final String PME_METRICS = "pme";
 
     /** Transaction metrics prefix. */
     public static final String TX_METRICS = "tx";
 
->>>>>>> e5609aac
     /** GC CPU load metric name. */
     public static final String GC_CPU_LOAD = "GcCpuLoad";
 
@@ -157,13 +151,9 @@
     /** Daemon thread count metric name. */
     public static final String DAEMON_THREAD_CNT = "DaemonThreadCount";
 
-<<<<<<< HEAD
-    /** Metrics of diagnotics section. */
-    public static final String DIAGNOSTICS = "diagnostics";
-
     /** Metrics of diagnotics messages section. */
     public static final String DIAGNOSTICS_MESSAGES = "messages";
-=======
+
     /** Metric registry name for transaction metrics. */
     public static final String TRANSACTION_METRICS = "transactions";
 
@@ -178,7 +168,6 @@
 
     /** Histogram of blocking PME durations metric name. */
     public static final String PME_OPS_BLOCKED_DURATION_HISTOGRAM = "CacheOperationsBlockedDurationHistogram";
->>>>>>> e5609aac
 
     /** JVM interface to memory consumption info */
     private static final MemoryMXBean mem = ManagementFactory.getMemoryMXBean();
@@ -265,9 +254,8 @@
         sysreg.register("CurrentThreadCpuTime", threads::getCurrentThreadCpuTime, null);
         sysreg.register("CurrentThreadUserTime", threads::getCurrentThreadUserTime, null);
 
-<<<<<<< HEAD
         distributedMetricsConfiguration = new DistributedMetricsConfiguration(ctx.internalSubscriptionProcessor());
-=======
+
         MetricRegistry pmeReg = registry(PME_METRICS);
 
         long[] pmeBounds = new long[] {500, 1000, 5000, 30000};
@@ -279,7 +267,6 @@
             "Histogram of cache operations blocked PME durations in milliseconds.");
 
         registerTransactionMetrics();
->>>>>>> e5609aac
     }
 
     /** {@inheritDoc} */
