--- conflicted
+++ resolved
@@ -709,16 +709,10 @@
     /**
      * @return Future.
      */
-<<<<<<< HEAD
     @SuppressWarnings("ForLoopReplaceableByForEach")
-    public void dumpStats() {
-        U.warn(log, "NIO server statistics [readerSesBalanceCnt=" + readerMoveCnt.get() +
-            ", writerSesBalanceCnt=" + writerMoveCnt.get() + ']');
-=======
     public IgniteInternalFuture<String> dumpStats() {
         String msg = "NIO server statistics [readerSesBalanceCnt=" + readerMoveCnt.get() +
             ", writerSesBalanceCnt=" + writerMoveCnt.get() + ']';
->>>>>>> 11881782
 
         return dumpStats(msg, null);
     }
@@ -1914,30 +1908,6 @@
                             case DUMP_STATS: {
                                 NioOperationFuture req = (NioOperationFuture)req0;
 
-<<<<<<< HEAD
-                                if (req.msg instanceof IgnitePredicate) {
-                                    StringBuilder sb = new StringBuilder();
-
-                                    try {
-                                        dumpStats(sb, (IgnitePredicate<GridNioSession>)req.msg, true);
-                                    }
-                                    finally {
-                                        req.onDone(sb.toString());
-                                    }
-                                }
-                                else {
-                                    try {
-                                        StringBuilder sb = new StringBuilder();
-
-                                        dumpStats(sb, null, false);
-
-                                        U.warn(log, sb.toString());
-                                    }
-                                    finally {
-                                        // Complete the request just in case (none should wait on this future).
-                                        req.onDone(true);
-                                    }
-=======
                                 IgnitePredicate<GridNioSession> p =
                                     req.msg instanceof IgnitePredicate ? (IgnitePredicate<GridNioSession>)req.msg : null;
 
@@ -1948,7 +1918,6 @@
                                 }
                                 finally {
                                     req.onDone(sb.toString());
->>>>>>> 11881782
                                 }
                             }
                         }
@@ -2157,30 +2126,17 @@
                         sb.append(", msgWriter=").append(writer != null ? writer.toString() : "null")
                             .append(", msgReader=").append(reader != null ? reader.toString() : "null");
                     }
-<<<<<<< HEAD
 
                     int cnt = 0;
 
-                    for (SessionWriteRequest req : ses.writeQueue()) {
-                        Object msg = req.message();
+                for (SessionWriteRequest req : ses.writeQueue()) {
+                    Object msg = req.message();
 
                         if (shortInfo && msg instanceof GridIoMessage)
-                            msg = ((GridIoMessage)msg).message().getClass().getSimpleName();
-
-                        if (cnt == 0)
-                            sb.append(",\n opQueue=[").append(msg);
-                        else
-                            sb.append(',').append(msg);
-=======
-
-                    int cnt = 0;
-
-                    for (SessionWriteRequest req : ses.writeQueue()) {
-                        if (cnt == 0)
-                            sb.append(",\n opQueue=[").append(req);
-                        else
-                            sb.append(',').append(req);
->>>>>>> 11881782
+                            msg = ((GridIoMessage)msg).message().getClass().getSimpleName();if (cnt == 0)
+                        sb.append(",\n opQueue=[").append(msg);
+                    else
+                        sb.append(',').append(msg);
 
                         if (++cnt == 5) {
                             sb.append(']');
