--- conflicted
+++ resolved
@@ -69,13 +69,8 @@
 import org.apache.ignite.internal.IgniteNodeAttributes;
 import org.apache.ignite.internal.managers.discovery.CustomMessageWrapper;
 import org.apache.ignite.internal.managers.discovery.DiscoveryServerOnlyCustomMessage;
-<<<<<<< HEAD
-import org.apache.ignite.internal.processors.tracing.TraceTags;
-import org.apache.ignite.internal.processors.tracing.messages.TraceContainer;
-=======
 import org.apache.ignite.internal.processors.tracing.SpanTags;
 import org.apache.ignite.internal.processors.tracing.messages.SpanContainer;
->>>>>>> ef24c0c1
 import org.apache.ignite.internal.processors.tracing.messages.TraceableMessage;
 import org.apache.ignite.internal.processors.tracing.messages.TraceableMessagesTable;
 import org.apache.ignite.internal.util.future.GridFutureAdapter;
@@ -760,17 +755,10 @@
 
                     TcpDiscoveryJoinRequestMessage joinReqMsg = new TcpDiscoveryJoinRequestMessage(node, discoveryData);
 
-<<<<<<< HEAD
-                    joinReqMsg.trace().span(
-                        tracing.create(TraceableMessagesTable.traceName(joinReqMsg.getClass()))
-                            .addTag(TraceTags.tag(TraceTags.EVENT_NODE, TraceTags.ID), node.id().toString())
-                            .addTag(TraceTags.tag(TraceTags.EVENT_NODE, TraceTags.CONSISTENT_ID), node.consistentId().toString())
-=======
                     joinReqMsg.spanContainer().span(
                         tracing.create(TraceableMessagesTable.traceName(joinReqMsg.getClass()))
                             .addTag(SpanTags.tag(SpanTags.EVENT_NODE, SpanTags.ID), node.id().toString())
                             .addTag(SpanTags.tag(SpanTags.EVENT_NODE, SpanTags.CONSISTENT_ID), node.consistentId().toString())
->>>>>>> ef24c0c1
                             .addLog("Created")
                             .end()
                     );
@@ -2280,11 +2268,7 @@
 
                     Collection<ClusterNode> nodes = updateTopologyHistory(topVer, msg);
 
-<<<<<<< HEAD
-                    notifyDiscovery(EVT_NODE_JOINED, topVer, locNode, nodes, msg.trace());
-=======
                     notifyDiscovery(EVT_NODE_JOINED, topVer, locNode, nodes, msg.spanContainer());
->>>>>>> ef24c0c1
 
                     boolean disconnected = disconnected();
 
@@ -2356,11 +2340,7 @@
                     }
 
                     if (evt) {
-<<<<<<< HEAD
-                        notifyDiscovery(EVT_NODE_JOINED, topVer, node, top, msg.trace());
-=======
                         notifyDiscovery(EVT_NODE_JOINED, topVer, node, top, msg.spanContainer());
->>>>>>> ef24c0c1
 
                         spi.stats.onNodeJoined();
                     }
@@ -2405,11 +2385,7 @@
                         return;
                     }
 
-<<<<<<< HEAD
-                    notifyDiscovery(EVT_NODE_LEFT, msg.topologyVersion(), node, top, msg.trace());
-=======
                     notifyDiscovery(EVT_NODE_LEFT, msg.topologyVersion(), node, top, msg.spanContainer());
->>>>>>> ef24c0c1
 
                     spi.stats.onNodeLeft();
                 }
@@ -2473,11 +2449,7 @@
                             ", msg=" + msg.warning() + ']');
                     }
 
-<<<<<<< HEAD
-                    notifyDiscovery(EVT_NODE_FAILED, msg.topologyVersion(), node, top, msg.trace());
-=======
                     notifyDiscovery(EVT_NODE_FAILED, msg.topologyVersion(), node, top, msg.spanContainer());
->>>>>>> ef24c0c1
 
                     spi.stats.onNodeFailed();
                 }
@@ -2585,11 +2557,7 @@
                             DiscoverySpiCustomMessage msgObj = msg.message(spi.marshaller(),
                                 U.resolveClassLoader(spi.ignite().configuration()));
 
-<<<<<<< HEAD
-                            notifyDiscovery(EVT_DISCOVERY_CUSTOM_EVT, topVer, node, allVisibleNodes(), msgObj, msg.trace());
-=======
                             notifyDiscovery(EVT_DISCOVERY_CUSTOM_EVT, topVer, node, allVisibleNodes(), msgObj, msg.spanContainer());
->>>>>>> ef24c0c1
                         }
                         catch (Throwable e) {
                             U.error(log, "Failed to unmarshal discovery custom message.", e);
@@ -2661,13 +2629,8 @@
          * @param node Node.
          * @param top Topology snapshot.
          */
-<<<<<<< HEAD
-        private void notifyDiscovery(int type, long topVer, ClusterNode node, Collection<ClusterNode> top, TraceContainer traceContainer) {
-            notifyDiscovery(type, topVer, node, top, null, traceContainer);
-=======
         private void notifyDiscovery(int type, long topVer, ClusterNode node, Collection<ClusterNode> top, SpanContainer spanContainer) {
             notifyDiscovery(type, topVer, node, top, null, spanContainer);
->>>>>>> ef24c0c1
         }
 
         /**
@@ -2683,11 +2646,7 @@
             ClusterNode node,
             Collection<ClusterNode> top,
             @Nullable DiscoverySpiCustomMessage data,
-<<<<<<< HEAD
-            TraceContainer traceContainer
-=======
             SpanContainer spanContainer
->>>>>>> ef24c0c1
         ) {
             DiscoverySpiListener lsnr = spi.lsnr;
 
@@ -2699,11 +2658,7 @@
                         ", topVer=" + topVer + ']');
 
                 lsnr.onDiscovery(
-<<<<<<< HEAD
-                    new DiscoveryNotification(type, topVer, node, top, new TreeMap<>(topHist), data, traceContainer)
-=======
                     new DiscoveryNotification(type, topVer, node, top, new TreeMap<>(topHist), data, spanContainer)
->>>>>>> ef24c0c1
                 ).get();
             }
             else if (debugLog.isDebugEnabled())
