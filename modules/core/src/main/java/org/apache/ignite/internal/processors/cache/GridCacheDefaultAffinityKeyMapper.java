--- conflicted
+++ resolved
@@ -45,11 +45,7 @@
 
     /** Injected ignite instance. */
     @IgniteInstanceResource
-<<<<<<< HEAD
-    private transient Ignite ignite;
-=======
-    protected Ignite ignite;
->>>>>>> 6c4282a1
+    protected transient Ignite ignite;
 
     /** Reflection cache. */
     private GridReflectionCache reflectCache = new GridReflectionCache(
