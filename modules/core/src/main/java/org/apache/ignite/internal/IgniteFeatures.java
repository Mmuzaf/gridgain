/*
 * Copyright 2019 GridGain Systems, Inc. and Contributors.
 *
 * Licensed under the GridGain Community Edition License (the "License");
 * you may not use this file except in compliance with the License.
 * You may obtain a copy of the License at
 *
 *     https://www.gridgain.com/products/software/community-edition/gridgain-community-edition-license
 *
 * Unless required by applicable law or agreed to in writing, software
 * distributed under the License is distributed on an "AS IS" BASIS,
 * WITHOUT WARRANTIES OR CONDITIONS OF ANY KIND, either express or implied.
 * See the License for the specific language governing permissions and
 * limitations under the License.
 */

package org.apache.ignite.internal;

import java.util.BitSet;
import org.apache.ignite.cluster.ClusterNode;
import org.apache.ignite.internal.processors.ru.RollingUpgradeStatus;
import org.apache.ignite.spi.communication.tcp.TcpCommunicationSpi;
import org.apache.ignite.spi.communication.tcp.messages.HandshakeWaitMessage;

import static org.apache.ignite.internal.IgniteNodeAttributes.ATTR_IGNITE_FEATURES;

/**
 * Defines supported features and check its on other nodes.
 */
public enum IgniteFeatures {
    /**
     * Support of {@link HandshakeWaitMessage} by {@link TcpCommunicationSpi}.
     */
    TCP_COMMUNICATION_SPI_HANDSHAKE_WAIT_MESSAGE(0),

    /** Cache metrics v2 support. */
    CACHE_METRICS_V2(1),

    /** Data paket compression. */
    DATA_PACKET_COMPRESSION(3),

    /** Support of different rebalance size for nodes.  */
    DIFFERENT_REBALANCE_POOL_SIZE(4),

    /** Support of splitted cache configurations to avoid broken deserialization on non-affinity nodes. */
    SPLITTED_CACHE_CONFIGURATIONS(5),

    /**
     * Support of providing thread dump of thread that started transaction. Used for dumping
     * long running transactions.
     */
    TRANSACTION_OWNER_THREAD_DUMP_PROVIDING(6),

    /** Displaying versbose transaction information: --info option of --tx control script command. */
    TX_INFO_COMMAND(7),

    /** Command which allow to detect and cleanup garbage which could left after destroying caches in shared groups */
    FIND_AND_DELETE_GARBAGE_COMMAND(8),

    /** Distributed metastorage. */
<<<<<<< HEAD
    DISTRIBUTED_METASTORAGE(11),

    /** Supports tracking update counter for transactions. */
    TX_TRACKING_UPDATE_COUNTER(12);
=======
    DISTRIBUTED_METASTORAGE(11);
>>>>>>> 7f72ca88

    /**
     * Unique feature identifier.
     */
    private final int featureId;

    /**
     * @param featureId Feature ID.
     */
    IgniteFeatures(int featureId) {
        this.featureId = featureId;
    }

    /**
     * @return Feature ID.
     */
    public int getFeatureId() {
        return featureId;
    }

    /**
     * Checks that feature supported by node.
     *
     * @param ctx Kernal context.
     * @param clusterNode Cluster node to check.
     * @param feature Feature to check.
     * @return {@code True} if feature is declared to be supported by remote node.
     */
    public static boolean nodeSupports(GridKernalContext ctx, ClusterNode clusterNode, IgniteFeatures feature) {
        if (ctx != null) {
            RollingUpgradeStatus status = ctx.rollingUpgrade().getStatus();

            if (status.isEnabled() && !status.isForcedModeEnabled())
                return status.getSupportedFeatures().contains(feature);
        }

        return nodeSupports(clusterNode.attribute(ATTR_IGNITE_FEATURES), feature);
    }

    /**
     * Checks that feature supported by node.
     *
     * @param featuresAttrBytes Byte array value of supported features node attribute.
     * @param feature Feature to check.
     * @return {@code True} if feature is declared to be supported by remote node.
     */
    public static boolean nodeSupports(byte[] featuresAttrBytes, IgniteFeatures feature) {
        if (featuresAttrBytes == null)
            return false;

        int featureId = feature.getFeatureId();

        // Same as "BitSet.valueOf(features).get(featureId)"

        int byteIdx = featureId >>> 3;

        if (byteIdx >= featuresAttrBytes.length)
            return false;

        int bitIdx = featureId & 0x7;

        return (featuresAttrBytes[byteIdx] & (1 << bitIdx)) != 0;
    }

    /**
     * Checks that feature supported by all nodes.
     *
     * @param ctx Kernal context.
     * @param nodes cluster nodes to check their feature support.
     * @return if feature is declared to be supported by all nodes
     */
    public static boolean allNodesSupports(GridKernalContext ctx, Iterable<ClusterNode> nodes, IgniteFeatures feature) {
        if (ctx != null && nodes.iterator().hasNext()) {
            RollingUpgradeStatus status = ctx.rollingUpgrade().getStatus();

            if (status.isEnabled() && !status.isForcedModeEnabled())
                return status.getSupportedFeatures().contains(feature);
        }

        for (ClusterNode next : nodes) {
            if (!nodeSupports(next.attribute(ATTR_IGNITE_FEATURES), feature))
                return false;
        }

        return true;
    }

    /**
     * Features supported by the current node.
     *
     * @return Byte array representing all supported features by current node.
     */
    public static byte[] allFeatures() {
        final BitSet set = new BitSet();

        for (IgniteFeatures value : IgniteFeatures.values()) {
            final int featureId = value.getFeatureId();

            assert !set.get(featureId) : "Duplicate feature ID found for [" + value + "] having same ID ["
                + featureId + "]";

            set.set(featureId);
        }

        return set.toByteArray();
    }
}<|MERGE_RESOLUTION|>--- conflicted
+++ resolved
@@ -58,14 +58,10 @@
     FIND_AND_DELETE_GARBAGE_COMMAND(8),
 
     /** Distributed metastorage. */
-<<<<<<< HEAD
     DISTRIBUTED_METASTORAGE(11),
 
     /** Supports tracking update counter for transactions. */
     TX_TRACKING_UPDATE_COUNTER(12);
-=======
-    DISTRIBUTED_METASTORAGE(11);
->>>>>>> 7f72ca88
 
     /**
      * Unique feature identifier.
