/*
 * Copyright 2019 GridGain Systems, Inc. and Contributors.
 *
 * Licensed under the GridGain Community Edition License (the "License");
 * you may not use this file except in compliance with the License.
 * You may obtain a copy of the License at
 *
 *     https://www.gridgain.com/products/software/community-edition/gridgain-community-edition-license
 *
 * Unless required by applicable law or agreed to in writing, software
 * distributed under the License is distributed on an "AS IS" BASIS,
 * WITHOUT WARRANTIES OR CONDITIONS OF ANY KIND, either express or implied.
 * See the License for the specific language governing permissions and
 * limitations under the License.
 */

package org.apache.ignite.internal;

import java.util.BitSet;
import org.apache.ignite.cluster.ClusterNode;
import org.apache.ignite.internal.processors.ru.RollingUpgradeStatus;
import org.apache.ignite.spi.communication.tcp.TcpCommunicationSpi;
import org.apache.ignite.spi.communication.tcp.messages.HandshakeWaitMessage;

import static org.apache.ignite.IgniteSystemProperties.getBoolean;
import static org.apache.ignite.internal.IgniteNodeAttributes.ATTR_IGNITE_FEATURES;

/**
 * Defines supported features and check its on other nodes.
 */
public enum IgniteFeatures {
    /**
     * Support of {@link HandshakeWaitMessage} by {@link TcpCommunicationSpi}.
     */
    TCP_COMMUNICATION_SPI_HANDSHAKE_WAIT_MESSAGE(0),

    /** Cache metrics v2 support. */
    CACHE_METRICS_V2(1),

    /** Data paket compression. */
    DATA_PACKET_COMPRESSION(3),

    /** Support of different rebalance size for nodes.  */
    DIFFERENT_REBALANCE_POOL_SIZE(4),

    /** Support of splitted cache configurations to avoid broken deserialization on non-affinity nodes. */
    SPLITTED_CACHE_CONFIGURATIONS(5),

    /**
     * Support of providing thread dump of thread that started transaction. Used for dumping
     * long running transactions.
     */
    TRANSACTION_OWNER_THREAD_DUMP_PROVIDING(6),

    /** Displaying versbose transaction information: --info option of --tx control script command. */
    TX_INFO_COMMAND(7),

    /** Command which allow to detect and cleanup garbage which could left after destroying caches in shared groups */
    FIND_AND_DELETE_GARBAGE_COMMAND(8),

    /** Distributed metastorage. */
    DISTRIBUTED_METASTORAGE(11),

    /** Supports tracking update counter for transactions. */
    TX_TRACKING_UPDATE_COUNTER(12),

    /** Support new security processor. */
    IGNITE_SECURITY_PROCESSOR(13),

    /** Replacing TcpDiscoveryNode field with nodeId field in discovery messages. */
    TCP_DISCOVERY_MESSAGE_NODE_COMPACT_REPRESENTATION(14),

    /** Indexing enabled. */
    INDEXING(15),

<<<<<<< HEAD
    /** LRT system and user time dump settings.  */
    LRT_SYSTEM_USER_TIME_DUMP_SETTINGS(18);
=======
    /** Support of cluster ID and tag. */
    CLUSTER_ID_AND_TAG(16);
>>>>>>> 449bbdfa

    /**
     * Unique feature identifier.
     */
    private final int featureId;

    /**
     * @param featureId Feature ID.
     */
    IgniteFeatures(int featureId) {
        this.featureId = featureId;
    }

    /**
     * @return Feature ID.
     */
    public int getFeatureId() {
        return featureId;
    }

    /**
     * Checks that feature supported by node.
     *
     * @param ctx Kernal context.
     * @param clusterNode Cluster node to check.
     * @param feature Feature to check.
     * @return {@code True} if feature is declared to be supported by remote node.
     */
    public static boolean nodeSupports(GridKernalContext ctx, ClusterNode clusterNode, IgniteFeatures feature) {
        if (ctx != null) {
            RollingUpgradeStatus status = ctx.rollingUpgrade().getStatus();

            if (status.enabled() && !status.forcedModeEnabled())
                return status.supportedFeatures().contains(feature);
        }

        return nodeSupports(clusterNode.attribute(ATTR_IGNITE_FEATURES), feature);
    }

    /**
     * Checks that feature supported by node.
     *
     * @param featuresAttrBytes Byte array value of supported features node attribute.
     * @param feature Feature to check.
     * @return {@code True} if feature is declared to be supported by remote node.
     */
    public static boolean nodeSupports(byte[] featuresAttrBytes, IgniteFeatures feature) {
        if (featuresAttrBytes == null)
            return false;

        int featureId = feature.getFeatureId();

        // Same as "BitSet.valueOf(features).get(featureId)"

        int byteIdx = featureId >>> 3;

        if (byteIdx >= featuresAttrBytes.length)
            return false;

        int bitIdx = featureId & 0x7;

        return (featuresAttrBytes[byteIdx] & (1 << bitIdx)) != 0;
    }

    /**
     * Checks that feature supported by all nodes.
     *
     * @param ctx Kernal context.
     * @param nodes cluster nodes to check their feature support.
     * @return if feature is declared to be supported by all nodes
     */
    public static boolean allNodesSupports(GridKernalContext ctx, Iterable<ClusterNode> nodes, IgniteFeatures feature) {
        if (ctx != null && nodes.iterator().hasNext()) {
            RollingUpgradeStatus status = ctx.rollingUpgrade().getStatus();

            if (status.enabled() && !status.forcedModeEnabled())
                return status.supportedFeatures().contains(feature);
        }

        for (ClusterNode next : nodes) {
            if (!nodeSupports(next.attribute(ATTR_IGNITE_FEATURES), feature))
                return false;
        }

        return true;
    }

    /**
     * Features supported by the current node.
     *
     * @param ctx Kernal context.
     * @return Byte array representing all supported features by current node.
     */
    public static byte[] allFeatures(GridKernalContext ctx) {
        final BitSet set = new BitSet();

        for (IgniteFeatures value : IgniteFeatures.values()) {
            // After rolling upgrade, our security has more strict validation. This may come as a surprise to customers.
            if (IGNITE_SECURITY_PROCESSOR == value && !getBoolean(IGNITE_SECURITY_PROCESSOR.name(), true))
                continue;

            // Add only when indexing is enabled.
            if (INDEXING == value && !ctx.query().moduleEnabled())
                continue;

            final int featureId = value.getFeatureId();

            assert !set.get(featureId) : "Duplicate feature ID found for [" + value + "] having same ID ["
                + featureId + "]";

            set.set(featureId);
        }

        return set.toByteArray();
    }
}<|MERGE_RESOLUTION|>--- conflicted
+++ resolved
@@ -73,13 +73,11 @@
     /** Indexing enabled. */
     INDEXING(15),
 
-<<<<<<< HEAD
+    /** Support of cluster ID and tag. */
+    CLUSTER_ID_AND_TAG(16),
+
     /** LRT system and user time dump settings.  */
     LRT_SYSTEM_USER_TIME_DUMP_SETTINGS(18);
-=======
-    /** Support of cluster ID and tag. */
-    CLUSTER_ID_AND_TAG(16);
->>>>>>> 449bbdfa
 
     /**
      * Unique feature identifier.
