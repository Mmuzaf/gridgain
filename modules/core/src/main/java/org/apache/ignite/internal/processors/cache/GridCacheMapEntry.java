/*
 * Licensed to the Apache Software Foundation (ASF) under one or more
 * contributor license agreements.  See the NOTICE file distributed with
 * this work for additional information regarding copyright ownership.
 * The ASF licenses this file to You under the Apache License, Version 2.0
 * (the "License"); you may not use this file except in compliance with
 * the License.  You may obtain a copy of the License at
 *
 *      http://www.apache.org/licenses/LICENSE-2.0
 *
 * Unless required by applicable law or agreed to in writing, software
 * distributed under the License is distributed on an "AS IS" BASIS,
 * WITHOUT WARRANTIES OR CONDITIONS OF ANY KIND, either express or implied.
 * See the License for the specific language governing permissions and
 * limitations under the License.
 */

package org.apache.ignite.internal.processors.cache;

import java.nio.ByteBuffer;
import java.util.Collection;
import java.util.Collections;
import java.util.UUID;
import java.util.concurrent.atomic.AtomicReference;
import javax.cache.Cache;
import javax.cache.expiry.ExpiryPolicy;
import javax.cache.processor.EntryProcessor;
import javax.cache.processor.EntryProcessorResult;
import org.apache.ignite.IgniteCache;
import org.apache.ignite.IgniteCheckedException;
import org.apache.ignite.IgniteException;
import org.apache.ignite.IgniteLogger;
import org.apache.ignite.cache.CacheAtomicWriteOrderMode;
import org.apache.ignite.cache.CacheMemoryMode;
import org.apache.ignite.cache.eviction.EvictableEntry;
import org.apache.ignite.internal.managers.deployment.GridDeploymentInfo;
import org.apache.ignite.internal.managers.deployment.GridDeploymentInfoBean;
import org.apache.ignite.internal.processors.affinity.AffinityTopologyVersion;
import org.apache.ignite.internal.processors.cache.distributed.dht.GridDhtCacheEntry;
import org.apache.ignite.internal.processors.cache.distributed.dht.GridDhtLocalPartition;
import org.apache.ignite.internal.processors.cache.distributed.near.GridNearCacheEntry;
import org.apache.ignite.internal.processors.cache.extras.GridCacheEntryExtras;
import org.apache.ignite.internal.processors.cache.extras.GridCacheMvccEntryExtras;
import org.apache.ignite.internal.processors.cache.extras.GridCacheObsoleteEntryExtras;
import org.apache.ignite.internal.processors.cache.extras.GridCacheTtlEntryExtras;
import org.apache.ignite.internal.processors.cache.query.GridCacheQueryManager;
import org.apache.ignite.internal.processors.cache.transactions.IgniteInternalTx;
import org.apache.ignite.internal.processors.cache.transactions.IgniteTxEntry;
import org.apache.ignite.internal.processors.cache.transactions.IgniteTxKey;
import org.apache.ignite.internal.processors.cache.transactions.IgniteTxLocalAdapter;
import org.apache.ignite.internal.processors.cache.version.GridCachePlainVersionedEntry;
import org.apache.ignite.internal.processors.cache.version.GridCacheVersion;
import org.apache.ignite.internal.processors.cache.version.GridCacheVersionConflictContext;
import org.apache.ignite.internal.processors.cache.version.GridCacheVersionEx;
import org.apache.ignite.internal.processors.cache.version.GridCacheVersionedEntryEx;
import org.apache.ignite.internal.processors.dr.GridDrType;
import org.apache.ignite.internal.util.lang.GridClosureException;
import org.apache.ignite.internal.util.lang.GridMetadataAwareAdapter;
import org.apache.ignite.internal.util.lang.GridTuple;
import org.apache.ignite.internal.util.lang.GridTuple3;
import org.apache.ignite.internal.util.offheap.unsafe.GridUnsafeMemory;
import org.apache.ignite.internal.util.tostring.GridToStringExclude;
import org.apache.ignite.internal.util.tostring.GridToStringInclude;
import org.apache.ignite.internal.util.typedef.F;
import org.apache.ignite.internal.util.typedef.T2;
import org.apache.ignite.internal.util.typedef.T3;
import org.apache.ignite.internal.util.typedef.internal.CU;
import org.apache.ignite.internal.util.typedef.internal.S;
import org.apache.ignite.internal.util.typedef.internal.U;
import org.apache.ignite.lang.IgniteBiTuple;
import org.apache.ignite.lang.IgniteUuid;
import org.jetbrains.annotations.Nullable;

import static org.apache.ignite.events.EventType.EVT_CACHE_OBJECT_EXPIRED;
import static org.apache.ignite.events.EventType.EVT_CACHE_OBJECT_PUT;
import static org.apache.ignite.events.EventType.EVT_CACHE_OBJECT_READ;
import static org.apache.ignite.events.EventType.EVT_CACHE_OBJECT_REMOVED;
import static org.apache.ignite.internal.processors.cache.GridCacheOperation.DELETE;
import static org.apache.ignite.internal.processors.dr.GridDrType.DR_NONE;

/**
 * Adapter for cache entry.
 */
@SuppressWarnings({
    "NonPrivateFieldAccessedInSynchronizedContext", "TooBroadScope", "FieldAccessedSynchronizedAndUnsynchronized"})
public abstract class GridCacheMapEntry extends GridMetadataAwareAdapter implements GridCacheEntryEx {
    /** */
    private static final byte IS_DELETED_MASK = 0x01;

    /** */
    private static final byte IS_UNSWAPPED_MASK = 0x02;

    /** */
    private static final byte IS_OFFHEAP_PTR_MASK = 0x04;

    /** */
    public static final GridCacheAtomicVersionComparator ATOMIC_VER_COMPARATOR = new GridCacheAtomicVersionComparator();

    /**
     * NOTE
     * ====
     * Make sure to recalculate this value any time when adding or removing fields from entry.
     * The size should be count as follows:
     * <ul>
     * <li>Primitives: byte/boolean = 1, short = 2, int/float = 4, long/double = 8</li>
     * <li>References: 8 each</li>
     * <li>Each nested object should be analyzed in the same way as above.</li>
     * </ul>
     */
    // 7 * 8 /*references*/  + 2 * 8 /*long*/  + 1 * 4 /*int*/ + 1 * 1 /*byte*/ + array at parent = 85
    private static final int SIZE_OVERHEAD = 85 /*entry*/ + 32 /* version */ + 4 * 7 /* key + val */;

    /** Static logger to avoid re-creation. Made static for test purpose. */
    protected static final AtomicReference<IgniteLogger> logRef = new AtomicReference<>();

    /** Logger. */
    protected static volatile IgniteLogger log;

    /** Cache registry. */
    @GridToStringExclude
    protected final GridCacheContext<?, ?> cctx;

    /** Key. */
    @GridToStringInclude
    protected final KeyCacheObject key;

    /** Value. */
    @GridToStringInclude
    protected CacheObject val;

    /** Start version. */
    @GridToStringInclude
    protected final long startVer;

    /** Version. */
    @GridToStringInclude
    protected GridCacheVersion ver;

    /** Next entry in the linked list. */
    @GridToStringExclude
    private volatile GridCacheMapEntry next0;

    /** Next entry in the linked list. */
    @GridToStringExclude
    private volatile GridCacheMapEntry next1;

    /** Key hash code. */
    @GridToStringInclude
    private final int hash;

    /** Extras */
    @GridToStringInclude
    private GridCacheEntryExtras extras;

    /**
     * Flags:
     * <ul>
     *     <li>Deleted flag - mask {@link #IS_DELETED_MASK}</li>
     *     <li>Unswapped flag - mask {@link #IS_UNSWAPPED_MASK}</li>
     * </ul>
     */
    @GridToStringInclude
    protected byte flags;

    /**
     * @param cctx Cache context.
     * @param key Cache key.
     * @param hash Key hash value.
     * @param val Entry value.
     * @param next Next entry in the linked list.
     * @param hdrId Header id.
     */
    protected GridCacheMapEntry(GridCacheContext<?, ?> cctx,
        KeyCacheObject key,
        int hash,
        CacheObject val,
        GridCacheMapEntry next,
        int hdrId)
    {
        if (log == null)
            log = U.logger(cctx.kernalContext(), logRef, GridCacheMapEntry.class);

        key = (KeyCacheObject)cctx.kernalContext().cacheObjects().prepareForCache(key, cctx);

        assert key != null;

        this.key = key;
        this.hash = hash;
        this.cctx = cctx;

        val = cctx.kernalContext().cacheObjects().prepareForCache(val, cctx);

        synchronized (this) {
            value(val);
        }

        next(hdrId, next);

        ver = cctx.versions().next();

        startVer = ver.order();
    }

    /** {@inheritDoc} */
    @Override public long startVersion() {
        return startVer;
    }

    /**
     * Sets entry value. If off-heap value storage is enabled, will serialize value to off-heap.
     *
     * @param val Value to store.
     */
    protected void value(@Nullable CacheObject val) {
        assert Thread.holdsLock(this);

        // In case we deal with IGFS cache, count updated data
        if (cctx.cache().isIgfsDataCache() &&
            cctx.kernalContext().igfsHelper().isIgfsBlockKey(key.value(cctx.cacheObjectContext(), false))) {
            int newSize = valueLength0(val, null);
            int oldSize = valueLength0(this.val, (this.val == null && hasOffHeapPointer()) ? valueBytes0() : null);

            int delta = newSize - oldSize;

            if (delta != 0 && !cctx.isNear())
                cctx.cache().onIgfsDataSizeChanged(delta);
        }

        if (!isOffHeapValuesOnly()) {
            this.val = val;

            offHeapPointer(0);
        }
        else {
            try {
                if (cctx.kernalContext().config().isPeerClassLoadingEnabled()) {
                    Object val0 = null;

                    if (val != null && val.cacheObjectType() != CacheObject.TYPE_BYTE_ARR) {
                        val0 = cctx.cacheObjects().unmarshal(cctx.cacheObjectContext(),
                            val.valueBytes(cctx.cacheObjectContext()), cctx.deploy().globalLoader());

                        if (val0 != null)
                            cctx.gridDeploy().deploy(val0.getClass(), val0.getClass().getClassLoader());
                    }

                    if (U.p2pLoader(val0)) {
                        cctx.deploy().addDeploymentContext(
                            new GridDeploymentInfoBean((GridDeploymentInfo)val0.getClass().getClassLoader()));
                    }
                }

                GridUnsafeMemory mem = cctx.unsafeMemory();

                assert mem != null;

                if (val != null) {
                    byte type = val.cacheObjectType();

                    offHeapPointer(mem.putOffHeap(offHeapPointer(), val.valueBytes(cctx.cacheObjectContext()), type));
                }
                else {
                    mem.removeOffHeap(offHeapPointer());

                    offHeapPointer(0);
                }
            }
            catch (IgniteCheckedException e) {
                U.error(log, "Failed to deserialize value [entry=" + this + ", val=" + val + ']');

                throw new IgniteException(e);
            }
        }
    }

    /**
     * Isolated method to get length of IGFS block.
     *
     * @param val Value.
     * @param valBytes Value bytes.
     * @return Length of value.
     */
    private int valueLength0(@Nullable CacheObject val, @Nullable IgniteBiTuple<byte[], Byte> valBytes) {
        byte[] bytes = val != null ? (byte[])val.value(cctx.cacheObjectContext(), false) : null;

        if (bytes != null)
            return bytes.length;

        if (valBytes == null)
            return 0;

        return valBytes.get1().length - (((valBytes.get2() == CacheObject.TYPE_BYTE_ARR) ? 0 : 6));
    }

    /**
     * @return Value bytes.
     */
    protected CacheObject valueBytesUnlocked() {
        assert Thread.holdsLock(this);

        CacheObject val0 = val;

        if (val0 == null && hasOffHeapPointer()) {
            IgniteBiTuple<byte[], Byte> t = valueBytes0();

            return cctx.cacheObjects().toCacheObject(cctx.cacheObjectContext(), t.get2(), t.get1());
        }

        return val0;
    }

    /** {@inheritDoc} */
    @Override public int memorySize() throws IgniteCheckedException {
        byte[] kb;
        byte[] vb = null;

        int extrasSize;

        synchronized (this) {
            key.prepareMarshal(cctx.cacheObjectContext());

            kb = key.valueBytes(cctx.cacheObjectContext());

            if (val != null) {
                val.prepareMarshal(cctx.cacheObjectContext());

                vb = val.valueBytes(cctx.cacheObjectContext());
            }

            extrasSize = extrasSize();
        }

        return SIZE_OVERHEAD + extrasSize + kb.length + (vb == null ? 1 : vb.length);
    }

    /** {@inheritDoc} */
    @Override public boolean isInternal() {
        return key.internal();
    }

    /** {@inheritDoc} */
    @Override public boolean isDht() {
        return false;
    }

    /** {@inheritDoc} */
    @Override public boolean isLocal() {
        return false;
    }

    /** {@inheritDoc} */
    @Override public boolean isNear() {
        return false;
    }

    /** {@inheritDoc} */
    @Override public boolean isReplicated() {
        return false;
    }

    /** {@inheritDoc} */
    @Override public boolean detached() {
        return false;
    }

    /** {@inheritDoc} */
    @Override public <K, V> GridCacheContext<K, V> context() {
        return (GridCacheContext<K, V>)cctx;
    }

    /** {@inheritDoc} */
    @Override public boolean isNew() throws GridCacheEntryRemovedException {
        assert Thread.holdsLock(this);

        checkObsolete();

        return isStartVersion();
    }

    /** {@inheritDoc} */
    @Override public synchronized boolean isNewLocked() throws GridCacheEntryRemovedException {
        checkObsolete();

        return isStartVersion();
    }

    /**
     * @return {@code True} if start version.
     */
    public boolean isStartVersion() {
        return ver.nodeOrder() == cctx.localNode().order() && ver.order() == startVer;
    }

    /** {@inheritDoc} */
    @Override public boolean valid(AffinityTopologyVersion topVer) {
        return true;
    }

    /** {@inheritDoc} */
    @Override public int partition() {
        return 0;
    }

    /** {@inheritDoc} */
    @Override public boolean partitionValid() {
        return true;
    }

    /** {@inheritDoc} */
    @Nullable @Override public GridCacheEntryInfo info() {
        GridCacheEntryInfo info = null;

        long time = U.currentTimeMillis();

        synchronized (this) {
            if (!obsolete()) {
                info = new GridCacheEntryInfo();

                info.key(key);
                info.cacheId(cctx.cacheId());

                long expireTime = expireTimeExtras();

                boolean expired = expireTime != 0 && expireTime <= time;

                info.ttl(ttlExtras());
                info.expireTime(expireTime);
                info.version(ver);
                info.setNew(isStartVersion());
                info.setDeleted(deletedUnlocked());

                if (!expired)
                    info.value(valueBytesUnlocked());
            }
        }

        return info;
    }

    /** {@inheritDoc} */
    @Override public boolean offheapSwapEvict(byte[] entry, GridCacheVersion evictVer, GridCacheVersion obsoleteVer)
        throws IgniteCheckedException, GridCacheEntryRemovedException {
        assert cctx.swap().swapEnabled() && cctx.swap().offHeapEnabled() : this;

        boolean obsolete;

        synchronized (this) {
            checkObsolete();

            if (hasReaders() || !isStartVersion())
                return false;

            GridCacheMvcc mvcc = mvccExtras();

            if (mvcc != null && !mvcc.isEmpty(obsoleteVer))
                return false;

            if (cctx.swap().offheapSwapEvict(key, entry, partition(), evictVer)) {
                assert !hasValueUnlocked() : this;

                obsolete = markObsolete0(obsoleteVer, false, null);

                assert obsolete : this;
            }
            else
                obsolete = false;
        }

        if (obsolete)
            onMarkedObsolete();

        return obsolete;
    }

    /** {@inheritDoc} */
    @Override public CacheObject unswap() throws IgniteCheckedException, GridCacheEntryRemovedException {
        return unswap(true);
    }

    /**
     * Unswaps an entry.
     *
     * @param needVal If {@code false} then do not to deserialize value during unswap.
     * @return Value.
     * @throws IgniteCheckedException If failed.
     */
    @Nullable @Override public CacheObject unswap(boolean needVal)
        throws IgniteCheckedException, GridCacheEntryRemovedException {
        boolean swapEnabled = cctx.swap().swapEnabled();

        if (!swapEnabled && !cctx.isOffHeapEnabled())
            return null;

        synchronized (this) {
            checkObsolete();

            if (isStartVersion() && ((flags & IS_UNSWAPPED_MASK) == 0)) {
                GridCacheSwapEntry e;

                if (cctx.offheapTiered()) {
                    e = cctx.swap().readOffheapPointer(this);

                    if (e != null) {
                        if (e.offheapPointer() > 0) {
                            offHeapPointer(e.offheapPointer());

                            flags |= IS_OFFHEAP_PTR_MASK;

                            if (needVal) {
                                CacheObject val = cctx.fromOffheap(offHeapPointer(), false);

                                e.value(val);
                            }
                        }
                        else // Read from swap.
                            offHeapPointer(0);
                    }
                }
                else
                    e = detached() ? cctx.swap().read(this, true, true, true, false) : cctx.swap().readAndRemove(this);

                if (log.isDebugEnabled())
                    log.debug("Read swap entry [swapEntry=" + e + ", cacheEntry=" + this + ']');

                flags |= IS_UNSWAPPED_MASK;

                // If there is a value.
                if (e != null) {
                    long delta = e.expireTime() == 0 ? 0 : e.expireTime() - U.currentTimeMillis();

                    if (delta >= 0) {
                        CacheObject val = e.value();

                        val = cctx.kernalContext().cacheObjects().prepareForCache(val, cctx);

                        // Set unswapped value.
                        update(val, e.expireTime(), e.ttl(), e.version());

                        // Must update valPtr again since update() will reset it.
                        if (cctx.offheapTiered() && e.offheapPointer() > 0)
                            offHeapPointer(e.offheapPointer());

                        return val;
                    }
                    else
                        clearIndex(e.value());
                }
            }
        }

        return null;
    }

    /**
     * @throws IgniteCheckedException If failed.
     */
    private void swap() throws IgniteCheckedException {
        if (cctx.isSwapOrOffheapEnabled() && !deletedUnlocked() && hasValueUnlocked() && !detached()) {
            assert Thread.holdsLock(this);

            long expireTime = expireTimeExtras();

            if (expireTime > 0 && U.currentTimeMillis() >= expireTime) { // Don't swap entry if it's expired.
                // Entry might have been updated.
                if (cctx.offheapTiered()) {
                    cctx.swap().removeOffheap(key);

                    offHeapPointer(0);
                }

                return;
            }

            if (cctx.offheapTiered() && hasOffHeapPointer()) {
                if (log.isDebugEnabled())
                    log.debug("Value did not change, skip write swap entry: " + this);

                if (cctx.swap().offheapEvictionEnabled())
                    cctx.swap().enableOffheapEviction(key(), partition());

                return;
            }

            IgniteUuid valClsLdrId = null;
            IgniteUuid keyClsLdrId = null;

            if (cctx.kernalContext().config().isPeerClassLoadingEnabled()) {
                if (val != null) {
                    valClsLdrId = cctx.deploy().getClassLoaderId(
                        U.detectObjectClassLoader(val.value(cctx.cacheObjectContext(), false)));
                }

                keyClsLdrId = cctx.deploy().getClassLoaderId(
                    U.detectObjectClassLoader(key.value(cctx.cacheObjectContext(), false)));
            }

            IgniteBiTuple<byte[], Byte> valBytes = valueBytes0();

            cctx.swap().write(key(),
                ByteBuffer.wrap(valBytes.get1()),
                valBytes.get2(),
                ver,
                ttlExtras(),
                expireTime,
                keyClsLdrId,
                valClsLdrId);

            if (log.isDebugEnabled())
                log.debug("Wrote swap entry: " + this);
        }
    }

    /**
     * @return Value bytes and flag indicating whether value is byte array.
     */
    protected IgniteBiTuple<byte[], Byte> valueBytes0() {
        assert Thread.holdsLock(this);

        if (hasOffHeapPointer()) {
            assert isOffHeapValuesOnly() || cctx.offheapTiered();

            return cctx.unsafeMemory().get(offHeapPointer());
        }
        else {
            assert val != null;

            try {
                byte[] bytes = val.valueBytes(cctx.cacheObjectContext());

                return new IgniteBiTuple<>(bytes, val.cacheObjectType());
            }
            catch (IgniteCheckedException e) {
                throw new IgniteException(e);
            }
        }
    }

    /**
     * @throws IgniteCheckedException If failed.
     */
    protected final void releaseSwap() throws IgniteCheckedException {
        if (cctx.isSwapOrOffheapEnabled()) {
            synchronized (this) {
                cctx.swap().remove(key());
            }

            if (log.isDebugEnabled())
                log.debug("Removed swap entry [entry=" + this + ']');
        }
    }

    /**
     * @param tx Transaction.
     * @param key Key.
     * @param reload flag.
     * @param subjId Subject ID.
     * @param taskName Task name.
     * @return Read value.
     * @throws IgniteCheckedException If failed.
     */
    @SuppressWarnings({"RedundantTypeArguments"})
    @Nullable protected Object readThrough(@Nullable IgniteInternalTx tx, KeyCacheObject key, boolean reload, UUID subjId,
        String taskName) throws IgniteCheckedException {
        return cctx.store().load(tx, key);
    }

    /** {@inheritDoc} */
    @Nullable @Override public final CacheObject innerGet(@Nullable IgniteInternalTx tx,
        boolean readSwap,
        boolean readThrough,
        boolean failFast,
        boolean unmarshal,
        boolean updateMetrics,
        boolean evt,
        boolean tmp,
        UUID subjId,
        Object transformClo,
        String taskName,
        @Nullable IgniteCacheExpiryPolicy expirePlc,
        boolean keepBinary)
        throws IgniteCheckedException, GridCacheEntryRemovedException {
        return (CacheObject)innerGet0(tx,
            readSwap,
            readThrough,
            evt,
            unmarshal,
            updateMetrics,
            tmp,
            subjId,
            transformClo,
            taskName,
            expirePlc,
            false,
            keepBinary);
    }

    /** {@inheritDoc} */
    @Nullable @Override public T2<CacheObject, GridCacheVersion> innerGetVersioned(
        IgniteInternalTx tx,
        boolean readSwap,
        boolean unmarshal,
        boolean updateMetrics,
        boolean evt,
        UUID subjId,
        Object transformClo,
        String taskName,
        @Nullable IgniteCacheExpiryPolicy expiryPlc,
        boolean keepBinary)
        throws IgniteCheckedException, GridCacheEntryRemovedException {
        return (T2<CacheObject, GridCacheVersion>)innerGet0(tx,
            readSwap,
            false,
            evt,
            unmarshal,
            updateMetrics,
            false,
            subjId,
            transformClo,
            taskName,
            expiryPlc,
            true,
            keepBinary);
    }

    /** {@inheritDoc} */
    @SuppressWarnings({"unchecked", "RedundantTypeArguments", "TooBroadScope"})
    private Object innerGet0(IgniteInternalTx tx,
        boolean readSwap,
        boolean readThrough,
        boolean evt,
        boolean unmarshal,
        boolean updateMetrics,
        boolean tmp,
        UUID subjId,
        Object transformClo,
        String taskName,
        @Nullable IgniteCacheExpiryPolicy expiryPlc,
        boolean retVer,
        boolean keepBinary
    ) throws IgniteCheckedException, GridCacheEntryRemovedException {
        assert !(retVer && readThrough);

        // Disable read-through if there is no store.
        if (readThrough && !cctx.readThrough())
            readThrough = false;

        GridCacheMvccCandidate owner;

        CacheObject old;
        CacheObject ret = null;

        GridCacheVersion startVer;
        GridCacheVersion resVer = null;

        boolean expired = false;

        CacheObject expiredVal = null;

        boolean hasOldBytes;

        synchronized (this) {
            checkObsolete();

            // Cache version for optimistic check.
            startVer = ver;

            GridCacheMvcc mvcc = mvccExtras();

            owner = mvcc == null ? null : mvcc.anyOwner();

            double delta;

            long expireTime = expireTimeExtras();

            if (expireTime > 0) {
                delta = expireTime - U.currentTimeMillis();

                if (log.isDebugEnabled())
                    log.debug("Checked expiration time for entry [timeLeft=" + delta + ", entry=" + this + ']');

                if (delta <= 0)
                    expired = true;
            }

            CacheObject val = this.val;

            hasOldBytes = hasOffHeapPointer();

            if ((unmarshal || isOffHeapValuesOnly()) && !expired && val == null && hasOldBytes)
                val = rawGetOrUnmarshalUnlocked(tmp);

            boolean valid = valid(tx != null ? tx.topologyVersion() : cctx.affinity().affinityTopologyVersion());

            // Attempt to load from swap.
            if (val == null && !hasOldBytes && readSwap) {
                // Only promote when loading initial state.
                if (isNew() || !valid) {
                    // If this entry is already expired (expiration time was too low),
                    // we simply remove from swap and clear index.
                    if (expired) {
                        releaseSwap();

                        // Previous value is guaranteed to be null
                        clearIndex(null);
                    }
                    else {
                        // Read and remove swap entry.
                        if (tmp) {
                            unswap(false);

                            val = rawGetOrUnmarshalUnlocked(true);
                        }
                        else
                            val = unswap();

                        // Recalculate expiration after swap read.
                        if (expireTime > 0) {
                            delta = expireTime - U.currentTimeMillis();

                            if (log.isDebugEnabled())
                                log.debug("Checked expiration time for entry [timeLeft=" + delta +
                                    ", entry=" + this + ']');

                            if (delta <= 0)
                                expired = true;
                        }
                    }
                }
            }

            old = expired || !valid ? null : val;

            if (expired) {
                expiredVal = val;

                value(null);
            }

            if (old == null && !hasOldBytes) {
                if (updateMetrics && cctx.cache().configuration().isStatisticsEnabled())
                    cctx.cache().metrics0().onRead(false);
            }
            else {
                if (updateMetrics && cctx.cache().configuration().isStatisticsEnabled())
                    cctx.cache().metrics0().onRead(true);

                // Set retVal here for event notification.
                ret = old;
            }

            if (evt && expired) {
                if (cctx.events().isRecordable(EVT_CACHE_OBJECT_EXPIRED)) {
                    cctx.events().addEvent(partition(),
                        key,
                        tx,
                        owner,
                        EVT_CACHE_OBJECT_EXPIRED,
                        null,
                        false,
                        expiredVal,
                        expiredVal != null || hasOldBytes,
                        subjId,
                        null,
                        taskName,
                        keepBinary);
                }

                cctx.continuousQueries().onEntryExpired(this, key, expiredVal);

                // No more notifications.
                evt = false;
            }

            if (evt && !expired && cctx.events().isRecordable(EVT_CACHE_OBJECT_READ)) {
                cctx.events().addEvent(
                    partition(),
                    key,
                    tx,
                    owner,
                    EVT_CACHE_OBJECT_READ,
                    ret,
                    ret != null,
                    old,
                    hasOldBytes || old != null,
                    subjId,
                    transformClo != null ? transformClo.getClass().getName() : null,
                    taskName,
                    keepBinary);

                // No more notifications.
                evt = false;
            }

            if (ret != null && expiryPlc != null)
                updateTtl(expiryPlc);

            if (retVer) {
                resVer = isNear() ? ((GridNearCacheEntry)this).dhtVersion() : this.ver;

                if (resVer == null)
                    ret = null;
            }
        }

        if (ret != null)
            // If return value is consistent, then done.
            return retVer ? new T2<>(ret, resVer) : ret;

        boolean loadedFromStore = false;

        if (ret == null && readThrough) {
            IgniteInternalTx tx0 = null;

            if (tx != null && tx.local()) {
                if (cctx.isReplicated() || cctx.isColocated() || tx.near())
                    tx0 = tx;
                else if (tx.dht()) {
                    GridCacheVersion ver = tx.nearXidVersion();

                    tx0 = cctx.dht().near().context().tm().tx(ver);
                }
            }

            Object storeVal = readThrough(tx0, key, false, subjId, taskName);

            ret = cctx.toCacheObject(storeVal);

            loadedFromStore = true;
        }

        synchronized (this) {
            long ttl = ttlExtras();

            // If version matched, set value.
            if (startVer.equals(ver)) {
                if (ret != null) {
                    // Detach value before index update.
                    ret = cctx.kernalContext().cacheObjects().prepareForCache(ret, cctx);

                    GridCacheVersion nextVer = nextVersion();

                    CacheObject prevVal = rawGetOrUnmarshalUnlocked(false);

                    long expTime = CU.toExpireTime(ttl);

                    if (loadedFromStore)
                        // Update indexes before actual write to entry.
                        updateIndex(ret, expTime, nextVer, prevVal);

                    boolean hadValPtr = hasOffHeapPointer();

                    // Don't change version for read-through.
                    update(ret, expTime, ttl, nextVer);

                    if (hadValPtr && cctx.offheapTiered())
                        cctx.swap().removeOffheap(key);

                    if (cctx.deferredDelete() && deletedUnlocked() && !isInternal() && !detached())
                        deletedUnlocked(false);
                }

                if (evt && cctx.events().isRecordable(EVT_CACHE_OBJECT_READ))
                    cctx.events().addEvent(
                        partition(),
                        key,
                        tx,
                        owner,
                        EVT_CACHE_OBJECT_READ,
                        ret,
                        ret != null,
                        old,
                        hasOldBytes,
                        subjId,
                        transformClo != null ? transformClo.getClass().getName() : null,
                        taskName,
                        keepBinary);
            }
        }

        assert ret == null || !retVer;

        return ret;
    }

    /** {@inheritDoc} */
    @SuppressWarnings({"unchecked", "TooBroadScope"})
    @Nullable @Override public final CacheObject innerReload()
        throws IgniteCheckedException, GridCacheEntryRemovedException {
        CU.checkStore(cctx);

        GridCacheVersion startVer;

        boolean wasNew;

        synchronized (this) {
            checkObsolete();

            // Cache version for optimistic check.
            startVer = ver;

            wasNew = isNew();
        }

        String taskName = cctx.kernalContext().job().currentTaskName();

        // Check before load.
        CacheObject ret = cctx.toCacheObject(readThrough(null, key, true, cctx.localNodeId(), taskName));

        boolean touch = false;

        try {
            synchronized (this) {
                long ttl = ttlExtras();

                // Generate new version.
                GridCacheVersion nextVer = cctx.versions().nextForLoad(ver);

                // If entry was loaded during read step.
                if (wasNew && !isNew())
                    // Map size was updated on entry creation.
                    return ret;

                // If version matched, set value.
                if (startVer.equals(ver)) {
                    releaseSwap();

                    CacheObject old = rawGetOrUnmarshalUnlocked(false);

                    long expTime = CU.toExpireTime(ttl);

                    // Detach value before index update.
                    ret = cctx.kernalContext().cacheObjects().prepareForCache(ret, cctx);

                    // Update indexes.
                    if (ret != null) {
                        updateIndex(ret, expTime, nextVer, old);

                        if (cctx.deferredDelete() && !isInternal() && !detached() && deletedUnlocked())
                            deletedUnlocked(false);
                    }
                    else {
                        clearIndex(old);

                        if (cctx.deferredDelete() && !isInternal() && !detached() && !deletedUnlocked())
                            deletedUnlocked(true);
                    }

                    update(ret, expTime, ttl, nextVer);

                    touch = true;

                    // If value was set - return, otherwise try again.
                    return ret;
                }
            }

            touch = true;

            return ret;
        }
        finally {
            if (touch)
                cctx.evicts().touch(this, cctx.affinity().affinityTopologyVersion());
        }
    }

    /**
     * @param nodeId Node ID.
     */
    protected void recordNodeId(UUID nodeId, AffinityTopologyVersion topVer) {
        // No-op.
    }

    /** {@inheritDoc} */
    @Override public final GridCacheUpdateTxResult innerSet(
        @Nullable IgniteInternalTx tx,
        UUID evtNodeId,
        UUID affNodeId,
        CacheObject val,
        boolean writeThrough,
        boolean retval,
        long ttl,
        boolean evt,
        boolean metrics,
        boolean keepPortable,
        AffinityTopologyVersion topVer,
        CacheEntryPredicate[] filter,
        GridDrType drType,
        long drExpireTime,
        @Nullable GridCacheVersion explicitVer,
        @Nullable UUID subjId,
        String taskName,
        @Nullable GridCacheVersion dhtVer,
        @Nullable Long updateCntr
    ) throws IgniteCheckedException, GridCacheEntryRemovedException {
        CacheObject old;

        boolean valid = valid(tx != null ? tx.topologyVersion() : topVer);

        // Lock should be held by now.
        if (!cctx.isAll(this, filter))
            return new GridCacheUpdateTxResult(false, null);

        final GridCacheVersion newVer;

        boolean intercept = cctx.config().getInterceptor() != null;

        Object key0 = null;
        Object val0 = null;

        long updateCntr0;

        synchronized (this) {
            checkObsolete();

            if (isNear()) {
                assert dhtVer != null;

                // It is possible that 'get' could load more recent value.
                if (!((GridNearCacheEntry)this).recordDhtVersion(dhtVer))
                    return new GridCacheUpdateTxResult(false, null);
            }

            assert tx == null || (!tx.local() && tx.onePhaseCommit()) || tx.ownsLock(this) :
                "Transaction does not own lock for update [entry=" + this + ", tx=" + tx + ']';

            // Load and remove from swap if it is new.
            boolean startVer = isStartVersion();

            if (startVer)
                unswap(retval);

            newVer = explicitVer != null ? explicitVer : tx == null ?
                nextVersion() : tx.writeVersion();

            assert newVer != null : "Failed to get write version for tx: " + tx;

            old = (retval || intercept) ? rawGetOrUnmarshalUnlocked(!retval) : this.val;

            if (intercept) {
                val0 = CU.value(val, cctx, false);

                CacheLazyEntry e = new CacheLazyEntry(cctx, key, old, keepPortable);

                Object interceptorVal = cctx.config().getInterceptor().onBeforePut(
                    new CacheLazyEntry(cctx, key, old, keepPortable),
                    val0);

                key0 = e.key();

                if (interceptorVal == null)
                    return new GridCacheUpdateTxResult(false, (CacheObject)cctx.unwrapTemporary(old));
                else if (interceptorVal != val0)
                    val0 = cctx.unwrapTemporary(interceptorVal);

                val = cctx.toCacheObject(val0);
            }

            // Determine new ttl and expire time.
            long expireTime;

            if (drExpireTime >= 0) {
                assert ttl >= 0 : ttl;

                expireTime = drExpireTime;
            }
            else {
                if (ttl == -1L) {
                    ttl = ttlExtras();
                    expireTime = expireTimeExtras();
                }
                else
                    expireTime = CU.toExpireTime(ttl);
            }

            assert ttl >= 0 : ttl;
            assert expireTime >= 0 : expireTime;

            // Detach value before index update.
            val = cctx.kernalContext().cacheObjects().prepareForCache(val, cctx);

            // Update index inside synchronization since it can be updated
            // in load methods without actually holding entry lock.
            if (val != null) {
                updateIndex(val, expireTime, newVer, old);

                if (cctx.deferredDelete() && deletedUnlocked() && !isInternal() && !detached())
                    deletedUnlocked(false);
            }

            updateCntr0 = nextPartCounter(topVer);

            if (updateCntr != null && updateCntr != 0)
                updateCntr0 = updateCntr;

            update(val, expireTime, ttl, newVer);

            drReplicate(drType, val, newVer);

            recordNodeId(affNodeId, topVer);

            if (metrics && cctx.cache().configuration().isStatisticsEnabled())
                cctx.cache().metrics0().onWrite();

            if (evt && newVer != null && cctx.events().isRecordable(EVT_CACHE_OBJECT_PUT)) {
                CacheObject evtOld = cctx.unwrapTemporary(old);

                cctx.events().addEvent(partition(),
                    key,
                    evtNodeId,
                    tx == null ? null : tx.xid(),
                    newVer,
                    EVT_CACHE_OBJECT_PUT,
                    val,
                    val != null,
                    evtOld,
                    evtOld != null || hasValueUnlocked(),
                    subjId, null, taskName,
                    keepPortable);
            }

            if (cctx.isLocal() || cctx.isReplicated() ||
                (!isNear() && !(tx != null && tx.onePhaseCommit() && !tx.local())))
                cctx.continuousQueries().onEntryUpdated(key, val, old, isInternal() || !context().userCache(),
                    partition(), tx.local(), false, updateCntr0, topVer);

            cctx.dataStructures().onEntryUpdated(key, false, keepPortable);
        }

        if (log.isDebugEnabled())
            log.debug("Updated cache entry [val=" + val + ", old=" + old + ", entry=" + this + ']');

        // Persist outside of synchronization. The correctness of the
        // value will be handled by current transaction.
        if (writeThrough)
            cctx.store().put(tx, keyValue(false), CU.value(val, cctx, false), newVer);

        if (intercept)
            cctx.config().getInterceptor().onAfterPut(new CacheLazyEntry(cctx, key, key0, val, val0, keepPortable));

        return valid ? new GridCacheUpdateTxResult(true, retval ? old : null, updateCntr0) :
            new GridCacheUpdateTxResult(false, null);
    }

    /**
     * @param cpy Copy flag.
     * @return Key value.
     */
    protected Object keyValue(boolean cpy) {
        return key.value(cctx.cacheObjectContext(), cpy);
    }

    /** {@inheritDoc} */
    @Override public final GridCacheUpdateTxResult innerRemove(
        @Nullable IgniteInternalTx tx,
        UUID evtNodeId,
        UUID affNodeId,
        boolean retval,
        boolean evt,
        boolean metrics,
        boolean keepPortable,
        AffinityTopologyVersion topVer,
        CacheEntryPredicate[] filter,
        GridDrType drType,
        @Nullable GridCacheVersion explicitVer,
        @Nullable UUID subjId,
        String taskName,
        @Nullable GridCacheVersion dhtVer,
        @Nullable Long updateCntr
        ) throws IgniteCheckedException, GridCacheEntryRemovedException {
        assert cctx.transactional();

        CacheObject old;

        GridCacheVersion newVer;

        boolean valid = valid(tx != null ? tx.topologyVersion() : topVer);

        // Lock should be held by now.
        if (!cctx.isAll(this, filter))
            return new GridCacheUpdateTxResult(false, null);

        GridCacheVersion obsoleteVer = null;

        boolean intercept = cctx.config().getInterceptor() != null;

        IgniteBiTuple<Boolean, Object> interceptRes = null;

        Cache.Entry entry0 = null;

        Long updateCntr0;

        boolean deferred;

        boolean marked = false;

        synchronized (this) {
            checkObsolete();

            if (isNear()) {
                assert dhtVer != null;

                // It is possible that 'get' could load more recent value.
                if (!((GridNearCacheEntry)this).recordDhtVersion(dhtVer))
                    return new GridCacheUpdateTxResult(false, null);
            }

            assert tx == null || (!tx.local() && tx.onePhaseCommit()) || tx.ownsLock(this) :
                "Transaction does not own lock for remove[entry=" + this + ", tx=" + tx + ']';

            boolean startVer = isStartVersion();

            if (startVer) {
                // Release swap.
                releaseSwap();
            }

            newVer = explicitVer != null ? explicitVer : tx == null ? nextVersion() : tx.writeVersion();

            old = (retval || intercept) ? rawGetOrUnmarshalUnlocked(!retval) : val;

            if (intercept) {
                entry0 = new CacheLazyEntry(cctx, key, old, keepPortable);

                interceptRes = cctx.config().getInterceptor().onBeforeRemove(entry0);

                if (cctx.cancelRemove(interceptRes)) {
                    CacheObject ret = cctx.toCacheObject(cctx.unwrapTemporary(interceptRes.get2()));

                    return new GridCacheUpdateTxResult(false, ret);
                }
            }

            if (old == null)
                old = saveValueForIndexUnlocked();

            // Clear indexes inside of synchronization since indexes
            // can be updated without actually holding entry lock.
            clearIndex(old);

            boolean hadValPtr = hasOffHeapPointer();

            update(null, 0, 0, newVer);

            if (cctx.offheapTiered() && hadValPtr) {
                boolean rmv = cctx.swap().removeOffheap(key);

                assert rmv;
            }

            if (cctx.deferredDelete() && !detached() && !isInternal()) {
                if (!deletedUnlocked()) {
                    deletedUnlocked(true);

                    if (tx != null) {
                        GridCacheMvcc mvcc = mvccExtras();

                        if (mvcc == null || mvcc.isEmpty(tx.xidVersion()))
                            clearReaders();
                        else
                            clearReader(tx.originatingNodeId());
                    }
                }
            }

            updateCntr0 = nextPartCounter(topVer);

            if (updateCntr != null && updateCntr != 0)
                updateCntr0 = updateCntr;

            drReplicate(drType, null, newVer);

            if (metrics && cctx.cache().configuration().isStatisticsEnabled())
                cctx.cache().metrics0().onRemove();

            if (tx == null)
                obsoleteVer = newVer;
            else {
                // Only delete entry if the lock is not explicit.
                if (lockedBy(tx.xidVersion()))
                    obsoleteVer = tx.xidVersion();
                else if (log.isDebugEnabled())
                    log.debug("Obsolete version was not set because lock was explicit: " + this);
            }

            if (evt && newVer != null && cctx.events().isRecordable(EVT_CACHE_OBJECT_REMOVED)) {
                CacheObject evtOld = cctx.unwrapTemporary(old);

                cctx.events().addEvent(partition(),
                    key,
                    evtNodeId,
                    tx == null ? null : tx.xid(), newVer,
                    EVT_CACHE_OBJECT_REMOVED,
                    null,
                    false,
                    evtOld,
                    evtOld != null || hasValueUnlocked(),
                    subjId,
                    null,
                    taskName,
                    keepPortable);
            }

            if (cctx.isLocal() || cctx.isReplicated() ||
                (!isNear() && !(tx != null && tx.onePhaseCommit() && !tx.local())))
                cctx.continuousQueries().onEntryUpdated(key, null, old, isInternal()
                    || !context().userCache(),partition(), tx.local(), false, updateCntr0, topVer);

            cctx.dataStructures().onEntryUpdated(key, true, keepPortable);

            deferred = cctx.deferredDelete() && !detached() && !isInternal();

            if (!deferred) {
                // If entry is still removed.
                assert newVer == ver;

                if (obsoleteVer == null || !(marked = markObsolete0(obsoleteVer, true, null))) {
                    if (log.isDebugEnabled())
                        log.debug("Entry could not be marked obsolete (it is still used): " + this);
                }
                else {
                    recordNodeId(affNodeId, topVer);

                    if (log.isDebugEnabled())
                        log.debug("Entry was marked obsolete: " + this);
                }
            }
        }

        if (deferred)
            cctx.onDeferredDelete(this, newVer);

        if (marked) {
            assert !deferred;

            onMarkedObsolete();
        }

        if (intercept)
            cctx.config().getInterceptor().onAfterRemove(entry0);

        if (valid) {
            CacheObject ret;

            if (interceptRes != null)
                ret = cctx.toCacheObject(cctx.unwrapTemporary(interceptRes.get2()));
            else
                ret = old;

            return new GridCacheUpdateTxResult(true, ret, updateCntr0);
        }
        else
            return new GridCacheUpdateTxResult(false, null);
    }

    /** {@inheritDoc} */
    @SuppressWarnings("unchecked")
    @Override public GridTuple3<Boolean, Object, EntryProcessorResult<Object>> innerUpdateLocal(
        GridCacheVersion ver,
        GridCacheOperation op,
        @Nullable Object writeObj,
        @Nullable Object[] invokeArgs,
        boolean writeThrough,
        boolean readThrough,
        boolean retval,
        boolean keepBinary,
        @Nullable ExpiryPolicy expiryPlc,
        boolean evt,
        boolean metrics,
        @Nullable CacheEntryPredicate[] filter,
        boolean intercept,
        @Nullable UUID subjId,
        String taskName
    ) throws IgniteCheckedException, GridCacheEntryRemovedException {
        assert cctx.isLocal() && cctx.atomic();

        CacheObject old;

        boolean res = true;

        IgniteBiTuple<Boolean, ?> interceptorRes = null;

        EntryProcessorResult<Object> invokeRes = null;

        synchronized (this) {
            boolean needVal = retval || intercept || op == GridCacheOperation.TRANSFORM || !F.isEmpty(filter);

            checkObsolete();

            // Load and remove from swap if it is new.
            if (isNew())
                unswap(retval);

            // Possibly get old value form store.
            old = needVal ? rawGetOrUnmarshalUnlocked(!retval) : val;

            boolean readFromStore = false;

            Object old0 = null;

            if (readThrough && needVal && old == null &&
                (cctx.readThrough() && (op == GridCacheOperation.TRANSFORM || cctx.loadPreviousValue()))) {
                    old0 = readThrough(null, key, false, subjId, taskName);

                old = cctx.toCacheObject(old0);

                long ttl = CU.TTL_ETERNAL;
                long expireTime = CU.EXPIRE_TIME_ETERNAL;

                if (expiryPlc != null && old != null) {
                    ttl = CU.toTtl(expiryPlc.getExpiryForCreation());

                    if (ttl == CU.TTL_ZERO) {
                        ttl = CU.TTL_MINIMUM;
                        expireTime = CU.expireTimeInPast();
                    }
                    else if (ttl == CU.TTL_NOT_CHANGED)
                        ttl = CU.TTL_ETERNAL;
                    else
                        expireTime = CU.toExpireTime(ttl);
                }

                // Detach value before index update.
                old = cctx.kernalContext().cacheObjects().prepareForCache(old, cctx);

                if (old != null)
                    updateIndex(old, expireTime, ver, null);
                else
                    clearIndex(null);

                update(old, expireTime, ttl, ver);
            }

            // Apply metrics.
            if (metrics && cctx.cache().configuration().isStatisticsEnabled() && needVal) {
                // PutIfAbsent methods mustn't update hit/miss statistics
                if (op != GridCacheOperation.UPDATE || F.isEmpty(filter) || !cctx.putIfAbsentFilter(filter))
                    cctx.cache().metrics0().onRead(old != null);
            }

            // Check filter inside of synchronization.
            if (!F.isEmpty(filter)) {
                boolean pass = cctx.isAllLocked(this, filter);

                if (!pass) {
                    if (expiryPlc != null && !readFromStore && !cctx.putIfAbsentFilter(filter) && hasValueUnlocked())
                        updateTtl(expiryPlc);

                    return new T3<>(false, retval ? CU.value(old, cctx, false) : null, null);
                }
            }

            String transformCloClsName = null;

            CacheObject updated;

            Object key0 = null;
            Object updated0 = null;

            // Calculate new value.
            if (op == GridCacheOperation.TRANSFORM) {
                transformCloClsName = writeObj.getClass().getName();

                EntryProcessor<Object, Object, ?> entryProcessor = (EntryProcessor<Object, Object, ?>)writeObj;

                assert entryProcessor != null;

                CacheInvokeEntry<Object, Object> entry = new CacheInvokeEntry<>(cctx, key, old, version(), keepBinary);

                try {
                    Object computed = entryProcessor.process(entry, invokeArgs);

                    if (entry.modified()) {
                        updated0 = cctx.unwrapTemporary(entry.getValue());

                        updated = cctx.toCacheObject(updated0);
                    }
                    else
                        updated = old;

                    key0 = entry.key();

                    invokeRes = computed != null ? CacheInvokeResult.fromResult(cctx.unwrapTemporary(computed)) : null;
                }
                catch (Exception e) {
                    updated = old;

                    invokeRes = CacheInvokeResult.fromError(e);
                }

                if (!entry.modified()) {
                    if (expiryPlc != null && !readFromStore && hasValueUnlocked())
                        updateTtl(expiryPlc);

                    return new GridTuple3<>(false, null, invokeRes);
                }
            }
            else
                updated = (CacheObject)writeObj;

            op = updated == null ? GridCacheOperation.DELETE : GridCacheOperation.UPDATE;

            if (intercept) {
                CacheLazyEntry e;

                if (op == GridCacheOperation.UPDATE) {
                    updated0 = value(updated0, updated, false);

                    e = new CacheLazyEntry(cctx, key, key0, old, old0, keepBinary);

                    Object interceptorVal = cctx.config().getInterceptor().onBeforePut(e, updated0);

                    if (interceptorVal == null)
                        return new GridTuple3<>(false, cctx.unwrapTemporary(value(old0, old, false)), invokeRes);
                    else {
                        updated0 = cctx.unwrapTemporary(interceptorVal);

                        updated = cctx.toCacheObject(updated0);
                    }
                }
                else {
                    e = new CacheLazyEntry(cctx, key, key0, old, old0, keepBinary);

                    interceptorRes = cctx.config().getInterceptor().onBeforeRemove(e);

                    if (cctx.cancelRemove(interceptorRes))
                        return new GridTuple3<>(false, cctx.unwrapTemporary(interceptorRes.get2()), invokeRes);
                }

                key0 = e.key();
                old0 = e.value();
            }

            boolean hadVal = hasValueUnlocked();

            long ttl = CU.TTL_ETERNAL;
            long expireTime = CU.EXPIRE_TIME_ETERNAL;

            if (op == GridCacheOperation.UPDATE) {
                if (expiryPlc != null) {
                    ttl = CU.toTtl(hadVal ? expiryPlc.getExpiryForUpdate() : expiryPlc.getExpiryForCreation());

                    if (ttl == CU.TTL_NOT_CHANGED) {
                        ttl = ttlExtras();
                        expireTime = expireTimeExtras();
                    }
                    else if (ttl != CU.TTL_ZERO)
                        expireTime = CU.toExpireTime(ttl);
                }
                else {
                    ttl = ttlExtras();
                    expireTime = expireTimeExtras();
                }
            }

            if (ttl == CU.TTL_ZERO)
                op = GridCacheOperation.DELETE;

            // Try write-through.
            if (op == GridCacheOperation.UPDATE) {
                // Detach value before index update.
                updated = cctx.kernalContext().cacheObjects().prepareForCache(updated, cctx);

                if (writeThrough)
                    // Must persist inside synchronization in non-tx mode.
                    cctx.store().put(null, keyValue(false), CU.value(updated, cctx, false), ver);

                // Update index inside synchronization since it can be updated
                // in load methods without actually holding entry lock.
                updateIndex(updated, expireTime, ver, old);

                assert ttl != CU.TTL_ZERO;

                update(updated, expireTime, ttl, ver);

                if (evt) {
                    CacheObject evtOld = null;

                    if (transformCloClsName != null && cctx.events().isRecordable(EVT_CACHE_OBJECT_READ)) {
                        evtOld = cctx.unwrapTemporary(old);

                        cctx.events().addEvent(partition(), key, cctx.localNodeId(), null,
                            (GridCacheVersion)null, EVT_CACHE_OBJECT_READ, evtOld, evtOld != null || hadVal, evtOld,
                            evtOld != null || hadVal, subjId, transformCloClsName, taskName, keepBinary);
                    }

                    if (cctx.events().isRecordable(EVT_CACHE_OBJECT_PUT)) {
                        if (evtOld == null)
                            evtOld = cctx.unwrapTemporary(old);

                        cctx.events().addEvent(partition(), key, cctx.localNodeId(), null,
                            (GridCacheVersion)null, EVT_CACHE_OBJECT_PUT, updated, updated != null, evtOld,
                            evtOld != null || hadVal, subjId, null, taskName, keepBinary);
                    }
                }
            }
            else {
                if (writeThrough)
                    // Must persist inside synchronization in non-tx mode.
                    cctx.store().remove(null, keyValue(false));

                boolean hasValPtr = hasOffHeapPointer();

                if (old == null)
                    old = saveValueForIndexUnlocked();

                // Update index inside synchronization since it can be updated
                // in load methods without actually holding entry lock.
                clearIndex(old);

                update(null, CU.TTL_ETERNAL, CU.EXPIRE_TIME_ETERNAL, ver);

                if (cctx.offheapTiered() && hasValPtr) {
                    boolean rmv = cctx.swap().removeOffheap(key);

                    assert rmv;
                }

                if (evt) {
                    CacheObject evtOld = null;

                    if (transformCloClsName != null && cctx.events().isRecordable(EVT_CACHE_OBJECT_READ))
                        cctx.events().addEvent(partition(), key, cctx.localNodeId(), null,
                            (GridCacheVersion)null, EVT_CACHE_OBJECT_READ, evtOld, evtOld != null || hadVal, evtOld,
                            evtOld != null || hadVal, subjId, transformCloClsName, taskName, keepBinary);

                    if (cctx.events().isRecordable(EVT_CACHE_OBJECT_REMOVED)) {
                        if (evtOld == null)
                            evtOld = cctx.unwrapTemporary(old);

                        cctx.events().addEvent(partition(), key, cctx.localNodeId(), null, (GridCacheVersion)null,
                            EVT_CACHE_OBJECT_REMOVED, null, false, evtOld, evtOld != null || hadVal, subjId, null,
                            taskName, keepBinary);
                    }
                }

                res = hadVal;
            }

            if (res)
                updateMetrics(op, metrics);

            if (!isNear()) {
                long updateCntr = nextPartCounter(AffinityTopologyVersion.NONE);

                cctx.continuousQueries().onEntryUpdated(key, val, old, isInternal() || !context().userCache(),
                    partition(), true, false, updateCntr, AffinityTopologyVersion.NONE);
            }

            cctx.dataStructures().onEntryUpdated(key, op == GridCacheOperation.DELETE, keepBinary);

            if (intercept) {
                if (op == GridCacheOperation.UPDATE)
                    cctx.config().getInterceptor().onAfterPut(new CacheLazyEntry(cctx, key, key0, updated, updated0, keepBinary));
                else
                    cctx.config().getInterceptor().onAfterRemove(new CacheLazyEntry(cctx, key, key0, old, old0, keepBinary));
            }
        }

        return new GridTuple3<>(res,
            cctx.unwrapTemporary(interceptorRes != null ?
                interceptorRes.get2() :
                cctx.cacheObjectContext().unwrapPortableIfNeeded(old, keepBinary, false)),
            invokeRes);
    }

    /** {@inheritDoc} */
    @SuppressWarnings("unchecked")
    @Override public GridCacheUpdateAtomicResult innerUpdate(
        GridCacheVersion newVer,
        UUID evtNodeId,
        UUID affNodeId,
        GridCacheOperation op,
        @Nullable Object writeObj,
        @Nullable Object[] invokeArgs,
        boolean writeThrough,
        boolean readThrough,
        boolean retval,
        boolean keepPortable,
        @Nullable IgniteCacheExpiryPolicy expiryPlc,
        boolean evt,
        boolean metrics,
        boolean primary,
        boolean verCheck,
        AffinityTopologyVersion topVer,
        @Nullable CacheEntryPredicate[] filter,
        GridDrType drType,
        long explicitTtl,
        long explicitExpireTime,
        @Nullable GridCacheVersion conflictVer,
        boolean conflictResolve,
        boolean intercept,
        @Nullable UUID subjId,
        String taskName,
        @Nullable CacheObject prevVal,
        @Nullable Long updateCntr
    ) throws IgniteCheckedException, GridCacheEntryRemovedException, GridClosureException {
        assert cctx.atomic();

        boolean res = true;

        CacheObject oldVal;
        CacheObject updated;

        GridCacheVersion enqueueVer = null;

        GridCacheVersionConflictContext<?, ?> conflictCtx = null;

        IgniteBiTuple<Object, Exception> invokeRes = null;

        // System TTL/ET which may have special values.
        long newSysTtl;
        long newSysExpireTime;

        // TTL/ET which will be passed to entry on update.
        long newTtl;
        long newExpireTime;

        Object key0 = null;
        Object updated0 = null;

        Long updateCntr0 = null;

        synchronized (this) {
            boolean needVal = intercept || retval || op == GridCacheOperation.TRANSFORM || !F.isEmptyOrNulls(filter);

            checkObsolete();

            // Load and remove from swap if it is new.
            if (isNew())
                unswap(retval);

            Object transformClo = null;

            // Request-level conflict resolution is needed, i.e. we do not know who will win in advance.
            if (conflictResolve) {
                GridCacheVersion oldConflictVer = version().conflictVersion();

                // Cache is conflict-enabled.
                if (cctx.conflictNeedResolve()) {
                    // Get new value, optionally unmarshalling and/or transforming it.
                    Object writeObj0;

                    if (op == GridCacheOperation.TRANSFORM) {
                        transformClo = writeObj;

                        EntryProcessor<Object, Object, ?> entryProcessor = (EntryProcessor<Object, Object, ?>)writeObj;

                        oldVal = rawGetOrUnmarshalUnlocked(true);

                        CacheInvokeEntry<Object, Object> entry = new CacheInvokeEntry(cctx, key, oldVal, version(), keepPortable);

                        try {
                            Object computed = entryProcessor.process(entry, invokeArgs);

                            if (entry.modified()) {
                                writeObj0 = cctx.unwrapTemporary(entry.getValue());
                                writeObj = cctx.toCacheObject(writeObj0);
                            }
                            else {
                                writeObj = oldVal;
                                writeObj0 = CU.value(oldVal, cctx, false);
                            }

                            key0 = entry.key();

                            if (computed != null)
                                invokeRes = new IgniteBiTuple(cctx.unwrapTemporary(computed), null);
                        }
                        catch (Exception e) {
                            invokeRes = new IgniteBiTuple(null, e);

                            writeObj = oldVal;
                            writeObj0 = CU.value(oldVal, cctx, false);
                        }
                    }
                    else
                        writeObj0 = CU.value((CacheObject)writeObj, cctx, false);

                    GridTuple3<Long, Long, Boolean> expiration = ttlAndExpireTime(expiryPlc,
                        explicitTtl,
                        explicitExpireTime);

                    // Prepare old and new entries for conflict resolution.
                    GridCacheVersionedEntryEx oldEntry = versionedEntry();
                    GridCacheVersionedEntryEx newEntry = new GridCachePlainVersionedEntry<>(
                        oldEntry.key(),
                        writeObj0,
                        expiration.get1(),
                        expiration.get2(),
                        conflictVer != null ? conflictVer : newVer);

                    // Resolve conflict.
                    conflictCtx = cctx.conflictResolve(oldEntry, newEntry, verCheck);

                    assert conflictCtx != null;

                    boolean ignoreTime = cctx.config().getAtomicWriteOrderMode() == CacheAtomicWriteOrderMode.PRIMARY;

                    // Use old value?
                    if (conflictCtx.isUseOld()) {
                        GridCacheVersion newConflictVer = conflictVer != null ? conflictVer : newVer;

                        // Handle special case with atomic comparator.
                        if (!isNew() &&                                                                       // Not initial value,
                            verCheck &&                                                                       // and atomic version check,
                            oldConflictVer.dataCenterId() == newConflictVer.dataCenterId() &&                 // and data centers are equal,
                            ATOMIC_VER_COMPARATOR.compare(oldConflictVer, newConflictVer, ignoreTime) == 0 && // and both versions are equal,
                            cctx.writeThrough() &&                                                            // and store is enabled,
                            primary)                                                                          // and we are primary.
                        {
                            CacheObject val = rawGetOrUnmarshalUnlocked(false);

                            if (val == null) {
                                assert deletedUnlocked();

                                cctx.store().remove(null, keyValue(false));
                            }
                            else
                                cctx.store().put(null, keyValue(false), CU.value(val, cctx, false), ver);
                        }

                        return new GridCacheUpdateAtomicResult(false,
                            retval ? rawGetOrUnmarshalUnlocked(false) : null,
                            null,
                            invokeRes,
                            CU.TTL_ETERNAL,
                            CU.EXPIRE_TIME_ETERNAL,
                            null,
                            null,
                            false,
                            updateCntr0 == null ? 0 : updateCntr0);
                    }
                    // Will update something.
                    else {
                        // Merge is a local update which override passed value bytes.
                        if (conflictCtx.isMerge()) {
                            writeObj = cctx.toCacheObject(conflictCtx.mergeValue());

                            conflictVer = null;
                        }
                        else
                            assert conflictCtx.isUseNew();

                        // Update value is known at this point, so update operation type.
                        op = writeObj != null ? GridCacheOperation.UPDATE : GridCacheOperation.DELETE;
                    }
                }
                else
                    // Nullify conflict version on this update, so that we will use regular version during next updates.
                    conflictVer = null;
            }

            boolean ignoreTime = cctx.config().getAtomicWriteOrderMode() == CacheAtomicWriteOrderMode.PRIMARY;

            // Perform version check only in case there was no explicit conflict resolution.
            if (conflictCtx == null) {
                if (verCheck) {
                    if (!isNew() && ATOMIC_VER_COMPARATOR.compare(ver, newVer, ignoreTime) >= 0) {
                        if (ATOMIC_VER_COMPARATOR.compare(ver, newVer, ignoreTime) == 0 && cctx.writeThrough() && primary) {
                            if (log.isDebugEnabled())
                                log.debug("Received entry update with same version as current (will update store) " +
                                    "[entry=" + this + ", newVer=" + newVer + ']');

                            CacheObject val = rawGetOrUnmarshalUnlocked(false);

                            if (val == null) {
                                assert deletedUnlocked();

                                cctx.store().remove(null, keyValue(false));
                            }
                            else
                                cctx.store().put(null, keyValue(false), CU.value(val, cctx, false), ver);
                        }
                        else {
                            if (log.isDebugEnabled())
                                log.debug("Received entry update with smaller version than current (will ignore) " +
                                    "[entry=" + this + ", newVer=" + newVer + ']');
                        }

                        if (!cctx.isNear()) {
                            CacheObject evtVal;

                            if (op == GridCacheOperation.TRANSFORM) {
                                EntryProcessor<Object, Object, ?> entryProcessor =
                                    (EntryProcessor<Object, Object, ?>)writeObj;

                                CacheInvokeEntry<Object, Object> entry =
                                    new CacheInvokeEntry<>(cctx, key, prevVal, version());

                                try {
                                    entryProcessor.process(entry, invokeArgs);

                                    evtVal = entry.modified() ?
                                        cctx.toCacheObject(cctx.unwrapTemporary(entry.getValue())) : prevVal;
                                }
                                catch (Exception e) {
                                    evtVal = prevVal;
                                }
                            }
                            else
                                evtVal = (CacheObject)writeObj;

                            updateCntr0 = nextPartCounter(topVer);

                            if (updateCntr != null)
                                updateCntr0 = updateCntr;

                            cctx.continuousQueries().onEntryUpdated(key, evtVal, prevVal, isInternal()
                                || !context().userCache(), partition(), primary, false, updateCntr0, topVer);
                        }

                        return new GridCacheUpdateAtomicResult(false,
                            retval ? rawGetOrUnmarshalUnlocked(false) : null,
                            null,
                            invokeRes,
                            CU.TTL_ETERNAL,
                            CU.EXPIRE_TIME_ETERNAL,
                            null,
                            null,
                            false,
                            updateCntr0 == null ? 0 : updateCntr0);
                    }
                }
                else
                    assert isNew() || ATOMIC_VER_COMPARATOR.compare(ver, newVer, ignoreTime) <= 0 :
                        "Invalid version for inner update [entry=" + this + ", newVer=" + newVer + ']';
            }

            // Prepare old value and value bytes.
            oldVal = needVal ? rawGetOrUnmarshalUnlocked(!retval) : val;

            // Possibly read value from store.
            boolean readFromStore = false;

            Object old0 = null;

            if (readThrough && needVal && oldVal == null && (cctx.readThrough() &&
                (op == GridCacheOperation.TRANSFORM || cctx.loadPreviousValue()))) {
                old0 = readThrough(null, key, false, subjId, taskName);

                oldVal = cctx.toCacheObject(old0);

                readFromStore = true;

                // Detach value before index update.
                oldVal = cctx.kernalContext().cacheObjects().prepareForCache(oldVal, cctx);

                // Calculate initial TTL and expire time.
                long initTtl;
                long initExpireTime;

                if (expiryPlc != null && oldVal != null) {
                    IgniteBiTuple<Long, Long> initTtlAndExpireTime = initialTtlAndExpireTime(expiryPlc);

                    initTtl = initTtlAndExpireTime.get1();
                    initExpireTime = initTtlAndExpireTime.get2();
                }
                else {
                    initTtl = CU.TTL_ETERNAL;
                    initExpireTime = CU.EXPIRE_TIME_ETERNAL;
                }

                if (oldVal != null)
                    updateIndex(oldVal, initExpireTime, ver, null);
                else
                    clearIndex(null);

                update(oldVal, initExpireTime, initTtl, ver);

                if (deletedUnlocked() && oldVal != null && !isInternal())
                    deletedUnlocked(false);
            }

            // Apply metrics.
            if (metrics && cctx.cache().configuration().isStatisticsEnabled() && needVal) {
                // PutIfAbsent methods mustn't update hit/miss statistics
                if (op != GridCacheOperation.UPDATE || F.isEmpty(filter) || !cctx.putIfAbsentFilter(filter))
                    cctx.cache().metrics0().onRead(oldVal != null);
            }

            // Check filter inside of synchronization.
            if (!F.isEmptyOrNulls(filter)) {
                boolean pass = cctx.isAllLocked(this, filter);

                if (!pass) {
                    if (expiryPlc != null && !readFromStore && hasValueUnlocked() && !cctx.putIfAbsentFilter(filter))
                        updateTtl(expiryPlc);

                    return new GridCacheUpdateAtomicResult(false,
                        retval ? oldVal : null,
                        null,
                        invokeRes,
                        CU.TTL_ETERNAL,
                        CU.EXPIRE_TIME_ETERNAL,
                        null,
                        null,
                        false,
                        updateCntr0 == null ? 0 : updateCntr0);
                }
            }

            // Calculate new value in case we met transform.
            if (op == GridCacheOperation.TRANSFORM) {
                assert conflictCtx == null : "Cannot be TRANSFORM here if conflict resolution was performed earlier.";

                transformClo = writeObj;

                EntryProcessor<Object, Object, ?> entryProcessor = (EntryProcessor<Object, Object, ?>)writeObj;

                CacheInvokeEntry<Object, Object> entry = new CacheInvokeEntry(cctx, key, oldVal, version(), keepPortable);

                try {
                    Object computed = entryProcessor.process(entry, invokeArgs);

                    if (entry.modified()) {
                        updated0 = cctx.unwrapTemporary(entry.getValue());
                        updated = cctx.toCacheObject(updated0);
                    }
                    else
                        updated = oldVal;

                    key0 = entry.key();

                    if (computed != null)
                        invokeRes = new IgniteBiTuple(cctx.unwrapTemporary(computed), null);
                }
                catch (Exception e) {
                    invokeRes = new IgniteBiTuple(null, e);

                    updated = oldVal;
                }

                if (!entry.modified()) {
                    if (expiryPlc != null && !readFromStore && hasValueUnlocked())
                        updateTtl(expiryPlc);

                    return new GridCacheUpdateAtomicResult(false,
                        retval ? oldVal : null,
                        null,
                        invokeRes,
                        CU.TTL_ETERNAL,
                        CU.EXPIRE_TIME_ETERNAL,
                        null,
                        null,
                        false,
                        updateCntr0 == null ? 0 : updateCntr);
                }
            }
            else
                updated = (CacheObject)writeObj;

            op = updated == null ? GridCacheOperation.DELETE : GridCacheOperation.UPDATE;

            assert op == GridCacheOperation.UPDATE || (op == GridCacheOperation.DELETE && updated == null);

            boolean hadVal = hasValueUnlocked();

            // Incorporate conflict version into new version if needed.
            if (conflictVer != null && conflictVer != newVer)
                newVer = new GridCacheVersionEx(newVer.topologyVersion(),
                    newVer.globalTime(),
                    newVer.order(),
                    newVer.nodeOrder(),
                    newVer.dataCenterId(),
                    conflictVer);

            if (op == GridCacheOperation.UPDATE) {
                // Conflict context is null if there were no explicit conflict resolution.
                if (conflictCtx == null) {
                    // Calculate TTL and expire time for local update.
                    if (explicitTtl != CU.TTL_NOT_CHANGED) {
                        // If conflict existed, expire time must be explicit.
                        assert conflictVer == null || explicitExpireTime != CU.EXPIRE_TIME_CALCULATE;

                        newSysTtl = newTtl = explicitTtl;
                        newSysExpireTime = explicitExpireTime;

                        newExpireTime = explicitExpireTime != CU.EXPIRE_TIME_CALCULATE ?
                            explicitExpireTime : CU.toExpireTime(explicitTtl);
                    }
                    else {
                        newSysTtl = expiryPlc == null ? CU.TTL_NOT_CHANGED :
                            hadVal ? expiryPlc.forUpdate() : expiryPlc.forCreate();

                        if (newSysTtl == CU.TTL_NOT_CHANGED) {
                            newSysExpireTime = CU.EXPIRE_TIME_CALCULATE;
                            newTtl = ttlExtras();
                            newExpireTime = expireTimeExtras();
                        }
                        else if (newSysTtl == CU.TTL_ZERO) {
                            op = GridCacheOperation.DELETE;

                            newSysTtl = CU.TTL_NOT_CHANGED;
                            newSysExpireTime = CU.EXPIRE_TIME_CALCULATE;

                            newTtl = CU.TTL_ETERNAL;
                            newExpireTime = CU.EXPIRE_TIME_ETERNAL;

                            updated = null;
                        }
                        else {
                            newSysExpireTime = CU.EXPIRE_TIME_CALCULATE;
                            newTtl = newSysTtl;
                            newExpireTime = CU.toExpireTime(newTtl);
                        }
                    }
                }
                else {
                    newSysTtl = newTtl = conflictCtx.ttl();
                    newSysExpireTime = newExpireTime = conflictCtx.expireTime();
                }
            }
            else {
                assert op == GridCacheOperation.DELETE;

                newSysTtl = CU.TTL_NOT_CHANGED;
                newSysExpireTime = CU.EXPIRE_TIME_CALCULATE;

                newTtl = CU.TTL_ETERNAL;
                newExpireTime = CU.EXPIRE_TIME_ETERNAL;
            }

            // TTL and expire time must be resolved at this point.
            assert newTtl != CU.TTL_NOT_CHANGED && newTtl != CU.TTL_ZERO && newTtl >= 0;
            assert newExpireTime != CU.EXPIRE_TIME_CALCULATE && newExpireTime >= 0;

            IgniteBiTuple<Boolean, Object> interceptRes = null;

            // Actual update.
            if (op == GridCacheOperation.UPDATE) {
                if (intercept) {
                    updated0 = value(updated0, updated, false);

                    Object interceptorVal = cctx.config().getInterceptor()
                        .onBeforePut(new CacheLazyEntry(cctx, key, key0, oldVal, old0, keepPortable), updated0);

                    if (interceptorVal == null)
                        return new GridCacheUpdateAtomicResult(false,
                            retval ? oldVal : null,
                            null,
                            invokeRes,
                            CU.TTL_ETERNAL,
                            CU.EXPIRE_TIME_ETERNAL,
                            null,
                            null,
                            false,
                            updateCntr0 == null ? 0 : updateCntr0);
                    else if (interceptorVal != updated0) {
                        updated0 = cctx.unwrapTemporary(interceptorVal);

                        updated = cctx.toCacheObject(updated0);
                    }
                }

                // Try write-through.
                if (writeThrough)
                    // Must persist inside synchronization in non-tx mode.
                    cctx.store().put(null, key, updated, newVer);

                if (!hadVal) {
                    boolean new0 = isNew();

                    assert deletedUnlocked() || new0 || isInternal(): "Invalid entry [entry=" + this + ", locNodeId=" +
                        cctx.localNodeId() + ']';

                    if (!new0 && !isInternal())
                        deletedUnlocked(false);
                }
                else {
                    assert !deletedUnlocked() : "Invalid entry [entry=" + this +
                        ", locNodeId=" + cctx.localNodeId() + ']';

                    // Do not change size.
                }

                updated = cctx.kernalContext().cacheObjects().prepareForCache(updated, cctx);

                // Update index inside synchronization since it can be updated
                // in load methods without actually holding entry lock.
                updateIndex(updated, newExpireTime, newVer, oldVal);

                update(updated, newExpireTime, newTtl, newVer);

                updateCntr0 = nextPartCounter(topVer);

                if (updateCntr != null)
                    updateCntr0 = updateCntr;

                drReplicate(drType, updated, newVer);

                recordNodeId(affNodeId, topVer);

                if (evt) {
                    CacheObject evtOld = null;

                    if (transformClo != null && cctx.events().isRecordable(EVT_CACHE_OBJECT_READ)) {
                        evtOld = cctx.unwrapTemporary(oldVal);

                        cctx.events().addEvent(partition(), key, evtNodeId, null,
                            newVer, EVT_CACHE_OBJECT_READ, evtOld, evtOld != null || hadVal, evtOld,
                            evtOld != null || hadVal, subjId, transformClo.getClass().getName(), taskName,
                            keepPortable);
                    }

                    if (newVer != null && cctx.events().isRecordable(EVT_CACHE_OBJECT_PUT)) {
                        if (evtOld == null)
                            evtOld = cctx.unwrapTemporary(oldVal);

                        cctx.events().addEvent(partition(), key, evtNodeId, null,
                            newVer, EVT_CACHE_OBJECT_PUT, updated, updated != null, evtOld,
                            evtOld != null || hadVal, subjId, null, taskName, keepPortable);
                    }
                }
            }
            else {
                if (intercept) {
                    interceptRes = cctx.config().getInterceptor().onBeforeRemove(new CacheLazyEntry(cctx, key, key0,
                        oldVal, old0, keepPortable));

                    if (cctx.cancelRemove(interceptRes))
                        return new GridCacheUpdateAtomicResult(false,
                            cctx.toCacheObject(cctx.unwrapTemporary(interceptRes.get2())),
                            null,
                            invokeRes,
                            CU.TTL_ETERNAL,
                            CU.EXPIRE_TIME_ETERNAL,
                            null,
                            null,
                            false,
                            updateCntr0 == null ? 0 : updateCntr0);
                }

                if (writeThrough)
                    // Must persist inside synchronization in non-tx mode.
                    cctx.store().remove(null, key);

                if (oldVal == null)
                    oldVal = saveValueForIndexUnlocked();

                // Update index inside synchronization since it can be updated
                // in load methods without actually holding entry lock.
                clearIndex(oldVal);

                if (hadVal) {
                    assert !deletedUnlocked();

                    if (!isInternal())
                        deletedUnlocked(true);
                }
                else {
                    boolean new0 = isNew();

                    assert deletedUnlocked() || new0 || isInternal() : "Invalid entry [entry=" + this + ", locNodeId=" +
                        cctx.localNodeId() + ']';

                    if (new0) {
                        if (!isInternal())
                            deletedUnlocked(true);
                    }
                }

                enqueueVer = newVer;

                boolean hasValPtr = hasOffHeapPointer();

                // Clear value on backup. Entry will be removed from cache when it got evicted from queue.
                update(null, CU.TTL_ETERNAL, CU.EXPIRE_TIME_ETERNAL, newVer);

                assert newSysTtl == CU.TTL_NOT_CHANGED;
                assert newSysExpireTime == CU.EXPIRE_TIME_CALCULATE;

                if (cctx.offheapTiered() && hasValPtr) {
                    boolean rmv = cctx.swap().removeOffheap(key);

                    assert rmv;
                }

                clearReaders();

                recordNodeId(affNodeId, topVer);

                updateCntr0 = nextPartCounter(topVer);

                if (updateCntr != null)
                    updateCntr0 = updateCntr;

                drReplicate(drType, null, newVer);

                if (evt) {
                    CacheObject evtOld = null;

                    if (transformClo != null && cctx.events().isRecordable(EVT_CACHE_OBJECT_READ)) {
                        evtOld = cctx.unwrapTemporary(oldVal);

                        cctx.events().addEvent(partition(), key, evtNodeId, null,
                            newVer, EVT_CACHE_OBJECT_READ, evtOld, evtOld != null || hadVal, evtOld,
                            evtOld != null || hadVal, subjId, transformClo.getClass().getName(), taskName,
                            keepPortable);
                    }

                    if (newVer != null && cctx.events().isRecordable(EVT_CACHE_OBJECT_REMOVED)) {
                        if (evtOld == null)
                            evtOld = cctx.unwrapTemporary(oldVal);

                        cctx.events().addEvent(partition(), key, evtNodeId, null, newVer,
                            EVT_CACHE_OBJECT_REMOVED, null, false, evtOld, evtOld != null || hadVal,
                            subjId, null, taskName, keepPortable);
                    }
                }

                res = hadVal;
            }

            if (res)
                updateMetrics(op, metrics);

<<<<<<< HEAD
            if (cctx.isReplicated() || primary)
                cctx.continuousQueries().onEntryUpdated(this, key, val, oldVal, false);

            cctx.dataStructures().onEntryUpdated(key, op == GridCacheOperation.DELETE, keepPortable);
=======
            cctx.dataStructures().onEntryUpdated(key, op == GridCacheOperation.DELETE);
>>>>>>> 900788b6

            if (intercept) {
                if (op == GridCacheOperation.UPDATE)
                    cctx.config().getInterceptor().onAfterPut(new CacheLazyEntry(cctx, key, key0, updated, updated0, keepPortable));
                else
                    cctx.config().getInterceptor().onAfterRemove(new CacheLazyEntry(cctx, key, key0, oldVal, old0, keepPortable));

                if (interceptRes != null)
                    oldVal = cctx.toCacheObject(cctx.unwrapTemporary(interceptRes.get2()));
            }
        }

        if (log.isDebugEnabled())
            log.debug("Updated cache entry [val=" + val + ", old=" + oldVal + ", entry=" + this + ']');

        return new GridCacheUpdateAtomicResult(res,
            oldVal,
            updated,
            invokeRes,
            newSysTtl,
            newSysExpireTime,
            enqueueVer,
            conflictCtx,
            true,
            updateCntr0);
    }

    /**
     * @param val Value.
     * @param cacheObj Cache object.
     * @param cpy Copy flag.
     * @return Cache object value.
     */
    @Nullable private Object value(@Nullable Object val, @Nullable CacheObject cacheObj, boolean cpy) {
        if (val != null)
            return val;

        return cacheObj != null ? cacheObj.value(cctx.cacheObjectContext(), cpy) : null;
    }

    /**
     * @param expiry Expiration policy.
     * @return Tuple holding initial TTL and expire time with the given expiry.
     */
    private static IgniteBiTuple<Long, Long> initialTtlAndExpireTime(IgniteCacheExpiryPolicy expiry) {
        assert expiry != null;

        long initTtl = expiry.forCreate();
        long initExpireTime;

        if (initTtl == CU.TTL_ZERO) {
            initTtl = CU.TTL_MINIMUM;
            initExpireTime = CU.expireTimeInPast();
        }
        else if (initTtl == CU.TTL_NOT_CHANGED) {
            initTtl = CU.TTL_ETERNAL;
            initExpireTime = CU.EXPIRE_TIME_ETERNAL;
        }
        else
            initExpireTime = CU.toExpireTime(initTtl);

        return F.t(initTtl, initExpireTime);
    }

    /**
     * Get TTL, expire time and remove flag for the given entry, expiration policy and explicit TTL and expire time.
     *
     * @param expiry Expiration policy.
     * @param ttl Explicit TTL.
     * @param expireTime Explicit expire time.
     * @return Result.
     */
    private GridTuple3<Long, Long, Boolean> ttlAndExpireTime(IgniteCacheExpiryPolicy expiry, long ttl, long expireTime)
        throws GridCacheEntryRemovedException {
        boolean rmv = false;

        // 1. If TTL is not changed, then calculate it based on expiry.
        if (ttl == CU.TTL_NOT_CHANGED) {
            if (expiry != null)
                ttl = hasValueUnlocked() ? expiry.forUpdate() : expiry.forCreate();
        }

        // 2. If TTL is zero, then set delete marker.
        if (ttl == CU.TTL_ZERO) {
            rmv = true;

            ttl = CU.TTL_ETERNAL;
        }

        // 3. If TTL is still not changed, then either use old entry TTL or set it to "ETERNAL".
        if (ttl == CU.TTL_NOT_CHANGED) {
            if (isNew())
                ttl = CU.TTL_ETERNAL;
            else {
                ttl = ttlExtras();
                expireTime = expireTimeExtras();
            }
        }

        // 4 If expire time was not set explicitly, then calculate it.
        if (expireTime == CU.EXPIRE_TIME_CALCULATE)
            expireTime = CU.toExpireTime(ttl);

        return F.t(ttl, expireTime, rmv);
    }

    /**
     * Perform DR if needed.
     *
     * @param drType DR type.
     * @param val Value.
     * @param ver Version.
     * @throws IgniteCheckedException In case of exception.
     */
    private void drReplicate(GridDrType drType, @Nullable CacheObject val, GridCacheVersion ver)
        throws IgniteCheckedException {
        if (cctx.isDrEnabled() && drType != DR_NONE && !isInternal())
            cctx.dr().replicate(key, val, rawTtl(), rawExpireTime(), ver.conflictVersion(), drType);
    }

    /**
     * @return {@code true} if entry has readers. It makes sense only for dht entry.
     * @throws GridCacheEntryRemovedException If removed.
     */
    protected boolean hasReaders() throws GridCacheEntryRemovedException {
        return false;
    }

    /**
     *
     */
    protected void clearReaders() {
        // No-op.
    }

    /**
     * @param nodeId Node ID to clear.
     * @throws GridCacheEntryRemovedException If removed.
     */
    protected void clearReader(UUID nodeId) throws GridCacheEntryRemovedException {
        // No-op.
    }

    /** {@inheritDoc} */
    @Override public boolean clear(GridCacheVersion ver, boolean readers,
        @Nullable CacheEntryPredicate[] filter) throws IgniteCheckedException {
        boolean ret;
        boolean rmv;
        boolean marked;

        while (true) {
            ret = false;
            rmv = false;
            marked = false;

            // For optimistic check.
            GridCacheVersion startVer = null;

            if (!F.isEmptyOrNulls(filter)) {
                synchronized (this) {
                    startVer = this.ver;
                }

                if (!cctx.isAll(this, filter))
                    return false;
            }

            synchronized (this) {
                if (startVer != null && !startVer.equals(this.ver))
                    // Version has changed since filter checking.
                    continue;

                CacheObject val = saveValueForIndexUnlocked();

                try {
                    if ((!hasReaders() || readers)) {
                        // markObsolete will clear the value.
                        if (!(marked = markObsolete0(ver, true, null))) {
                            if (log.isDebugEnabled())
                                log.debug("Entry could not be marked obsolete (it is still used): " + this);

                            break;
                        }

                        clearReaders();
                    }
                    else {
                        if (log.isDebugEnabled())
                            log.debug("Entry could not be marked obsolete (it still has readers): " + this);

                        break;
                    }
                }
                catch (GridCacheEntryRemovedException ignore) {
                    if (log.isDebugEnabled())
                        log.debug("Got removed entry when clearing (will simply return): " + this);

                    ret = true;

                    break;
                }

                if (log.isDebugEnabled())
                    log.debug("Entry has been marked obsolete: " + this);

                clearIndex(val);

                releaseSwap();

                ret = true;
                rmv = true;

                break;
            }
        }

        if (marked)
            onMarkedObsolete();

        if (rmv)
            cctx.cache().removeEntry(this); // Clear cache.

        return ret;
    }

    /** {@inheritDoc} */
    @Override public synchronized GridCacheVersion obsoleteVersion() {
        return obsoleteVersionExtras();
    }

    /** {@inheritDoc} */
    @Override public boolean markObsolete(GridCacheVersion ver) {
        boolean obsolete;

        synchronized (this) {
            obsolete = markObsolete0(ver, true, null);
        }

        if (obsolete)
            onMarkedObsolete();

        return obsolete;
    }

    /** {@inheritDoc} */
    @Override public boolean markObsoleteIfEmpty(@Nullable GridCacheVersion ver) throws IgniteCheckedException {
        boolean obsolete = false;
        boolean deferred = false;

        try {
            synchronized (this) {
                if (obsoleteVersionExtras() != null)
                    return false;

                if (!hasValueUnlocked() || checkExpired()) {
                    if (ver == null)
                        ver = nextVersion();

                    if (cctx.deferredDelete() && !isStartVersion() && !detached() && !isInternal()) {
                        if (!deletedUnlocked()) {
                            update(null, 0L, 0L, ver);

                            deletedUnlocked(true);

                            deferred = true;
                        }
                    }
                    else
                        obsolete = markObsolete0(ver, true, null);
                }
            }
        }
        finally {
            if (obsolete)
                onMarkedObsolete();

            if (deferred)
                cctx.onDeferredDelete(this, ver);
        }

        return obsolete;
    }

    /** {@inheritDoc} */
    @Override public boolean markObsoleteVersion(GridCacheVersion ver) {
        assert cctx.deferredDelete();

        boolean marked;

        synchronized (this) {
            if (obsoleteVersionExtras() != null)
                return true;

            if (!this.ver.equals(ver))
                return false;

            marked = markObsolete0(ver, true, null);
        }

        if (marked)
            onMarkedObsolete();

        return marked;
    }

    /**
     * @return {@code True} if this entry should not be evicted from cache.
     */
    protected boolean evictionDisabled() {
        return false;
    }

    /**
     * <p>
     * Note that {@link #onMarkedObsolete()} should always be called after this method
     * returns {@code true}.
     *
     * @param ver Version.
     * @param clear {@code True} to clear.
     * @param extras Predefined extras.
     * @return {@code True} if entry is obsolete, {@code false} if entry is still used by other threads or nodes.
     */
    protected final boolean markObsolete0(GridCacheVersion ver, boolean clear, GridCacheObsoleteEntryExtras extras) {
        assert Thread.holdsLock(this);

        if (evictionDisabled()) {
            assert !obsolete() : this;

            return false;
        }

        GridCacheVersion obsoleteVer = obsoleteVersionExtras();

        if (ver != null) {
            // If already obsolete, then do nothing.
            if (obsoleteVer != null)
                return true;

            GridCacheMvcc mvcc = mvccExtras();

            if (mvcc == null || mvcc.isEmpty(ver)) {
                obsoleteVer = ver;

                obsoleteVersionExtras(obsoleteVer, extras);

                if (clear)
                    value(null);
            }

            return obsoleteVer != null;
        }
        else
            return obsoleteVer != null;
    }

    /** {@inheritDoc} */
    @Override public void onMarkedObsolete() {
        // No-op.
    }

    /** {@inheritDoc} */
    @Override public final synchronized boolean obsolete() {
        return obsoleteVersionExtras() != null;
    }

    /** {@inheritDoc} */
    @Override public final synchronized boolean obsolete(GridCacheVersion exclude) {
        GridCacheVersion obsoleteVer = obsoleteVersionExtras();

        return obsoleteVer != null && !obsoleteVer.equals(exclude);
    }

    /** {@inheritDoc} */
    @Override public synchronized boolean invalidate(@Nullable GridCacheVersion curVer, GridCacheVersion newVer)
        throws IgniteCheckedException {
        assert newVer != null;

        if (curVer == null || ver.equals(curVer)) {
            CacheObject val = saveValueForIndexUnlocked();

            value(null);

            ver = newVer;

            releaseSwap();

            clearIndex(val);

            onInvalidate();
        }

        return obsoleteVersionExtras() != null;
    }

    /**
     * Called when entry invalidated.
     */
    protected void onInvalidate() {
        // No-op.
    }

    /** {@inheritDoc} */
    @Override public boolean invalidate(@Nullable CacheEntryPredicate[] filter)
        throws GridCacheEntryRemovedException, IgniteCheckedException {
        if (F.isEmptyOrNulls(filter)) {
            synchronized (this) {
                checkObsolete();

                invalidate(null, nextVersion());

                return true;
            }
        }
        else {
            // For optimistic checking.
            GridCacheVersion startVer;

            synchronized (this) {
                checkObsolete();

                startVer = ver;
            }

            if (!cctx.isAll(this, filter))
                return false;

            synchronized (this) {
                checkObsolete();

                if (startVer.equals(ver)) {
                    invalidate(null, nextVersion());

                    return true;
                }
            }

            // If version has changed then repeat the process.
            return invalidate(filter);
        }
    }

    /**
     *
     * @param val New value.
     * @param expireTime Expiration time.
     * @param ttl Time to live.
     * @param ver Update version.
     */
    protected final void update(@Nullable CacheObject val, long expireTime, long ttl, GridCacheVersion ver) {
        assert ver != null;
        assert Thread.holdsLock(this);
        assert ttl != CU.TTL_ZERO && ttl != CU.TTL_NOT_CHANGED && ttl >= 0 : ttl;

        long oldExpireTime = expireTimeExtras();

        if (oldExpireTime != 0 && expireTime != oldExpireTime && cctx.config().isEagerTtl())
            cctx.ttl().removeTrackedEntry(this);

        value(val);

        ttlAndExpireTimeExtras(ttl, expireTime);

        if (expireTime != 0 && (expireTime != oldExpireTime || isStartVersion()) && cctx.config().isEagerTtl())
            cctx.ttl().addTrackedEntry(this);

        this.ver = ver;
    }

    /**
     * Update TTL if it is changed.
     *
     * @param expiryPlc Expiry policy.
     */
    private void updateTtl(ExpiryPolicy expiryPlc) {
        long ttl = CU.toTtl(expiryPlc.getExpiryForAccess());

        if (ttl != CU.TTL_NOT_CHANGED)
            updateTtl(ttl);
    }

    /**
     * Update TTL is it is changed.
     *
     * @param expiryPlc Expiry policy.
     * @throws IgniteCheckedException If failed.
     * @throws GridCacheEntryRemovedException If failed.
     */
    private void updateTtl(IgniteCacheExpiryPolicy expiryPlc)
        throws IgniteCheckedException, GridCacheEntryRemovedException {
        long ttl = expiryPlc.forAccess();

        if (ttl != CU.TTL_NOT_CHANGED) {
            updateTtl(ttl);

            expiryPlc.ttlUpdated(key(),
                version(),
                hasReaders() ? ((GridDhtCacheEntry)this).readers() : null);
        }
    }

    /**
     * @param ttl Time to live.
     */
    private void updateTtl(long ttl) {
        assert ttl >= 0 || ttl == CU.TTL_ZERO : ttl;
        assert Thread.holdsLock(this);

        long expireTime;

        if (ttl == CU.TTL_ZERO) {
            ttl = CU.TTL_MINIMUM;
            expireTime = CU.expireTimeInPast();
        }
        else
            expireTime = CU.toExpireTime(ttl);

        long oldExpireTime = expireTimeExtras();

        if (oldExpireTime != 0 && expireTime != oldExpireTime && cctx.config().isEagerTtl())
            cctx.ttl().removeTrackedEntry(this);

        ttlAndExpireTimeExtras(ttl, expireTime);

        if (expireTime != 0 && expireTime != oldExpireTime && cctx.config().isEagerTtl())
            cctx.ttl().addTrackedEntry(this);
    }

    /**
     * @return {@code True} if values should be stored off-heap.
     */
    protected boolean isOffHeapValuesOnly() {
        return cctx.config().getMemoryMode() == CacheMemoryMode.OFFHEAP_VALUES;
    }

    /**
     * @throws GridCacheEntryRemovedException If entry is obsolete.
     */
    protected void checkObsolete() throws GridCacheEntryRemovedException {
        assert Thread.holdsLock(this);

        if (obsoleteVersionExtras() != null)
            throw new GridCacheEntryRemovedException();
    }

    /** {@inheritDoc} */
    @Override public KeyCacheObject key() {
        return key;
    }

    /** {@inheritDoc} */
    @Override public IgniteTxKey txKey() {
        return cctx.txKey(key);
    }

    /** {@inheritDoc} */
    @Override public synchronized GridCacheVersion version() throws GridCacheEntryRemovedException {
        checkObsolete();

        return ver;
    }

    /** {@inheritDoc} */
    @Override public synchronized boolean checkSerializableReadVersion(GridCacheVersion serReadVer)
        throws GridCacheEntryRemovedException {
        checkObsolete();

        if (!serReadVer.equals(ver)) {
            boolean empty = isStartVersion() || deletedUnlocked();

            if (serReadVer.equals(IgniteTxEntry.SER_READ_EMPTY_ENTRY_VER))
                return empty;
            else if (serReadVer.equals(IgniteTxEntry.SER_READ_NOT_EMPTY_VER))
                return !empty;

            return false;
        }

        return true;
    }

    /**
     * Gets hash value for the entry key.
     *
     * @return Hash value.
     */
    int hash() {
        return hash;
    }

    /**
     * Gets next entry in bucket linked list within a hash map segment.
     *
     * @param segId Segment ID.
     * @return Next entry.
     */
    GridCacheMapEntry next(int segId) {
        return segId % 2 == 0 ? next0 : next1;
    }

    /**
     * Sets next entry in bucket linked list within a hash map segment.
     *
     * @param segId Segment ID.
     * @param next Next entry.
     */
    void next(int segId, @Nullable GridCacheMapEntry next) {
        if (segId % 2 == 0)
            next0 = next;
        else
            next1 = next;
    }

    /** {@inheritDoc} */
    @Nullable @Override public CacheObject peek(boolean heap,
        boolean offheap,
        boolean swap,
        AffinityTopologyVersion topVer,
        @Nullable IgniteCacheExpiryPolicy expiryPlc)
        throws GridCacheEntryRemovedException, IgniteCheckedException {
        assert heap || offheap || swap;

        try {
            if (heap) {
                GridTuple<CacheObject> val = peekGlobal(false, topVer, null, expiryPlc);

                if (val != null)
                    return val.get();
            }

            if (offheap || swap) {
                GridCacheSwapEntry e = cctx.swap().read(this, false, offheap, swap, true);

                return e != null ? e.value() : null;
            }

            return null;
        }
        catch (GridCacheFilterFailedException ignored) {
            assert false;

            return null;
        }
    }

    /** {@inheritDoc} */
    @Nullable @Override public CacheObject peek(
        boolean heap,
        boolean offheap,
        boolean swap,
        @Nullable IgniteCacheExpiryPolicy plc)
        throws GridCacheEntryRemovedException, IgniteCheckedException {
        IgniteInternalTx tx = cctx.tm().localTxx();

        AffinityTopologyVersion topVer = tx != null ? tx.topologyVersion() : cctx.affinity().affinityTopologyVersion();

        return peek(heap, offheap, swap, topVer, plc);
    }

    /**
     * @param failFast Fail fast flag.
     * @param topVer Topology version.
     * @param filter Filter.
     * @param expiryPlc Optional expiry policy.
     * @return Peeked value.
     * @throws GridCacheFilterFailedException If filter failed.
     * @throws GridCacheEntryRemovedException If entry got removed.
     * @throws IgniteCheckedException If unexpected cache failure occurred.
     */
    @SuppressWarnings({"RedundantTypeArguments"})
    @Nullable private GridTuple<CacheObject> peekGlobal(boolean failFast,
        AffinityTopologyVersion topVer,
        CacheEntryPredicate[] filter,
        @Nullable IgniteCacheExpiryPolicy expiryPlc)
        throws GridCacheEntryRemovedException, GridCacheFilterFailedException, IgniteCheckedException {
        if (!valid(topVer))
            return null;

        boolean rmv = false;

        try {
            while (true) {
                GridCacheVersion ver;
                CacheObject val;

                synchronized (this) {
                    if (checkExpired()) {
                        rmv = markObsolete0(cctx.versions().next(this.ver), true, null);

                        return null;
                    }

                    checkObsolete();

                    ver = this.ver;
                    val = rawGetOrUnmarshalUnlocked(false);

                    if (val != null && expiryPlc != null)
                        updateTtl(expiryPlc);
                }

                if (!cctx.isAll(this, filter))
                    return F.t(CU.<CacheObject>failed(failFast));

                if (F.isEmptyOrNulls(filter) || ver.equals(version()))
                    return F.t(val);
            }
        }
        finally {
            if (rmv) {
                onMarkedObsolete();

                cctx.cache().map().removeEntry(this);
            }
        }
    }

    /**
     * TODO: GG-4009: do we need to generate event and invalidate value?
     *
     * @return {@code true} if expired.
     * @throws IgniteCheckedException In case of failure.
     */
    private boolean checkExpired() throws IgniteCheckedException {
        assert Thread.holdsLock(this);

        long expireTime = expireTimeExtras();

        if (expireTime > 0) {
            long delta = expireTime - U.currentTimeMillis();

            if (log.isDebugEnabled())
                log.debug("Checked expiration time for entry [timeLeft=" + delta + ", entry=" + this + ']');

            if (delta <= 0) {
                releaseSwap();

                clearIndex(saveValueForIndexUnlocked());

                return true;
            }
        }

        return false;
    }

    /**
     * @return Value.
     */
    @Override public synchronized CacheObject rawGet() {
        return val;
    }

    /** {@inheritDoc} */
    @Nullable @Override public synchronized CacheObject rawGetOrUnmarshal(boolean tmp) throws IgniteCheckedException {
        return rawGetOrUnmarshalUnlocked(tmp);
    }

    /**
     * @param tmp If {@code true} can return temporary instance.
     * @return Value (unmarshalled if needed).
     * @throws IgniteCheckedException If failed.
     */
    @Nullable public CacheObject rawGetOrUnmarshalUnlocked(boolean tmp) throws IgniteCheckedException {
        assert Thread.holdsLock(this);

        CacheObject val = this.val;

        if (val != null)
            return val;

        if (hasOffHeapPointer()) {
            CacheObject val0 = cctx.fromOffheap(offHeapPointer(), tmp);

            if (!tmp && cctx.kernalContext().config().isPeerClassLoadingEnabled())
                val0.finishUnmarshal(cctx.cacheObjectContext(), cctx.deploy().globalLoader());

            return val0;
        }

        return null;
    }

    /** {@inheritDoc} */
    @Override public synchronized boolean hasValue() {
        return hasValueUnlocked();
    }

    /**
     * @return {@code True} if this entry has value.
     */
    protected boolean hasValueUnlocked() {
        assert Thread.holdsLock(this);

        return val != null || hasOffHeapPointer();
    }

    /** {@inheritDoc} */
    @Override public synchronized CacheObject rawPut(CacheObject val, long ttl) {
        CacheObject old = this.val;

        update(val, CU.toExpireTime(ttl), ttl, nextVersion());

        return old;
    }

    /** {@inheritDoc} */
    @SuppressWarnings({"RedundantTypeArguments"})
    @Override public boolean initialValue(
        CacheObject val,
        GridCacheVersion ver,
        long ttl,
        long expireTime,
        boolean preload,
        AffinityTopologyVersion topVer,
        GridDrType drType)
        throws IgniteCheckedException, GridCacheEntryRemovedException {
        synchronized (this) {
            checkObsolete();

            if ((isNew() && !cctx.swap().containsKey(key, partition())) || (!preload && deletedUnlocked())) {
                long expTime = expireTime < 0 ? CU.toExpireTime(ttl) : expireTime;

                val = cctx.kernalContext().cacheObjects().prepareForCache(val, cctx);

                if (val != null)
                    updateIndex(val, expTime, ver, null);

                // Version does not change for load ops.
                update(val, expTime, ttl, ver);

                boolean skipQryNtf = false;

                if (val == null) {
                    skipQryNtf = true;

                    if (cctx.deferredDelete() && !isInternal()) {
                        assert !deletedUnlocked();

                        deletedUnlocked(true);
                    }
                }
                else if (deletedUnlocked())
                    deletedUnlocked(false);

                long updateCntr = 0;

                if (!preload)
                    updateCntr = nextPartCounter(topVer);

                drReplicate(drType, val, ver);

                if (!skipQryNtf) {
                    cctx.continuousQueries().onEntryUpdated(key, val, null, this.isInternal()
                        || !this.context().userCache(), this.partition(), true, preload, updateCntr, topVer);

                    cctx.dataStructures().onEntryUpdated(key, false, true);
                }

                if (cctx.store().isLocal()) {
                    if (val != null)
                        cctx.store().put(null, keyValue(false), CU.value(val, cctx, false), ver);
                }

                return true;
            }

            return false;
        }
    }

    /**
     * @param topVer Topology version.
     * @return Update counter.
     */
    private long nextPartCounter(AffinityTopologyVersion topVer) {
        long updateCntr;

        if (!cctx.isLocal() && !isNear()) {
            GridDhtLocalPartition locPart = cctx.topology().localPartition(partition(), topVer, false);

            assert locPart != null;

            updateCntr = locPart.nextUpdateCounter();
        }
        else
            updateCntr = 0;

        return updateCntr;
    }

    /** {@inheritDoc} */
    @Override public synchronized boolean initialValue(KeyCacheObject key, GridCacheSwapEntry unswapped) throws
        IgniteCheckedException,
        GridCacheEntryRemovedException {
        checkObsolete();

        if (isNew()) {
            CacheObject val = unswapped.value();

            val = cctx.kernalContext().cacheObjects().prepareForCache(val, cctx);

            // Version does not change for load ops.
            update(val,
                unswapped.expireTime(),
                unswapped.ttl(),
                unswapped.version()
            );

            return true;
        }

        return false;
    }

    /** {@inheritDoc} */
    @Override public synchronized GridCacheVersionedEntryEx versionedEntry()
        throws IgniteCheckedException, GridCacheEntryRemovedException {
        boolean isNew = isStartVersion();

        CacheObject val = isNew ? unswap(true) : rawGetOrUnmarshalUnlocked(false);

        return new GridCachePlainVersionedEntry<>(key.value(cctx.cacheObjectContext(), true),
            CU.value(val, cctx, true),
            ttlExtras(),
            expireTimeExtras(),
            ver.conflictVersion(),
            isNew);
    }

    /** {@inheritDoc} */
    @Override public synchronized GridCacheVersion versionedValue(CacheObject val,
        GridCacheVersion curVer,
        GridCacheVersion newVer)
        throws IgniteCheckedException, GridCacheEntryRemovedException {

        checkObsolete();

        if (curVer == null || curVer.equals(ver)) {
            if (val != this.val) {
                GridCacheMvcc mvcc = mvccExtras();

                if (mvcc != null && !mvcc.isEmpty())
                    return null;

                if (newVer == null)
                    newVer = cctx.versions().next();

                CacheObject old = rawGetOrUnmarshalUnlocked(false);

                long ttl = ttlExtras();

                long expTime = CU.toExpireTime(ttl);

                // Detach value before index update.
                val = cctx.kernalContext().cacheObjects().prepareForCache(val, cctx);

                if (val != null) {
                    updateIndex(val, expTime, newVer, old);

                    if (deletedUnlocked())
                        deletedUnlocked(false);
                }

                // Version does not change for load ops.
                update(val, expTime, ttl, newVer);

                return newVer;
            }
        }

        return null;
    }

    /**
     * Gets next version for this cache entry.
     *
     * @return Next version.
     */
    private GridCacheVersion nextVersion() {
        // Do not change topology version when generating next version.
        return cctx.versions().next(ver);
    }

    /** {@inheritDoc} */
    @Override public synchronized boolean hasLockCandidate(GridCacheVersion ver) throws GridCacheEntryRemovedException {
        checkObsolete();

        GridCacheMvcc mvcc = mvccExtras();

        return mvcc != null && mvcc.hasCandidate(ver);
    }

    /** {@inheritDoc} */
    @Override public synchronized boolean hasLockCandidate(long threadId) throws GridCacheEntryRemovedException {
        checkObsolete();

        GridCacheMvcc mvcc = mvccExtras();

        return mvcc != null && mvcc.localCandidate(threadId) != null;
    }

    /** {@inheritDoc} */
    @Override public synchronized boolean lockedByAny(GridCacheVersion... exclude)
        throws GridCacheEntryRemovedException {
        checkObsolete();

        GridCacheMvcc mvcc = mvccExtras();

        return mvcc != null && !mvcc.isEmpty(exclude);
    }

    /** {@inheritDoc} */
    @Override public boolean lockedByThread() throws GridCacheEntryRemovedException {
        return lockedByThread(Thread.currentThread().getId());
    }

    /** {@inheritDoc} */
    @Override public synchronized boolean lockedLocally(GridCacheVersion lockVer)
        throws GridCacheEntryRemovedException {
        checkObsolete();

        GridCacheMvcc mvcc = mvccExtras();

        return mvcc != null && mvcc.isLocallyOwned(lockVer);
    }

    /** {@inheritDoc} */
    @Override public synchronized boolean lockedByThread(long threadId, GridCacheVersion exclude)
        throws GridCacheEntryRemovedException {
        checkObsolete();

        GridCacheMvcc mvcc = mvccExtras();

        return mvcc != null && mvcc.isLocallyOwnedByThread(threadId, false, exclude);
    }

    /** {@inheritDoc} */
    @Override public synchronized boolean lockedLocallyByIdOrThread(GridCacheVersion lockVer, long threadId)
        throws GridCacheEntryRemovedException {
        GridCacheMvcc mvcc = mvccExtras();

        return mvcc != null && mvcc.isLocallyOwnedByIdOrThread(lockVer, threadId);
    }

    /** {@inheritDoc} */
    @Override public synchronized boolean lockedByThread(long threadId) throws GridCacheEntryRemovedException {
        checkObsolete();

        GridCacheMvcc mvcc = mvccExtras();

        return mvcc != null && mvcc.isLocallyOwnedByThread(threadId, true);
    }

    /** {@inheritDoc} */
    @Override public synchronized boolean lockedBy(GridCacheVersion ver) throws GridCacheEntryRemovedException {
        checkObsolete();

        GridCacheMvcc mvcc = mvccExtras();

        return mvcc != null && mvcc.isOwnedBy(ver);
    }

    /** {@inheritDoc} */
    @Override public synchronized boolean lockedByThreadUnsafe(long threadId) {
        GridCacheMvcc mvcc = mvccExtras();

        return mvcc != null && mvcc.isLocallyOwnedByThread(threadId, true);
    }

    /** {@inheritDoc} */
    @Override public synchronized boolean lockedByUnsafe(GridCacheVersion ver) {
        GridCacheMvcc mvcc = mvccExtras();

        return mvcc != null && mvcc.isOwnedBy(ver);
    }

    /** {@inheritDoc} */
    @Override public synchronized boolean lockedLocallyUnsafe(GridCacheVersion lockVer) {
        GridCacheMvcc mvcc = mvccExtras();

        return mvcc != null && mvcc.isLocallyOwned(lockVer);
    }

    /** {@inheritDoc} */
    @Override public synchronized boolean hasLockCandidateUnsafe(GridCacheVersion ver) {
        GridCacheMvcc mvcc = mvccExtras();

        return mvcc != null && mvcc.hasCandidate(ver);
    }

    /** {@inheritDoc} */
    @Override public synchronized Collection<GridCacheMvccCandidate> localCandidates(GridCacheVersion... exclude)
        throws GridCacheEntryRemovedException {
        checkObsolete();

        GridCacheMvcc mvcc = mvccExtras();

        return mvcc == null ? Collections.<GridCacheMvccCandidate>emptyList() : mvcc.localCandidates(exclude);
    }

    /** {@inheritDoc} */
    @Override public Collection<GridCacheMvccCandidate> remoteMvccSnapshot(GridCacheVersion... exclude) {
        return Collections.emptyList();
    }

    /** {@inheritDoc} */
    @Nullable @Override public synchronized GridCacheMvccCandidate candidate(GridCacheVersion ver)
        throws GridCacheEntryRemovedException {
        checkObsolete();

        GridCacheMvcc mvcc = mvccExtras();

        return mvcc == null ? null : mvcc.candidate(ver);
    }

    /** {@inheritDoc} */
    @Override public synchronized GridCacheMvccCandidate localCandidate(long threadId)
        throws GridCacheEntryRemovedException {
        checkObsolete();

        GridCacheMvcc mvcc = mvccExtras();

        return mvcc == null ? null : mvcc.localCandidate(threadId);
    }

    /** {@inheritDoc} */
    @Override public GridCacheMvccCandidate candidate(UUID nodeId, long threadId)
        throws GridCacheEntryRemovedException {
        boolean loc = cctx.nodeId().equals(nodeId);

        synchronized (this) {
            checkObsolete();

            GridCacheMvcc mvcc = mvccExtras();

            return mvcc == null ? null : loc ? mvcc.localCandidate(threadId) :
                mvcc.remoteCandidate(nodeId, threadId);
        }
    }

    /** {@inheritDoc} */
    @Override public synchronized GridCacheMvccCandidate localOwner() throws GridCacheEntryRemovedException {
        checkObsolete();

        GridCacheMvcc mvcc = mvccExtras();

        return mvcc == null ? null : mvcc.localOwner();
    }

    /** {@inheritDoc} */
    @Override public synchronized long rawExpireTime() {
        return expireTimeExtras();
    }

    /** {@inheritDoc} */
    @Override public long expireTimeUnlocked() {
        assert Thread.holdsLock(this);

        return expireTimeExtras();
    }

    /** {@inheritDoc} */
    @Override public boolean onTtlExpired(GridCacheVersion obsoleteVer) {
        boolean obsolete = false;
        boolean deferred = false;
        GridCacheVersion ver0 = null;

        try {
            synchronized (this) {
                CacheObject expiredVal = saveOldValueUnlocked(false);

                boolean hasOldBytes = hasOffHeapPointer();

                boolean expired = checkExpired();

                if (expired) {
                    if (!obsolete()) {
                        if (cctx.deferredDelete() && !detached() && !isInternal()) {
                            if (!deletedUnlocked()) {
                                update(null, 0L, 0L, ver0 = ver);

                                deletedUnlocked(true);

                                deferred = true;
                            }
                        }
                        else {
                            if (markObsolete0(obsoleteVer, true, null))
                                obsolete = true; // Success, will return "true".
                        }
                    }

                    clearIndex(expiredVal);

                    releaseSwap();

                    if (cctx.events().isRecordable(EVT_CACHE_OBJECT_EXPIRED)) {
                        cctx.events().addEvent(partition(),
                            key,
                            cctx.localNodeId(),
                            null,
                            EVT_CACHE_OBJECT_EXPIRED,
                            null,
                            false,
                            expiredVal,
                            expiredVal != null || hasOldBytes,
                            null,
                            null,
                            null,
                            true);
                    }

                    cctx.continuousQueries().onEntryExpired(this, key, expiredVal);
                }
            }
        }
        catch (IgniteCheckedException e) {
            U.error(log, "Failed to clean up expired cache entry: " + this, e);
        }
        finally {
            if (obsolete) {
                onMarkedObsolete();

                cctx.cache().removeEntry(this);
            }

            if (deferred) {
                assert ver0 != null;

                cctx.onDeferredDelete(this, ver0);
            }

            if ((obsolete || deferred) && cctx.cache().configuration().isStatisticsEnabled())
                cctx.cache().metrics0().onEvict();
        }

        return obsolete;
    }

    /** {@inheritDoc} */
    @Override public synchronized long rawTtl() {
        return ttlExtras();
    }

    /** {@inheritDoc} */
    @SuppressWarnings({"IfMayBeConditional"})
    @Override public long expireTime() throws GridCacheEntryRemovedException {
        IgniteTxLocalAdapter tx = currentTx();

        if (tx != null) {
            long time = tx.entryExpireTime(txKey());

            if (time > 0)
                return time;
        }

        synchronized (this) {
            checkObsolete();

            return expireTimeExtras();
        }
    }

    /** {@inheritDoc} */
    @SuppressWarnings({"IfMayBeConditional"})
    @Override public long ttl() throws GridCacheEntryRemovedException {
        IgniteTxLocalAdapter tx = currentTx();

        if (tx != null) {
            long entryTtl = tx.entryTtl(txKey());

            if (entryTtl > 0)
                return entryTtl;
        }

        synchronized (this) {
            checkObsolete();

            return ttlExtras();
        }
    }

    /**
     * @return Current transaction.
     */
    private IgniteTxLocalAdapter currentTx() {
        if (cctx.isDht())
            return cctx.dht().near().context().tm().localTx();
        else
            return cctx.tm().localTx();
    }

    /** {@inheritDoc} */
    @Override public void updateTtl(@Nullable GridCacheVersion ver, long ttl) {
        synchronized (this) {
            updateTtl(ttl);

            /*
            TODO IGNITE-305.
            try {
                if (var == null || ver.equals(version()))
                    updateTtl(ttl);
            }
            catch (GridCacheEntryRemovedException ignored) {
                // No-op.
            }
            */
        }
    }

    /** {@inheritDoc} */
    @Override public synchronized CacheObject valueBytes() throws GridCacheEntryRemovedException {
        checkObsolete();

        return valueBytesUnlocked();
    }

    /** {@inheritDoc} */
    @Nullable @Override public CacheObject valueBytes(@Nullable GridCacheVersion ver)
        throws IgniteCheckedException, GridCacheEntryRemovedException {
        CacheObject val = null;

        synchronized (this) {
            checkObsolete();

            if (ver == null || this.ver.equals(ver))
                val = valueBytesUnlocked();
        }

        return val;
    }

    /**
     * Updates cache index.
     *
     * @param val Value.
     * @param expireTime Expire time.
     * @param ver New entry version.
     * @param prevVal Previous value.
     * @throws IgniteCheckedException If update failed.
     */
    protected void updateIndex(@Nullable CacheObject val,
        long expireTime,
        GridCacheVersion ver,
        @Nullable CacheObject prevVal) throws IgniteCheckedException {
        assert Thread.holdsLock(this);
        assert val != null : "null values in update index for key: " + key;

        try {
            GridCacheQueryManager qryMgr = cctx.queries();

            if (qryMgr.enabled())
                qryMgr.store(key, val, ver, expireTime);
        }
        catch (IgniteCheckedException e) {
            throw new GridCacheIndexUpdateException(e);
        }
    }

    /**
     * Clears index.
     *
     * @param prevVal Previous value (if needed for index update).
     * @throws IgniteCheckedException If failed.
     */
    protected void clearIndex(CacheObject prevVal) throws IgniteCheckedException {
        assert Thread.holdsLock(this);

        try {
            GridCacheQueryManager<?, ?> qryMgr = cctx.queries();

            if (qryMgr.enabled())
                qryMgr.remove(key(), prevVal);
        }
        catch (IgniteCheckedException e) {
            throw new GridCacheIndexUpdateException(e);
        }
    }

    /**
     * This method will return current value only if clearIndex(V) will require previous value.
     * If previous value is not required, this method will return {@code null}.
     *
     * @return Previous value or {@code null}.
     * @throws IgniteCheckedException If failed to retrieve previous value.
     */
    protected final CacheObject saveValueForIndexUnlocked() throws IgniteCheckedException {
        return saveOldValueUnlocked(true);
    }

    /**
     * @param qryOnly If {@code true} reads old value only if query indexing is enabled.
     * @return Previous value or {@code null}.
     * @throws IgniteCheckedException If failed to retrieve previous value.
     */
    private CacheObject saveOldValueUnlocked(boolean qryOnly) throws IgniteCheckedException {
        assert Thread.holdsLock(this);

        if (qryOnly && !cctx.queries().enabled())
            return null;

        CacheObject val = rawGetOrUnmarshalUnlocked(false);

        if (val == null)
            val = cctx.swap().readValue(key, true, true);

        return val;
    }

    /** {@inheritDoc} */
    @SuppressWarnings("unchecked")
    @Override public <K, V> Cache.Entry<K, V> wrap() {
        try {
            IgniteInternalTx tx = cctx.tm().userTx();

            CacheObject val;

            if (tx != null) {
                GridTuple<CacheObject> peek = tx.peek(cctx, false, key, null);

                val = peek == null ? rawGetOrUnmarshal(false) : peek.get();
            }
            else
                val = rawGetOrUnmarshal(false);

            return new CacheEntryImpl<>(key.<K>value(cctx.cacheObjectContext(), false),
                CU.<V>value(val, cctx, false), ver);
        }
        catch (GridCacheFilterFailedException ignored) {
            throw new IgniteException("Should never happen.");
        }
        catch (IgniteCheckedException e) {
            throw new IgniteException("Failed to wrap entry: " + this, e);
        }
    }

    /** {@inheritDoc} */
    @Override public <K, V> Cache.Entry<K, V> wrapLazyValue() {
        CacheOperationContext opCtx = cctx.operationContextPerCall();

        return new LazyValueEntry<>(key, opCtx != null && opCtx.isKeepBinary());
    }

    /** {@inheritDoc} */
    @Override @Nullable public CacheObject peekVisibleValue() {
        try {
            IgniteInternalTx tx = cctx.tm().userTx();

            if (tx != null) {
                GridTuple<CacheObject> peek = tx.peek(cctx, false, key, null);

                if (peek != null)
                    return peek.get();
            }

            if (detached())
                return rawGet();

            for (;;) {
                GridCacheEntryEx e = cctx.cache().peekEx(key);

                if (e == null)
                    return null;

                try {
                    return e.peek(true, false, false, null);
                }
                catch (GridCacheEntryRemovedException ignored) {
                    // No-op.
                }
                catch (IgniteCheckedException ex) {
                    throw new IgniteException(ex);
                }
            }
        }
        catch (GridCacheFilterFailedException ignored) {
            throw new IgniteException("Should never happen.");
        }
    }

    /** {@inheritDoc} */
    @Override public <K, V> EvictableEntry<K, V> wrapEviction() {
        return new CacheEvictableEntryImpl<>(this);
    }

    /** {@inheritDoc} */
    @Override public synchronized <K, V> CacheEntryImplEx<K, V> wrapVersioned() {
        return new CacheEntryImplEx<>(key.<K>value(cctx.cacheObjectContext(), false), null, ver);
    }

    /**
     * @return Entry which holds key, value and version.
     */
    private synchronized <K, V> CacheEntryImplEx<K, V> wrapVersionedWithValue() {
        V val = this.val == null ? null : this.val.<V>value(cctx.cacheObjectContext(), false);

        return new CacheEntryImplEx<>(key.<K>value(cctx.cacheObjectContext(), false), val, ver);
    }

    /** {@inheritDoc} */
    @Override public boolean evictInternal(boolean swap, GridCacheVersion obsoleteVer,
        @Nullable CacheEntryPredicate[] filter) throws IgniteCheckedException {
        boolean marked = false;

        try {
            if (F.isEmptyOrNulls(filter)) {
                synchronized (this) {
                    if (evictionDisabled()) {
                        assert !obsolete();

                        return false;
                    }

                    if (obsoleteVersionExtras() != null)
                        return true;

                    CacheObject prev = saveOldValueUnlocked(false);

                    if (!hasReaders() && markObsolete0(obsoleteVer, false, null)) {
                        if (swap) {
                            if (!isStartVersion()) {
                                try {
                                    // Write to swap.
                                    swap();
                                }
                                catch (IgniteCheckedException e) {
                                    U.error(log, "Failed to write entry to swap storage: " + this, e);
                                }
                            }
                        }
                        else
                            clearIndex(prev);

                        // Nullify value after swap.
                        value(null);

                        marked = true;

                        return true;
                    }
                    else
                        evictFailed(prev);
                }
            }
            else {
                // For optimistic check.
                while (true) {
                    GridCacheVersion v;

                    synchronized (this) {
                        v = ver;
                    }

                    if (!cctx.isAll(/*version needed for sync evicts*/this, filter))
                        return false;

                    synchronized (this) {
                        if (evictionDisabled()) {
                            assert !obsolete();

                            return false;
                        }

                        if (obsoleteVersionExtras() != null)
                            return true;

                        if (!v.equals(ver))
                            // Version has changed since entry passed the filter. Do it again.
                            continue;

                        CacheObject prevVal = saveValueForIndexUnlocked();

                        if (!hasReaders() && markObsolete0(obsoleteVer, false, null)) {
                            if (swap) {
                                if (!isStartVersion()) {
                                    try {
                                        // Write to swap.
                                        swap();
                                    }
                                    catch (IgniteCheckedException e) {
                                        U.error(log, "Failed to write entry to swap storage: " + this, e);
                                    }
                                }
                            }
                            else
                                clearIndex(prevVal);

                            // Nullify value after swap.
                            value(null);

                            marked = true;

                            return true;
                        }
                        else {
                            evictFailed(prevVal);

                            return false;
                        }
                    }
                }
            }
        }
        catch (GridCacheEntryRemovedException ignore) {
            if (log.isDebugEnabled())
                log.debug("Got removed entry when evicting (will simply return): " + this);

            return true;
        }
        finally {
            if (marked)
                onMarkedObsolete();
        }

        return false;
    }

    /**
     * @param prevVal Previous value.
     * @throws IgniteCheckedException If failed.
     */
    private void evictFailed(@Nullable CacheObject prevVal) throws IgniteCheckedException {
        if (cctx.offheapTiered() && ((flags & IS_OFFHEAP_PTR_MASK) != 0)) {
            flags &= ~IS_OFFHEAP_PTR_MASK;

            if (prevVal != null) {
                cctx.swap().removeOffheap(key());

                value(prevVal);

                GridCacheQueryManager qryMgr = cctx.queries();

                if (qryMgr.enabled())
                    qryMgr.onUnswap(key, prevVal);
            }
        }
    }

    /** {@inheritDoc} */
    @Override public GridCacheBatchSwapEntry evictInBatchInternal(GridCacheVersion obsoleteVer)
        throws IgniteCheckedException {
        assert Thread.holdsLock(this);
        assert cctx.isSwapOrOffheapEnabled();
        assert !obsolete();

        GridCacheBatchSwapEntry ret = null;

        try {
            if (!hasReaders() && markObsolete0(obsoleteVer, false, null)) {
                if (!isStartVersion() && hasValueUnlocked()) {
                    if (cctx.offheapTiered() && hasOffHeapPointer()) {
                        if (cctx.swap().offheapEvictionEnabled())
                            cctx.swap().enableOffheapEviction(key(), partition());

                        return null;
                    }

                    IgniteUuid valClsLdrId = null;
                    IgniteUuid keyClsLdrId = null;

                    if (cctx.kernalContext().config().isPeerClassLoadingEnabled()) {
                        if (val != null) {
                            valClsLdrId = cctx.deploy().getClassLoaderId(
                                U.detectObjectClassLoader(val.value(cctx.cacheObjectContext(), false)));
                        }

                        keyClsLdrId = cctx.deploy().getClassLoaderId(
                            U.detectObjectClassLoader(key.value(cctx.cacheObjectContext(), false)));
                    }

                    IgniteBiTuple<byte[], Byte> valBytes = valueBytes0();

                    ret = new GridCacheBatchSwapEntry(key(),
                        partition(),
                        ByteBuffer.wrap(valBytes.get1()),
                        valBytes.get2(),
                        ver,
                        ttlExtras(),
                        expireTimeExtras(),
                        keyClsLdrId,
                        valClsLdrId);
                }

                value(null);
            }
        }
        catch (GridCacheEntryRemovedException ignored) {
            if (log.isDebugEnabled())
                log.debug("Got removed entry when evicting (will simply return): " + this);
        }

        return ret;
    }

    /**
     * @param filter Entry filter.
     * @return {@code True} if entry is visitable.
     */
    public boolean visitable(CacheEntryPredicate[] filter) {
        boolean rmv = false;

        try {
            synchronized (this) {
                if (obsoleteOrDeleted())
                    return false;

                if (checkExpired()) {
                    rmv = markObsolete0(cctx.versions().next(this.ver), true, null);

                    return false;
                }
            }

            if (filter != CU.empty0() && !cctx.isAll(this, filter))
                return false;
        }
        catch (IgniteCheckedException e) {
            U.error(log, "An exception was thrown while filter checking.", e);

            RuntimeException ex = e.getCause(RuntimeException.class);

            if (ex != null)
                throw ex;

            Error err = e.getCause(Error.class);

            if (err != null)
                throw err;

            return false;
        }
        finally {
            if (rmv) {
                onMarkedObsolete();

                cctx.cache().map().removeEntry(this);
            }
        }

        IgniteInternalTx tx = cctx.tm().localTxx();

        if (tx != null) {
            IgniteTxEntry e = tx.entry(txKey());

            boolean rmvd = e != null && e.op() == DELETE;

            return !rmvd;
        }

        return true;
    }

    /** {@inheritDoc} */
    @Override public boolean deleted() {
        if (!cctx.deferredDelete())
            return false;

        synchronized (this) {
            return deletedUnlocked();
        }
    }

    /** {@inheritDoc} */
    @Override public synchronized boolean obsoleteOrDeleted() {
        return obsoleteVersionExtras() != null ||
            (cctx.deferredDelete() && (deletedUnlocked() || !hasValueUnlocked()));
    }

    /**
     * @return {@code True} if deleted.
     */
    @SuppressWarnings("SimplifiableIfStatement")
    protected boolean deletedUnlocked() {
        assert Thread.holdsLock(this);

        if (!cctx.deferredDelete())
            return false;

        return (flags & IS_DELETED_MASK) != 0;
    }

    /**
     * @param deleted {@code True} if deleted.
     */
    protected void deletedUnlocked(boolean deleted) {
        assert Thread.holdsLock(this);
        assert cctx.deferredDelete();

        if (deleted) {
            assert !deletedUnlocked() : this;

            flags |= IS_DELETED_MASK;

            cctx.decrementPublicSize(this);
        }
        else {
            assert deletedUnlocked() : this;

            flags &= ~IS_DELETED_MASK;

            cctx.incrementPublicSize(this);
        }
    }

    /**
     * @return MVCC.
     */
    @Nullable protected GridCacheMvcc mvccExtras() {
        return extras != null ? extras.mvcc() : null;
    }

    /**
     * @param mvcc MVCC.
     */
    protected void mvccExtras(@Nullable GridCacheMvcc mvcc) {
        extras = (extras != null) ? extras.mvcc(mvcc) : mvcc != null ? new GridCacheMvccEntryExtras(mvcc) : null;
    }

    /**
     * @return Obsolete version.
     */
    @Nullable protected GridCacheVersion obsoleteVersionExtras() {
        return extras != null ? extras.obsoleteVersion() : null;
    }

    /**
     * @param obsoleteVer Obsolete version.
     */
    protected void obsoleteVersionExtras(@Nullable GridCacheVersion obsoleteVer, GridCacheObsoleteEntryExtras ext) {
        extras = (extras != null) ?
            extras.obsoleteVersion(obsoleteVer) :
            obsoleteVer != null ?
                (ext != null) ? ext : new GridCacheObsoleteEntryExtras(obsoleteVer) :
                null;
    }

    /**
     * Updates metrics.
     *
     * @param op Operation.
     * @param metrics Update merics flag.
     */
    private void updateMetrics(GridCacheOperation op, boolean metrics) {
        if (metrics && cctx.cache().configuration().isStatisticsEnabled()) {
            if (op == GridCacheOperation.DELETE)
                cctx.cache().metrics0().onRemove();
            else
                cctx.cache().metrics0().onWrite();
        }
    }

    /**
     * @return TTL.
     */
    public long ttlExtras() {
        return extras != null ? extras.ttl() : 0;
    }

    /**
     * @return Expire time.
     */
    public long expireTimeExtras() {
        return extras != null ? extras.expireTime() : 0L;
    }

    /**
     * @param ttl TTL.
     * @param expireTime Expire time.
     */
    protected void ttlAndExpireTimeExtras(long ttl, long expireTime) {
        assert ttl != CU.TTL_NOT_CHANGED && ttl != CU.TTL_ZERO;

        extras = (extras != null) ? extras.ttlAndExpireTime(ttl, expireTime) : ttl != CU.TTL_ETERNAL ?
            new GridCacheTtlEntryExtras(ttl, expireTime) : null;
    }

    /**
     * @return True if entry has off-heap value pointer.
     */
    protected boolean hasOffHeapPointer() {
        return false;
    }

    /**
     * @return Off-heap value pointer.
     */
    protected long offHeapPointer() {
        return 0;
    }

    /**
     * @param valPtr Off-heap value pointer.
     */
    protected void offHeapPointer(long valPtr) {
        // No-op.
    }

    /**
     * @return Size of extras object.
     */
    private int extrasSize() {
        return extras != null ? extras.size() : 0;
    }

    /** {@inheritDoc} */
    @Override public void onUnlock() {
        // No-op.
    }

    /** {@inheritDoc} */
    @Override public boolean equals(Object o) {
        // Identity comparison left on purpose.
        return o == this;
    }

    /** {@inheritDoc} */
    @Override public int hashCode() {
        return hash;
    }

    /** {@inheritDoc} */
    @Override public synchronized String toString() {
        return S.toString(GridCacheMapEntry.class, this);
    }

    /**
     *
     */
    private class LazyValueEntry<K, V> implements Cache.Entry<K, V> {
        /** */
        private final KeyCacheObject key;

        /** */
        private boolean keepBinary;

        /**
         * @param key Key.
         */
        private LazyValueEntry(KeyCacheObject key, boolean keepBinary) {
            this.key = key;
            this.keepBinary = keepBinary;
        }

        /** {@inheritDoc} */
        @Override public K getKey() {
            return (K)cctx.cacheObjectContext().unwrapPortableIfNeeded(key, keepBinary);
        }

        /** {@inheritDoc} */
        @SuppressWarnings("unchecked")
        @Override public V getValue() {
            return (V)cctx.cacheObjectContext().unwrapPortableIfNeeded(peekVisibleValue(), keepBinary);
        }

        /** {@inheritDoc} */
        @SuppressWarnings("unchecked")
        @Override public <T> T unwrap(Class<T> cls) {
            if (cls.isAssignableFrom(IgniteCache.class))
                return (T)cctx.grid().cache(cctx.name());

            if (cls.isAssignableFrom(getClass()))
                return (T)this;

            if (cls.isAssignableFrom(EvictableEntry.class))
                return (T)wrapEviction();

            if (cls.isAssignableFrom(CacheEntryImplEx.class))
                return cls == CacheEntryImplEx.class ? (T)wrapVersioned() : (T)wrapVersionedWithValue();

            if (cls.isAssignableFrom(GridCacheVersion.class))
                return (T)ver;

            if (cls.isAssignableFrom(GridCacheMapEntry.this.getClass()))
                return (T)GridCacheMapEntry.this;

            throw new IllegalArgumentException("Unwrapping to class is not supported: " + cls);
        }

        /** {@inheritDoc} */
        @Override public String toString() {
            return "IteratorEntry [key=" + key + ']';
        }
    }
}<|MERGE_RESOLUTION|>--- conflicted
+++ resolved
@@ -2415,14 +2415,7 @@
             if (res)
                 updateMetrics(op, metrics);
 
-<<<<<<< HEAD
-            if (cctx.isReplicated() || primary)
-                cctx.continuousQueries().onEntryUpdated(this, key, val, oldVal, false);
-
             cctx.dataStructures().onEntryUpdated(key, op == GridCacheOperation.DELETE, keepPortable);
-=======
-            cctx.dataStructures().onEntryUpdated(key, op == GridCacheOperation.DELETE);
->>>>>>> 900788b6
 
             if (intercept) {
                 if (op == GridCacheOperation.UPDATE)
