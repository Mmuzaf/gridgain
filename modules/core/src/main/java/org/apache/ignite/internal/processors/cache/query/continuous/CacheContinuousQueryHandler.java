--- conflicted
+++ resolved
@@ -315,15 +315,9 @@
                 asyncCallback = U.hasAnnotation(locLsnr, IgniteAsyncCallback.class);
             }
         }
-<<<<<<< HEAD
 
         final CacheEntryEventFilter filter = getEventFilter();
 
-=======
-
-        final CacheEntryEventFilter filter = getEventFilter();
-
->>>>>>> 5ac30480
         if (filter != null) {
             if (filter instanceof JCacheQueryRemoteFilter) {
                 if (((JCacheQueryRemoteFilter)filter).impl != null)
@@ -476,15 +470,9 @@
             @Override public void skipUpdateEvent(CacheContinuousQueryEvent<K, V> evt,
                 AffinityTopologyVersion topVer, boolean primary) {
                 assert evt != null;
-<<<<<<< HEAD
 
                 CacheContinuousQueryEntry e = evt.entry();
 
-=======
-
-                CacheContinuousQueryEntry e = evt.entry();
-
->>>>>>> 5ac30480
                 e.markFiltered();
 
                 onEntryUpdated(evt, primary, false, null);
@@ -600,19 +588,11 @@
 
         if (asyncCallback) {
             IgniteStripedThreadPoolExecutor asyncPool = ctx.asyncCallbackPool();
-<<<<<<< HEAD
 
             int threadId = asyncPool.threadId(entries.get(0).partition());
 
             int startIdx = 0;
 
-=======
-
-            int threadId = asyncPool.threadId(entries.get(0).partition());
-
-            int startIdx = 0;
-
->>>>>>> 5ac30480
             if (entries.size() != 1) {
                 for (int i = 1; i < entries.size(); i++) {
                     int curThreadId = asyncPool.threadId(entries.get(i).partition());
@@ -658,8 +638,6 @@
         Collection<CacheContinuousQueryEntry> entries) {
         final GridCacheContext cctx = cacheContext(ctx);
 
-<<<<<<< HEAD
-=======
         if (cctx == null) {
             IgniteLogger log = ctx.log(CacheContinuousQueryHandler.class);
 
@@ -669,7 +647,6 @@
             return;
         }
 
->>>>>>> 5ac30480
         final Collection<CacheEntryEvent<? extends K, ? extends V>> entries0 = new ArrayList<>(entries.size());
 
         for (CacheContinuousQueryEntry e : entries) {
@@ -733,7 +710,6 @@
                 new CacheContinuousQueryEvent<K, V>(cache, cctx, e)) :
                 Collections.<CacheEntryEvent<? extends K, ? extends V>>emptyList();
         }
-<<<<<<< HEAD
 
         PartitionRecovery rec = getOrCreatePartitionRecovery(ctx, e.partition());
 
@@ -770,44 +746,6 @@
         return notify;
     }
 
-=======
-
-        PartitionRecovery rec = getOrCreatePartitionRecovery(ctx, e.partition());
-
-        return rec.collectEntries(e, cctx, cache);
-    }
-
-    /**
-     * @param primary Primary.
-     * @param evt Query event.
-     * @return {@code True} if event passed filter otherwise {@code true}.
-     */
-    public boolean filter(CacheContinuousQueryEvent evt, boolean primary) {
-        CacheContinuousQueryEntry entry = evt.entry();
-
-        boolean notify = !entry.isFiltered();
-
-        try {
-            if (notify && getEventFilter() != null)
-                notify = getEventFilter().evaluate(evt);
-        }
-        catch (Exception e) {
-            U.error(log, "CacheEntryEventFilter failed: " + e);
-        }
-
-        if (!notify)
-            entry.markFiltered();
-
-        if (!primary && !internal && entry.updateCounter() != -1L /* Skip init query and expire entries */) {
-            entry.markBackup();
-
-            backupQueue.add(entry);
-        }
-
-        return notify;
-    }
-
->>>>>>> 5ac30480
     /**
      * @param evt Continuous query event.
      * @param notify Notify flag.
@@ -920,15 +858,9 @@
                 else if (initUpdCntrs != null)
                     partCntr = initUpdCntrs.get(partId);
             }
-<<<<<<< HEAD
 
             rec = new PartitionRecovery(ctx.log(getClass()), initTopVer0, partCntr);
 
-=======
-
-            rec = new PartitionRecovery(ctx.log(getClass()), initTopVer0, partCntr);
-
->>>>>>> 5ac30480
             PartitionRecovery oldRec = rcvs.putIfAbsent(partId, rec);
 
             if (oldRec != null)
