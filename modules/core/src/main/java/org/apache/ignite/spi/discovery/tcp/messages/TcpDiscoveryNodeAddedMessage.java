--- conflicted
+++ resolved
@@ -20,11 +20,7 @@
 import java.util.Map;
 import java.util.UUID;
 import org.apache.ignite.cluster.ClusterNode;
-<<<<<<< HEAD
-import org.apache.ignite.internal.processors.tracing.messages.TraceContainer;
-=======
 import org.apache.ignite.internal.processors.tracing.messages.SpanContainer;
->>>>>>> ef24c0c1
 import org.apache.ignite.internal.processors.tracing.messages.TraceableMessage;
 import org.apache.ignite.internal.util.tostring.GridToStringInclude;
 import org.apache.ignite.internal.util.typedef.internal.S;
@@ -74,12 +70,8 @@
     /** Start time of the first grid node. */
     private final long gridStartTime;
 
-<<<<<<< HEAD
-    private TraceContainer traceContainer = new TraceContainer();
-=======
     /** Span container. */
     private SpanContainer spanContainer = new SpanContainer();
->>>>>>> ef24c0c1
 
     /**
      * Constructor.
@@ -119,11 +111,7 @@
         this.topHist = msg.topHist;
         this.dataPacket = msg.dataPacket;
         this.gridStartTime = msg.gridStartTime;
-<<<<<<< HEAD
-        this.traceContainer = msg.traceContainer;
-=======
         this.spanContainer = msg.spanContainer;
->>>>>>> ef24c0c1
     }
 
     /**
@@ -266,13 +254,8 @@
         return S.toString(TcpDiscoveryNodeAddedMessage.class, this, "super", super.toString());
     }
 
-<<<<<<< HEAD
-    @Override public @NotNull TraceContainer trace() {
-        return traceContainer;
-=======
     /** {@inheritDoc} */
     @Override public @NotNull SpanContainer spanContainer() {
         return spanContainer;
->>>>>>> ef24c0c1
     }
 }