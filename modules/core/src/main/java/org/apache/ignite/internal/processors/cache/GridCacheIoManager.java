--- conflicted
+++ resolved
@@ -133,11 +133,7 @@
     private boolean depEnabled;
 
     /** */
-<<<<<<< HEAD
-    private final List<GridCacheMessage> pendingMsgs = new ArrayList<>();
-=======
     private final List<GridCacheMessage> pendingMsgs = new ArrayList<>(MAX_STORED_PENDING_MESSAGES);
->>>>>>> 11881782
 
     /**
      *
@@ -147,20 +143,12 @@
             if (pendingMsgs.isEmpty())
                 return;
 
-<<<<<<< HEAD
-            log.info("Pending cache messages waiting for exchange [" +
-=======
             diagnosticLog.info("Pending cache messages waiting for exchange [" +
->>>>>>> 11881782
                 "readyVer=" + cctx.exchange().readyAffinityVersion() +
                 ", discoVer=" + cctx.discovery().topologyVersion() + ']');
 
             for (GridCacheMessage msg : pendingMsgs)
-<<<<<<< HEAD
-                log.info("Message [waitVer=" + msg.topologyVersion() + ", msg=" + msg + ']');
-=======
                 diagnosticLog.info("Message [waitVer=" + msg.topologyVersion() + ", msg=" + msg + ']');
->>>>>>> 11881782
         }
     }
 
