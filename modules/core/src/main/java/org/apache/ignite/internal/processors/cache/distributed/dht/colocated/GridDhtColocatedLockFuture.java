/*
 * Licensed to the Apache Software Foundation (ASF) under one or more
 * contributor license agreements.  See the NOTICE file distributed with
 * this work for additional information regarding copyright ownership.
 * The ASF licenses this file to You under the Apache License, Version 2.0
 * (the "License"); you may not use this file except in compliance with
 * the License.  You may obtain a copy of the License at
 *
 *      http://www.apache.org/licenses/LICENSE-2.0
 *
 * Unless required by applicable law or agreed to in writing, software
 * distributed under the License is distributed on an "AS IS" BASIS,
 * WITHOUT WARRANTIES OR CONDITIONS OF ANY KIND, either express or implied.
 * See the License for the specific language governing permissions and
 * limitations under the License.
 */

package org.apache.ignite.internal.processors.cache.distributed.dht.colocated;

import java.util.ArrayDeque;
import java.util.ArrayList;
import java.util.Collection;
import java.util.Deque;
import java.util.HashSet;
import java.util.Iterator;
import java.util.Map;
import java.util.Set;
import java.util.UUID;
import java.util.concurrent.atomic.AtomicReference;
import org.apache.ignite.IgniteCheckedException;
import org.apache.ignite.IgniteLogger;
import org.apache.ignite.cluster.ClusterNode;
import org.apache.ignite.internal.IgniteInternalFuture;
import org.apache.ignite.internal.cluster.ClusterTopologyCheckedException;
import org.apache.ignite.internal.cluster.ClusterTopologyServerNotFoundException;
import org.apache.ignite.internal.processors.affinity.AffinityTopologyVersion;
import org.apache.ignite.internal.processors.cache.CacheEntryPredicate;
import org.apache.ignite.internal.processors.cache.CacheObject;
import org.apache.ignite.internal.processors.cache.GridCacheContext;
import org.apache.ignite.internal.processors.cache.GridCacheEntryEx;
import org.apache.ignite.internal.processors.cache.GridCacheEntryRemovedException;
import org.apache.ignite.internal.processors.cache.GridCacheLockTimeoutException;
import org.apache.ignite.internal.processors.cache.GridCacheMvccCandidate;
import org.apache.ignite.internal.processors.cache.GridCacheMvccFuture;
import org.apache.ignite.internal.processors.cache.KeyCacheObject;
import org.apache.ignite.internal.processors.cache.distributed.GridDistributedCacheEntry;
import org.apache.ignite.internal.processors.cache.distributed.dht.GridDhtCacheEntry;
import org.apache.ignite.internal.processors.cache.distributed.dht.GridDhtTopologyFuture;
import org.apache.ignite.internal.processors.cache.distributed.near.GridNearLockMapping;
import org.apache.ignite.internal.processors.cache.distributed.near.GridNearLockRequest;
import org.apache.ignite.internal.processors.cache.distributed.near.GridNearLockResponse;
import org.apache.ignite.internal.processors.cache.distributed.near.GridNearTxLocal;
import org.apache.ignite.internal.processors.cache.transactions.IgniteTxEntry;
import org.apache.ignite.internal.processors.cache.transactions.IgniteTxKey;
import org.apache.ignite.internal.processors.cache.transactions.TxDeadlock;
import org.apache.ignite.internal.processors.cache.version.GridCacheVersion;
import org.apache.ignite.internal.processors.timeout.GridTimeoutObjectAdapter;
import org.apache.ignite.internal.transactions.IgniteTxTimeoutCheckedException;
import org.apache.ignite.internal.util.future.GridCompoundIdentityFuture;
import org.apache.ignite.internal.util.future.GridEmbeddedFuture;
import org.apache.ignite.internal.util.future.GridFutureAdapter;
import org.apache.ignite.internal.util.tostring.GridToStringExclude;
import org.apache.ignite.internal.util.tostring.GridToStringInclude;
import org.apache.ignite.internal.util.typedef.C1;
import org.apache.ignite.internal.util.typedef.C2;
import org.apache.ignite.internal.util.typedef.CI1;
import org.apache.ignite.internal.util.typedef.F;
import org.apache.ignite.internal.util.typedef.internal.CU;
import org.apache.ignite.internal.util.typedef.internal.S;
import org.apache.ignite.internal.util.typedef.internal.U;
import org.apache.ignite.lang.IgniteBiTuple;
import org.apache.ignite.lang.IgniteInClosure;
import org.apache.ignite.lang.IgniteUuid;
import org.apache.ignite.transactions.TransactionDeadlockException;
import org.apache.ignite.transactions.TransactionIsolation;
import org.jetbrains.annotations.Nullable;
import org.jsr166.ConcurrentHashMap8;

import static org.apache.ignite.cache.CacheWriteSynchronizationMode.FULL_SYNC;
import static org.apache.ignite.events.EventType.EVT_CACHE_OBJECT_READ;

/**
 * Colocated cache lock future.
 */
public final class GridDhtColocatedLockFuture extends GridCompoundIdentityFuture<Boolean>
    implements GridCacheMvccFuture<Boolean> {
    /** */
    private static final long serialVersionUID = 0L;

    /** Logger reference. */
    private static final AtomicReference<IgniteLogger> logRef = new AtomicReference<>();

    /** Logger. */
    private static IgniteLogger log;

    /** Logger. */
    private static IgniteLogger msgLog;

    /** Cache registry. */
    @GridToStringExclude
    private final GridCacheContext<?, ?> cctx;

    /** Lock owner thread. */
    @GridToStringInclude
    private final long threadId;

    /** Keys to lock. */
    private Collection<KeyCacheObject> keys;

    /** Future ID. */
    private final IgniteUuid futId;

    /** Lock version. */
    private final GridCacheVersion lockVer;

    /** Read flag. */
    private final boolean read;

    /** Flag to return value. */
    private final boolean retval;

    /** Error. */
    private volatile Throwable err;

    /** Timeout object. */
    @GridToStringExclude
    private LockTimeoutObject timeoutObj;

    /** Lock timeout. */
    private final long timeout;

    /** Filter. */
    private final CacheEntryPredicate[] filter;

    /** Transaction. */
    @GridToStringExclude
    private final GridNearTxLocal tx;

    /** Topology snapshot to operate on. */
    private volatile AffinityTopologyVersion topVer;

    /** Map of current values. */
    private final Map<KeyCacheObject, IgniteBiTuple<GridCacheVersion, CacheObject>> valMap;

    /** Trackable flag (here may be non-volatile). */
    private boolean trackable;

    /** TTL for create operation. */
    private final long createTtl;

    /** TTL for read operation. */
    private final long accessTtl;

    /** Skip store flag. */
    private final boolean skipStore;

    /** */
    private Deque<GridNearLockMapping> mappings;

    /** Keep binary. */
    private final boolean keepBinary;

    /** */
    private final boolean recovery;

    /**
     * @param cctx Registry.
     * @param keys Keys to lock.
     * @param tx Transaction.
     * @param read Read flag.
     * @param retval Flag to return value or not.
     * @param timeout Lock acquisition timeout.
     * @param createTtl TTL for create operation.
     * @param accessTtl TTL for read operation.
     * @param filter Filter.
     * @param skipStore Skip store flag.
     */
    public GridDhtColocatedLockFuture(
        GridCacheContext<?, ?> cctx,
        Collection<KeyCacheObject> keys,
        @Nullable GridNearTxLocal tx,
        boolean read,
        boolean retval,
        long timeout,
        long createTtl,
        long accessTtl,
        CacheEntryPredicate[] filter,
        boolean skipStore,
        boolean keepBinary,
        boolean recovery
    ) {
        super(CU.boolReducer());

        assert keys != null;

        this.cctx = cctx;
        this.keys = keys;
        this.tx = tx;
        this.read = read;
        this.retval = retval;
        this.timeout = timeout;
        this.createTtl = createTtl;
        this.accessTtl = accessTtl;
        this.filter = filter;
        this.skipStore = skipStore;
        this.keepBinary = keepBinary;
        this.recovery = recovery;

        ignoreInterrupts(true);

        threadId = tx == null ? Thread.currentThread().getId() : tx.threadId();

        lockVer = tx != null ? tx.xidVersion() : cctx.versions().next();

        futId = IgniteUuid.randomUuid();

        if (log == null) {
            msgLog = cctx.shared().txLockMessageLogger();
            log = U.logger(cctx.kernalContext(), logRef, GridDhtColocatedLockFuture.class);
        }

        if (timeout > 0) {
            timeoutObj = new LockTimeoutObject();

            cctx.time().addTimeoutObject(timeoutObj);
        }

        valMap = new ConcurrentHashMap8<>();
    }

    /** {@inheritDoc} */
    @Override public GridCacheVersion version() {
        return lockVer;
    }

    /** {@inheritDoc} */
    @Override public boolean onOwnerChanged(GridCacheEntryEx entry, GridCacheMvccCandidate owner) {
        return false;
    }

    /**
     * @return Future ID.
     */
    @Override public IgniteUuid futureId() {
        return futId;
    }

    /** {@inheritDoc} */
    @Override public boolean trackable() {
        return trackable;
    }

    /** {@inheritDoc} */
    @Override public void markNotTrackable() {
        trackable = false;
    }

    /**
     * @return {@code True} if transaction is not {@code null}.
     */
    private boolean inTx() {
        return tx != null;
    }

    /**
     * @return {@code True} if implicit-single-tx flag is set.
     */
    private boolean implicitSingleTx() {
        return tx != null && tx.implicitSingle();
    }

    /**
     * @return {@code True} if transaction is not {@code null} and has invalidate flag set.
     */
    private boolean isInvalidate() {
        return tx != null && tx.isInvalidate();
    }

    /**
     * @return Transaction isolation or {@code null} if no transaction.
     */
    @Nullable private TransactionIsolation isolation() {
        return tx == null ? null : tx.isolation();
    }

    /**
     * @return {@code true} if related transaction is implicit.
     */
    private boolean implicitTx() {
        return tx != null && tx.implicit();
    }

    /**
     * Adds entry to future.
     *
     * @param entry Entry to add.
     * @return Non-reentry candidate if lock should be acquired on remote node,
     *      reentry candidate if locks has been already acquired and {@code null} if explicit locks is held and
     *      implicit transaction accesses locked entry.
     * @throws IgniteCheckedException If failed to add entry due to external locking.
     */
    @Nullable private GridCacheMvccCandidate addEntry(GridDistributedCacheEntry entry) throws IgniteCheckedException {
        IgniteTxKey txKey = entry.txKey();

        GridCacheMvccCandidate cand = cctx.mvcc().explicitLock(threadId, txKey);

        if (inTx()) {
            if (cand != null) {
                if (!tx.implicit())
                    throw new IgniteCheckedException("Cannot access key within transaction if lock is " +
                        "externally held [key=" + entry.key() + ", entry=" + entry + ']');
                else
                    return null;
            }
            else {
                IgniteTxEntry txEntry = tx.entry(txKey);

                txEntry.cached(entry);

                // Check transaction entries (corresponding tx entries must be enlisted in transaction).
                cand = new GridCacheMvccCandidate(entry,
                    cctx.localNodeId(),
                    null,
                    null,
                    threadId,
                    lockVer,
                    true,
                    tx.entry(txKey).locked(),
                    inTx(),
                    inTx() && tx.implicitSingle(),
                    false,
                    false,
                    null,
                    false);

                cand.topologyVersion(topVer);
            }
        }
        else {
            if (cand == null) {
                cand = new GridCacheMvccCandidate(entry,
                    cctx.localNodeId(),
                    null,
                    null,
                    threadId,
                    lockVer,
                    true,
                    false,
                    inTx(),
                    inTx() && tx.implicitSingle(),
                    false,
                    false,
                    null,
                    false);

                cand.topologyVersion(topVer);
            }
            else
                cand = cand.reenter();

            cctx.mvcc().addExplicitLock(threadId, cand, topVer);
        }

        return cand;
    }

    /**
     * Undoes all locks.
     *
     * @param dist If {@code true}, then remove locks from remote nodes as well.
     * @param rollback {@code True} if should rollback tx.
     */
    private void undoLocks(boolean dist, boolean rollback) {
        // Transactions will undo during rollback.
        if (dist && tx == null)
            cctx.colocated().removeLocks(threadId, lockVer, keys);
        else {
            if (rollback && tx != null) {
                if (tx.setRollbackOnly()) {
                    if (log.isDebugEnabled())
                        log.debug("Marked transaction as rollback only because locks could not be acquired: " + tx);
                }
                else if (log.isDebugEnabled())
                    log.debug("Transaction was not marked rollback-only while locks were not acquired: " + tx);
            }
        }

        cctx.mvcc().recheckPendingLocks();
    }

    /**
     * @param success Success flag.
     */
    public void complete(boolean success) {
        onComplete(success, true);
    }

    /**
     * @param nodeId Left node ID
     * @return {@code True} if node was in the list.
     */
    @Override public boolean onNodeLeft(UUID nodeId) {
        boolean found = false;

        for (IgniteInternalFuture<?> fut : futures()) {
            if (isMini(fut)) {
                MiniFuture f = (MiniFuture)fut;

                if (f.node().id().equals(nodeId)) {
                    f.onResult(newTopologyException(null, nodeId));

                    found = true;
                }
            }
        }

        if (log.isDebugEnabled())
            log.debug("Near lock future does not have mapping for left node (ignoring) [nodeId=" + nodeId + ", fut=" +
                this + ']');

        return found;
    }

    /**
     * @param nodeId Sender.
     * @param res Result.
     */
    void onResult(UUID nodeId, GridNearLockResponse res) {
        if (!isDone()) {
            MiniFuture mini = miniFuture(res.miniId());

            if (mini != null) {
                assert mini.node().id().equals(nodeId);

                mini.onResult(res);

                return;
            }

            U.warn(msgLog, "Collocated lock fut, failed to find mini future [txId=" + lockVer +
                ", inTx=" + inTx() +
                ", node=" + nodeId +
                ", res=" + res +
                ", fut=" + this + ']');
        }
        else {
            if (msgLog.isDebugEnabled()) {
                msgLog.debug("Collocated lock fut, response for finished future [txId=" + lockVer +
                    ", inTx=" + inTx() +
                    ", node=" + nodeId + ']');
            }
        }
    }

    /**
     * @return Keys for which locks requested from remote nodes but response isn't received.
     */
    public Set<IgniteTxKey> requestedKeys() {
        synchronized (sync) {
            if (timeoutObj != null && timeoutObj.requestedKeys != null)
                return timeoutObj.requestedKeys;

            return requestedKeys0();
        }
    }

    /**
     * @return Keys for which locks requested from remote nodes but response isn't received.
     */
    private Set<IgniteTxKey> requestedKeys0() {
        for (IgniteInternalFuture<Boolean> miniFut : futures()) {
            if (isMini(miniFut) && !miniFut.isDone()) {
                MiniFuture mini = (MiniFuture)miniFut;

                Set<IgniteTxKey> requestedKeys = U.newHashSet(mini.keys.size());

                for (KeyCacheObject key : mini.keys)
                    requestedKeys.add(new IgniteTxKey(key, cctx.cacheId()));

                return requestedKeys;
            }
        }

        return null;
    }

    /**
     * Finds pending mini future by the given mini ID.
     *
     * @param miniId Mini ID to find.
     * @return Mini future.
     */
    @SuppressWarnings({"ForLoopReplaceableByForEach", "IfMayBeConditional"})
    private MiniFuture miniFuture(IgniteUuid miniId) {
        // We iterate directly over the futs collection here to avoid copy.
        synchronized (sync) {
            int size = futuresCountNoLock();

            // Avoid iterator creation.
            for (int i = 0; i < size; i++) {
                IgniteInternalFuture<Boolean> fut = future(i);

                if (!isMini(fut))
                    continue;

                MiniFuture mini = (MiniFuture)fut;

                if (mini.futureId().equals(miniId)) {
                    if (!mini.isDone())
                        return mini;
                    else
                        return null;
                }
            }
        }

        return null;
    }

    /**
     * @param t Error.
     */
    private synchronized void onError(Throwable t) {
        if (err == null && !(t instanceof GridCacheLockTimeoutException))
            err = t;
    }

    /** {@inheritDoc} */
    @Override public boolean cancel() {
        if (onCancelled())
            onComplete(false, true);

        return isCancelled();
    }

    /** {@inheritDoc} */
    @Override public boolean onDone(Boolean success, Throwable err) {
        if (log.isDebugEnabled())
            log.debug("Received onDone(..) callback [success=" + success + ", err=" + err + ", fut=" + this + ']');

        // Local GridDhtLockFuture
        if (inTx() && this.err instanceof IgniteTxTimeoutCheckedException && cctx.tm().deadlockDetectionEnabled())
            return false;

        if (isDone())
            return false;

        if (err != null)
            onError(err);

        if (err != null)
            success = false;

        return onComplete(success, true);
    }

    /**
     * Completeness callback.
     *
     * @param success {@code True} if lock was acquired.
     * @param distribute {@code True} if need to distribute lock removal in case of failure.
     * @return {@code True} if complete by this operation.
     */
    private boolean onComplete(boolean success, boolean distribute) {
        if (log.isDebugEnabled())
            log.debug("Received onComplete(..) callback [success=" + success + ", distribute=" + distribute +
                ", fut=" + this + ']');

        if (!success)
            undoLocks(distribute, true);

        if (tx != null)
            cctx.tm().txContext(tx);

        if (super.onDone(success, err)) {
            if (log.isDebugEnabled())
                log.debug("Completing future: " + this);

            // Clean up.
            cctx.mvcc().removeMvccFuture(this);

            if (timeoutObj != null)
                cctx.time().removeTimeoutObject(timeoutObj);

            return true;
        }

        return false;
    }

    /** {@inheritDoc} */
    @Override public int hashCode() {
        return futId.hashCode();
    }

    /** {@inheritDoc} */
    @Override public String toString() {
        Collection<String> futs = F.viewReadOnly(futures(), new C1<IgniteInternalFuture<?>, String>() {
            @Override public String apply(IgniteInternalFuture<?> f) {
                if (isMini(f)) {
                    MiniFuture m = (MiniFuture)f;

                    return "[node=" + m.node().id() + ", loc=" + m.node().isLocal() + ", done=" + f.isDone() + "]";
                }
                else
                    return "[loc=true, done=" + f.isDone() + "]";
            }
        });

        return S.toString(GridDhtColocatedLockFuture.class, this,
            "innerFuts", futs,
            "inTx", inTx(),
            "super", super.toString());
    }

    /**
     * @param f Future.
     * @return {@code True} if mini-future.
     */
    private boolean isMini(IgniteInternalFuture<?> f) {
        return f.getClass().equals(MiniFuture.class);
    }

    /**
     * Basically, future mapping consists from two parts. First, we must determine the topology version this future
     * will map on. Locking is performed within a user transaction, we must continue to map keys on the same
     * topology version as it started. If topology version is undefined, we get current topology future and wait
     * until it completes so the topology is ready to use.
     * <p/>
     * During the second part we map keys to primary nodes using topology snapshot we obtained during the first
     * part. Note that if primary node leaves grid, the future will fail and transaction will be rolled back.
     */
    void map() {
        // Obtain the topology version to use.
        AffinityTopologyVersion topVer = cctx.mvcc().lastExplicitLockTopologyVersion(threadId);

        // If there is another system transaction in progress, use it's topology version to prevent deadlock.
        if (topVer == null && tx != null && tx.system())
            topVer = cctx.tm().lockedTopologyVersion(Thread.currentThread().getId(), tx);

        if (topVer != null && tx != null)
            tx.topologyVersion(topVer);

        if (topVer == null && tx != null)
            topVer = tx.topologyVersionSnapshot();

        if (topVer != null) {
            for (GridDhtTopologyFuture fut : cctx.shared().exchange().exchangeFutures()) {
                if (fut.topologyVersion().equals(topVer)) {
                    Throwable err = fut.validateCache(cctx, recovery, read, null, keys);

                    if (err != null) {
                        onDone(err);

                        return;
                    }

                    break;
                }
            }

            // Continue mapping on the same topology version as it was before.
            synchronized (this) {
                if (this.topVer == null)
                    this.topVer = topVer;
            }

            map(keys, false, true);

            markInitialized();

            return;
        }

        // Must get topology snapshot and map on that version.
        mapOnTopology(false, null);
    }

    /**
     * Acquires topology future and checks it completeness under the read lock. If it is not complete,
     * will asynchronously wait for it's completeness and then try again.
     *
     * @param remap Remap flag.
     * @param c Optional closure to run after map.
     */
    private void mapOnTopology(final boolean remap, @Nullable final Runnable c) {
        // We must acquire topology snapshot from the topology version future.
        cctx.topology().readLock();

        try {
            if (cctx.topology().stopping()) {
                onDone(new IgniteCheckedException("Failed to perform cache operation (cache is stopped): " +
                    cctx.name()));

                return;
            }

            GridDhtTopologyFuture fut = cctx.topologyVersionFuture();

            if (fut.isDone()) {
                Throwable err = fut.validateCache(cctx, recovery, read, null, keys);

                if (err != null) {
                    onDone(err);

                    return;
                }

                AffinityTopologyVersion topVer = fut.topologyVersion();

                if (remap) {
                    if (tx != null)
                        tx.onRemap(topVer);

                    synchronized (this) {
                        this.topVer = topVer;
                    }
                }
                else {
                    if (tx != null)
                        tx.topologyVersion(topVer);

                    synchronized (this) {
                        if (this.topVer == null)
                            this.topVer = topVer;
                    }
                }

                map(keys, remap, false);

                if (c != null)
                    c.run();

                markInitialized();
            }
            else {
                fut.listen(new CI1<IgniteInternalFuture<AffinityTopologyVersion>>() {
                    @Override public void apply(IgniteInternalFuture<AffinityTopologyVersion> fut) {
                        try {
                            fut.get();

                            mapOnTopology(remap, c);
                        }
                        catch (IgniteCheckedException e) {
                            onDone(e);
                        }
                        finally {
                            cctx.shared().txContextReset();
                        }
                    }
                });
            }
        }
        finally {
            cctx.topology().readUnlock();
        }
    }

    /**
     * Maps keys to nodes. Note that we can not simply group keys by nodes and send lock request as
     * such approach does not preserve order of lock acquisition. Instead, keys are split in continuous
     * groups belonging to one primary node and locks for these groups are acquired sequentially.
     *
     * @param keys Keys.
     * @param remap Remap flag.
     * @param topLocked {@code True} if thread already acquired lock preventing topology change.
     */
    private void map(Collection<KeyCacheObject> keys, boolean remap, boolean topLocked) {
        try {
            map0(
                keys,
                remap,
                topLocked);
        }
        catch (IgniteCheckedException ex) {
            onDone(false, ex);
        }
    }

    /**
     * @param keys Keys to map.
     * @param remap Remap flag.
     * @param topLocked Topology locked flag.
     * @throws IgniteCheckedException If mapping failed.
     */
    private synchronized void map0(
        Collection<KeyCacheObject> keys,
        boolean remap,
        boolean topLocked
    ) throws IgniteCheckedException {
        AffinityTopologyVersion topVer = this.topVer;

        assert topVer != null;

        assert topVer.topologyVersion() > 0;

        if (CU.affinityNodes(cctx, topVer).isEmpty()) {
            onDone(new ClusterTopologyServerNotFoundException("Failed to map keys for cache " +
                "(all partition nodes left the grid): " + cctx.name()));

            return;
        }

        boolean clientNode = cctx.kernalContext().clientNode();

        assert !remap || (clientNode && (tx == null || !tx.hasRemoteLocks()));

        // First assume this node is primary for all keys passed in.
        if (!clientNode && mapAsPrimary(keys, topVer))
            return;

        mappings = new ArrayDeque<>();

        // Assign keys to primary nodes.
        GridNearLockMapping map = null;

        for (KeyCacheObject key : keys) {
            GridNearLockMapping updated = map(key, map, topVer);

            // If new mapping was created, add to collection.
            if (updated != map) {
                mappings.add(updated);

                if (tx != null && updated.node().isLocal())
                    tx.colocatedLocallyMapped(true);
            }

            map = updated;
        }

        if (isDone()) {
            if (log.isDebugEnabled())
                log.debug("Abandoning (re)map because future is done: " + this);

            return;
        }

        if (log.isDebugEnabled())
            log.debug("Starting (re)map for mappings [mappings=" + mappings + ", fut=" + this + ']');

        boolean hasRmtNodes = false;

        boolean first = true;

        // Create mini futures.
        for (Iterator<GridNearLockMapping> iter = mappings.iterator(); iter.hasNext(); ) {
            GridNearLockMapping mapping = iter.next();

            ClusterNode node = mapping.node();
            Collection<KeyCacheObject> mappedKeys = mapping.mappedKeys();

            boolean loc = node.equals(cctx.localNode());

            assert !mappedKeys.isEmpty();

            GridNearLockRequest req = null;

            Collection<KeyCacheObject> distributedKeys = new ArrayList<>(mappedKeys.size());

            for (KeyCacheObject key : mappedKeys) {
                IgniteTxKey txKey = cctx.txKey(key);

                GridDistributedCacheEntry entry = null;

                if (tx != null) {
                    IgniteTxEntry txEntry = tx.entry(txKey);

                    if (txEntry != null) {
                        entry = (GridDistributedCacheEntry)txEntry.cached();

                        if (entry != null && loc == entry.detached()) {
                            entry = cctx.colocated().entryExx(key, topVer, true);

                            txEntry.cached(entry);
                        }
                    }
                }

                boolean explicit;

                while (true) {
                    try {
                        if (entry == null)
                            entry = cctx.colocated().entryExx(key, topVer, true);

                        if (!cctx.isAll(entry, filter)) {
                            if (log.isDebugEnabled())
                                log.debug("Entry being locked did not pass filter (will not lock): " + entry);

                            onComplete(false, false);

                            return;
                        }

                        assert loc ^ entry.detached() : "Invalid entry [loc=" + loc + ", entry=" + entry + ']';

                        GridCacheMvccCandidate cand = addEntry(entry);

                        // Will either return value from dht cache or null if this is a miss.
                        IgniteBiTuple<GridCacheVersion, CacheObject> val = entry.detached() ? null :
                            ((GridDhtCacheEntry)entry).versionedValue(topVer);

                        GridCacheVersion dhtVer = null;

                        if (val != null) {
                            dhtVer = val.get1();

                            valMap.put(key, val);
                        }

                        if (cand != null && !cand.reentry()) {
                            if (req == null) {
                                boolean clientFirst = false;

                                if (first) {
                                    clientFirst = clientNode &&
                                        !topLocked &&
                                        (tx == null || !tx.hasRemoteLocks());

<<<<<<< HEAD
                                    first = false;
=======
                                        first = false;
                                    }

                                    req = new GridNearLockRequest(
                                        cctx.cacheId(),
                                        topVer,
                                        cctx.nodeId(),
                                        threadId,
                                        futId,
                                        lockVer,
                                        inTx(),
                                        implicitTx(),
                                        implicitSingleTx(),
                                        read,
                                        retval,
                                        isolation(),
                                        isInvalidate(),
                                        timeout,
                                        mappedKeys.size(),
                                        inTx() ? tx.size() : mappedKeys.size(),
                                        inTx() && tx.syncMode() == FULL_SYNC,
                                        inTx() ? tx.subjectId() : null,
                                        inTx() ? tx.taskNameHash() : 0,
                                        read ? createTtl : -1L,
                                        read ? accessTtl : -1L,
                                        skipStore,
                                        keepBinary,
                                        clientFirst,
                                        cctx.deploymentEnabled());

                                    mapping.request(req);
>>>>>>> 0b996e62
                                }

                                req = new GridNearLockRequest(
                                    cctx.cacheId(),
                                    topVer,
                                    cctx.nodeId(),
                                    threadId,
                                    futId,
                                    lockVer,
                                    inTx(),
                                    implicitTx(),
                                    implicitSingleTx(),
                                    read,
                                    retval,
                                    isolation(),
                                    isInvalidate(),
                                    timeout,
                                    mappedKeys.size(),
                                    inTx() ? tx.size() : mappedKeys.size(),
                                    inTx() && tx.syncMode() == FULL_SYNC,
                                    inTx() ? tx.subjectId() : null,
                                    inTx() ? tx.taskNameHash() : 0,
                                    read ? accessTtl : -1L,
                                    skipStore,
                                    keepBinary,
                                    clientFirst,
                                    cctx.deploymentEnabled());

                                mapping.request(req);
                            }

                            distributedKeys.add(key);

                            if (tx != null)
                                tx.addKeyMapping(txKey, mapping.node());

                            req.addKeyBytes(
                                key,
                                retval,
                                dhtVer, // Include DHT version to match remote DHT entry.
                                cctx);
                        }

                        explicit = inTx() && cand == null;

                        if (explicit)
                            tx.addKeyMapping(txKey, mapping.node());

                        break;
                    }
                    catch (GridCacheEntryRemovedException ignored) {
                        if (log.isDebugEnabled())
                            log.debug("Got removed entry in lockAsync(..) method (will retry): " + entry);

                        entry = null;
                    }
                }

                // Mark mapping explicit lock flag.
                if (explicit) {
                    boolean marked = tx != null && tx.markExplicit(node.id());

                    assert tx == null || marked;
                }
            }

            if (inTx() && req != null)
                req.hasTransforms(tx.hasTransforms());

            if (!distributedKeys.isEmpty()) {
                mapping.distributedKeys(distributedKeys);

                hasRmtNodes |= !mapping.node().isLocal();
            }
            else {
                assert mapping.request() == null;

                iter.remove();
            }
        }

        if (hasRmtNodes) {
            trackable = true;

            if (!remap && !cctx.mvcc().addFuture(this))
                throw new IllegalStateException("Duplicate future ID: " + this);
        }
        else
            trackable = false;

        proceedMapping();
    }

    /**
     * @throws IgniteCheckedException If failed.
     */
    private void proceedMapping() throws IgniteCheckedException {
        boolean set = tx != null && cctx.shared().tm().setTxTopologyHint(tx.topologyVersionSnapshot());

        try {
            proceedMapping0();
        }
        finally {
            if (set)
                cctx.tm().setTxTopologyHint(null);
        }
    }

    /**
     * Gets next near lock mapping and either acquires dht locks locally or sends near lock request to
     * remote primary node.
     *
     * @throws IgniteCheckedException If mapping can not be completed.
     */
    private void proceedMapping0()
        throws IgniteCheckedException {
        GridNearLockMapping map;

        synchronized (this) {
            map = mappings.poll();
        }

        // If there are no more mappings to process, complete the future.
        if (map == null)
            return;

        final GridNearLockRequest req = map.request();
        final Collection<KeyCacheObject> mappedKeys = map.distributedKeys();
        final ClusterNode node = map.node();

        if (filter != null && filter.length != 0)
            req.filter(filter, cctx);

        if (node.isLocal())
            lockLocally(mappedKeys, req.topologyVersion());
        else {
            final MiniFuture fut = new MiniFuture(node, mappedKeys);

            req.miniId(fut.futureId());

            add(fut); // Append new future.

            IgniteInternalFuture<?> txSync = null;

            if (inTx())
                txSync = cctx.tm().awaitFinishAckAsync(node.id(), tx.threadId());

            if (txSync == null || txSync.isDone()) {
                try {
                    cctx.io().send(node, req, cctx.ioPolicy());

                    if (msgLog.isDebugEnabled()) {
                        msgLog.debug("Collocated lock fut, sent request [txId=" + lockVer +
                            ", inTx=" + inTx() +
                            ", node=" + node.id() + ']');
                    }
                }
                catch (ClusterTopologyCheckedException ex) {
                    assert fut != null;

                    fut.onResult(ex);
                }
            }
            else {
                txSync.listen(new CI1<IgniteInternalFuture<?>>() {
                    @Override public void apply(IgniteInternalFuture<?> t) {
                        try {
                            cctx.io().send(node, req, cctx.ioPolicy());

                            if (msgLog.isDebugEnabled()) {
                                msgLog.debug("Collocated lock fut, sent request [txId=" + lockVer +
                                    ", inTx=" + inTx() +
                                    ", node=" + node.id() + ']');
                            }
                        }
                        catch (ClusterTopologyCheckedException ex) {
                            assert fut != null;

                            fut.onResult(ex);
                        }
                        catch (IgniteCheckedException e) {
                            if (msgLog.isDebugEnabled()) {
                                msgLog.debug("Collocated lock fut, failed to send request [txId=" + lockVer +
                                    ", inTx=" + inTx() +
                                    ", node=" + node.id() +
                                    ", err=" + e + ']');
                            }

                            onError(e);
                        }
                    }
                });
            }
        }
    }

    /**
     * Locks given keys directly through dht cache.
     * @param keys Collection of keys.
     * @param topVer Topology version to lock on.
     */
    private void lockLocally(
        final Collection<KeyCacheObject> keys,
        AffinityTopologyVersion topVer
    ) {
        if (log.isDebugEnabled())
            log.debug("Before locally locking keys : " + keys);

        IgniteInternalFuture<Exception> fut = cctx.colocated().lockAllAsync(cctx,
            tx,
            threadId,
            lockVer,
            topVer,
            keys,
            read,
            retval,
            timeout,
            createTtl,
            accessTtl,
            filter,
            skipStore,
            keepBinary);

        // Add new future.
        add(new GridEmbeddedFuture<>(
            new C2<Exception, Exception, Boolean>() {
                @Override public Boolean apply(Exception resEx, Exception e) {
                    if (CU.isLockTimeoutOrCancelled(e) ||
                        (resEx != null && CU.isLockTimeoutOrCancelled(resEx)))
                        return false;

                    if (e != null) {
                        onError(e);

                        return false;
                    }

                    if (resEx != null) {
                        onError(resEx);

                        return false;
                    }

                    if (log.isDebugEnabled())
                        log.debug("Acquired lock for local DHT mapping [locId=" + cctx.nodeId() +
                            ", mappedKeys=" + keys + ", fut=" + GridDhtColocatedLockFuture.this + ']');

                    if (inTx()) {
                        for (KeyCacheObject key : keys)
                            tx.entry(cctx.txKey(key)).markLocked();
                    }
                    else {
                        for (KeyCacheObject key : keys)
                            cctx.mvcc().markExplicitOwner(cctx.txKey(key), threadId);
                    }

                    try {
                        // Proceed and add new future (if any) before completing embedded future.
                        if (mappings != null)
                            proceedMapping();
                    }
                    catch (IgniteCheckedException ex) {
                        onError(ex);

                        return false;
                    }

                    return true;
                }
            },
            fut));
    }

    /**
     * Tries to map this future in assumption that local node is primary for all keys passed in.
     * If node is not primary for one of the keys, then mapping is reverted and full remote mapping is performed.
     *
     * @param keys Keys to lock.
     * @param topVer Topology version.
     * @return {@code True} if all keys were mapped locally, {@code false} if full mapping should be performed.
     * @throws IgniteCheckedException If key cannot be added to mapping.
     */
    private boolean mapAsPrimary(Collection<KeyCacheObject> keys, AffinityTopologyVersion topVer)
        throws IgniteCheckedException {
        // Assign keys to primary nodes.
        Collection<KeyCacheObject> distributedKeys = new ArrayList<>(keys.size());

        boolean explicit = false;

        for (KeyCacheObject key : keys) {
            if (!cctx.affinity().primaryByKey(cctx.localNode(), key, topVer)) {
                // Remove explicit locks added so far.
                for (KeyCacheObject k : keys)
                    cctx.mvcc().removeExplicitLock(threadId, cctx.txKey(k), lockVer);

                return false;
            }

            explicit |= addLocalKey(key, topVer, distributedKeys);

            if (isDone())
                return true;
        }

        trackable = false;

        if (tx != null) {
            if (explicit)
                tx.markExplicit(cctx.localNodeId());

            tx.colocatedLocallyMapped(true);
        }

        if (!distributedKeys.isEmpty()) {
            if (tx != null) {
                for (KeyCacheObject key : distributedKeys)
                    tx.addKeyMapping(cctx.txKey(key), cctx.localNode());
            }

            lockLocally(distributedKeys, topVer);
        }

        return true;
    }

    /**
     * Adds local key future.
     *
     * @param key Key to add.
     * @param topVer Topology version.
     * @param distributedKeys Collection of keys needs to be locked.
     * @return {@code True} if transaction accesses key that was explicitly locked before.
     * @throws IgniteCheckedException If lock is externally held and transaction is explicit.
     */
    private boolean addLocalKey(
        KeyCacheObject key,
        AffinityTopologyVersion topVer,
        Collection<KeyCacheObject> distributedKeys
    ) throws IgniteCheckedException {
        GridDistributedCacheEntry entry = cctx.colocated().entryExx(key, topVer, false);

        assert !entry.detached();

        if (!cctx.isAll(entry, filter)) {
            if (log.isDebugEnabled())
                log.debug("Entry being locked did not pass filter (will not lock): " + entry);

            onComplete(false, false);

            return false;
        }

        GridCacheMvccCandidate cand = addEntry(entry);

        if (cand != null && !cand.reentry())
            distributedKeys.add(key);

        return inTx() && cand == null;
    }

    /**
     * @param mapping Mappings.
     * @param key Key to map.
     * @param topVer Topology version.
     * @return Near lock mapping.
     * @throws IgniteCheckedException If mapping failed.
     */
    private GridNearLockMapping map(
        KeyCacheObject key,
        @Nullable GridNearLockMapping mapping,
        AffinityTopologyVersion topVer
    ) throws IgniteCheckedException {
        assert mapping == null || mapping.node() != null;

        ClusterNode primary = cctx.affinity().primaryByKey(key, topVer);

        if (primary == null)
            throw new ClusterTopologyServerNotFoundException("Failed to lock keys " +
                "(all partition nodes left the grid).");

        if (cctx.discovery().node(primary.id()) == null)
            // If primary node left the grid before lock acquisition, fail the whole future.
            throw newTopologyException(null, primary.id());

        if (mapping == null || !primary.id().equals(mapping.node().id()))
            mapping = new GridNearLockMapping(primary, key);
        else
            mapping.addKey(key);

        return mapping;
    }

    /**
     * Creates new topology exception for cases when primary node leaves grid during mapping.
     *
     * @param nested Optional nested exception.
     * @param nodeId Node ID.
     * @return Topology exception with user-friendly message.
     */
    private ClusterTopologyCheckedException newTopologyException(@Nullable Throwable nested, UUID nodeId) {
        ClusterTopologyCheckedException topEx = new ClusterTopologyCheckedException("Failed to acquire lock for keys " +
            "(primary node left grid, retry transaction if possible) [keys=" + keys + ", node=" + nodeId + ']', nested);

        topEx.retryReadyFuture(cctx.shared().nextAffinityReadyFuture(topVer));

        return topEx;
    }

    /**
     * Lock request timeout object.
     */
    private class LockTimeoutObject extends GridTimeoutObjectAdapter {
        /**
         * Default constructor.
         */
        LockTimeoutObject() {
            super(timeout);
        }

        /** Requested keys. */
        private Set<IgniteTxKey> requestedKeys;

        /** {@inheritDoc} */
        @Override public void onTimeout() {
            if (log.isDebugEnabled())
                log.debug("Timed out waiting for lock response: " + this);

            if (inTx() && cctx.tm().deadlockDetectionEnabled()) {
                synchronized (sync) {
                    requestedKeys = requestedKeys0();

                    clear(); // Stop response processing.
                }

                Set<IgniteTxKey> keys = new HashSet<>();

                for (IgniteTxEntry txEntry : tx.allEntries()) {
                    if (!txEntry.locked())
                        keys.add(txEntry.txKey());
                }

                IgniteInternalFuture<TxDeadlock> fut = cctx.tm().detectDeadlock(tx, keys);

                fut.listen(new IgniteInClosure<IgniteInternalFuture<TxDeadlock>>() {
                    @Override public void apply(IgniteInternalFuture<TxDeadlock> fut) {
                        try {
                            TxDeadlock deadlock = fut.get();

                            if (deadlock != null)
                                err = new TransactionDeadlockException(deadlock.toString(cctx.shared()));
                        }
                        catch (IgniteCheckedException e) {
                            err = e;

                            U.warn(log, "Failed to detect deadlock.", e);
                        }

                        onComplete(false, true);
                    }
                });
            }
            else
                onComplete(false, true);
        }

        /** {@inheritDoc} */
        @Override public String toString() {
            return S.toString(LockTimeoutObject.class, this);
        }
    }

    /**
     * Mini-future for get operations. Mini-futures are only waiting on a single
     * node as opposed to multiple nodes.
     */
    private class MiniFuture extends GridFutureAdapter<Boolean> {
        /** */
        private static final long serialVersionUID = 0L;

        /** */
        private final IgniteUuid futId = IgniteUuid.randomUuid();

        /** Node ID. */
        @GridToStringExclude
        private final ClusterNode node;

        /** Keys. */
        @GridToStringInclude
        private final Collection<KeyCacheObject> keys;

        /** */
        private boolean rcvRes;

        /**
         * @param node Node.
         * @param keys Keys.
         */
        MiniFuture(
            ClusterNode node,
            Collection<KeyCacheObject> keys
        ) {
            this.node = node;
            this.keys = keys;
        }

        /**
         * @return Future ID.
         */
        IgniteUuid futureId() {
            return futId;
        }

        /**
         * @return Node ID.
         */
        public ClusterNode node() {
            return node;
        }

        /**
         * @return Keys.
         */
        public Collection<KeyCacheObject> keys() {
            return keys;
        }

        /**
         * @param e Node left exception.
         */
        void onResult(ClusterTopologyCheckedException e) {
            if (msgLog.isDebugEnabled()) {
                msgLog.debug("Collocated lock fut, mini future node left [txId=" + lockVer +
                    ", inTx=" + inTx() +
                    ", nodeId=" + node.id() + ']');
            }

            if (isDone())
                return;

            synchronized (this) {
                if (rcvRes)
                    return;

                rcvRes = true;
            }

            if (tx != null)
                tx.removeMapping(node.id());

            // Primary node left the grid, so fail the future.
            GridDhtColocatedLockFuture.this.onDone(false, newTopologyException(e, node.id()));

            onDone(true);
        }

        /**
         * @param res Result callback.
         */
        void onResult(GridNearLockResponse res) {
            synchronized (this) {
                if (rcvRes)
                    return;

                rcvRes = true;
            }

            if (res.error() != null) {
                if (inTx() && res.error() instanceof IgniteTxTimeoutCheckedException &&
                    cctx.tm().deadlockDetectionEnabled())
                    return;

                if (log.isDebugEnabled())
                    log.debug("Finishing mini future with an error due to error in response [miniFut=" + this +
                        ", res=" + res + ']');

                // Fail.
                if (res.error() instanceof GridCacheLockTimeoutException)
                    onDone(false);
                else
                    onDone(res.error());

                return;
            }

            if (res.clientRemapVersion() != null) {
                assert cctx.kernalContext().clientNode();

                IgniteInternalFuture<?> affFut =
                    cctx.shared().exchange().affinityReadyFuture(res.clientRemapVersion());

                if (affFut != null && !affFut.isDone()) {
                    affFut.listen(new CI1<IgniteInternalFuture<?>>() {
                        @Override public void apply(IgniteInternalFuture<?> fut) {
                            try {
                                fut.get();

                                remap();
                            }
                            catch (IgniteCheckedException e) {
                                onDone(e);
                            }
                            finally {
                                cctx.shared().txContextReset();
                            }
                        }
                    });
                }
                else
                    remap();
            }
            else {
                int i = 0;

                for (KeyCacheObject k : keys) {
                    IgniteBiTuple<GridCacheVersion, CacheObject> oldValTup = valMap.get(k);

                    CacheObject newVal = res.value(i);

                    GridCacheVersion dhtVer = res.dhtVersion(i);

                    if (newVal == null) {
                        if (oldValTup != null) {
                            if (oldValTup.get1().equals(dhtVer))
                                newVal = oldValTup.get2();
                        }
                    }

                    if (inTx()) {
                        IgniteTxEntry txEntry = tx.entry(cctx.txKey(k));

                        // In colocated cache we must receive responses only for detached entries.
                        assert txEntry.cached().detached() : txEntry;

                        txEntry.markLocked();

                        GridDhtDetachedCacheEntry entry = (GridDhtDetachedCacheEntry)txEntry.cached();

                        if (res.dhtVersion(i) == null) {
                            onDone(new IgniteCheckedException("Failed to receive DHT version from remote node " +
                                "(will fail the lock): " + res));

                            return;
                        }

                        // Set value to detached entry.
                        entry.resetFromPrimary(newVal, dhtVer);

                        tx.hasRemoteLocks(true);

                        if (log.isDebugEnabled())
                            log.debug("Processed response for entry [res=" + res + ", entry=" + entry + ']');
                    }
                    else
                        cctx.mvcc().markExplicitOwner(cctx.txKey(k), threadId);

                    if (retval && cctx.events().isRecordable(EVT_CACHE_OBJECT_READ)) {
                        cctx.events().addEvent(cctx.affinity().partition(k),
                            k,
                            tx,
                            null,
                            EVT_CACHE_OBJECT_READ,
                            newVal,
                            newVal != null,
                            null,
                            false,
                            CU.subjectId(tx, cctx.shared()),
                            null,
                            tx == null ? null : tx.resolveTaskName(),
                            keepBinary);
                    }

                    i++;
                }

                try {
                    proceedMapping();
                }
                catch (IgniteCheckedException e) {
                    onDone(e);
                }

                onDone(true);
            }
        }

        /**
         *
         */
        private void remap() {
            undoLocks(false, false);

            for (KeyCacheObject key : GridDhtColocatedLockFuture.this.keys)
                cctx.mvcc().removeExplicitLock(threadId, cctx.txKey(key), lockVer);

            mapOnTopology(true, new Runnable() {
                @Override public void run() {
                    onDone(true);
                }
            });
        }

        /** {@inheritDoc} */
        @Override public String toString() {
            return S.toString(MiniFuture.class, this, "node", node.id(), "super", super.toString());
        }
    }
}<|MERGE_RESOLUTION|>--- conflicted
+++ resolved
@@ -917,41 +917,7 @@
                                         !topLocked &&
                                         (tx == null || !tx.hasRemoteLocks());
 
-<<<<<<< HEAD
                                     first = false;
-=======
-                                        first = false;
-                                    }
-
-                                    req = new GridNearLockRequest(
-                                        cctx.cacheId(),
-                                        topVer,
-                                        cctx.nodeId(),
-                                        threadId,
-                                        futId,
-                                        lockVer,
-                                        inTx(),
-                                        implicitTx(),
-                                        implicitSingleTx(),
-                                        read,
-                                        retval,
-                                        isolation(),
-                                        isInvalidate(),
-                                        timeout,
-                                        mappedKeys.size(),
-                                        inTx() ? tx.size() : mappedKeys.size(),
-                                        inTx() && tx.syncMode() == FULL_SYNC,
-                                        inTx() ? tx.subjectId() : null,
-                                        inTx() ? tx.taskNameHash() : 0,
-                                        read ? createTtl : -1L,
-                                        read ? accessTtl : -1L,
-                                        skipStore,
-                                        keepBinary,
-                                        clientFirst,
-                                        cctx.deploymentEnabled());
-
-                                    mapping.request(req);
->>>>>>> 0b996e62
                                 }
 
                                 req = new GridNearLockRequest(
@@ -974,7 +940,8 @@
                                     inTx() && tx.syncMode() == FULL_SYNC,
                                     inTx() ? tx.subjectId() : null,
                                     inTx() ? tx.taskNameHash() : 0,
-                                    read ? accessTtl : -1L,
+                                    read ? createTtl : -1L,
+                                        read ? accessTtl : -1L,
                                     skipStore,
                                     keepBinary,
                                     clientFirst,
