/*
 * Copyright 2019 GridGain Systems, Inc. and Contributors.
 *
 * Licensed under the GridGain Community Edition License (the "License");
 * you may not use this file except in compliance with the License.
 * You may obtain a copy of the License at
 *
 *     https://www.gridgain.com/products/software/community-edition/gridgain-community-edition-license
 *
 * Unless required by applicable law or agreed to in writing, software
 * distributed under the License is distributed on an "AS IS" BASIS,
 * WITHOUT WARRANTIES OR CONDITIONS OF ANY KIND, either express or implied.
 * See the License for the specific language governing permissions and
 * limitations under the License.
 */

package org.apache.ignite.internal;

import java.lang.reflect.Constructor;
import org.apache.ignite.IgniteCheckedException;
import org.apache.ignite.internal.processors.compress.CompressionProcessor;
import org.apache.ignite.internal.processors.gmc.ManagementConsoleProcessor;
import org.apache.ignite.internal.util.typedef.internal.U;
import org.apache.ignite.plugin.extensions.communication.MessageFactory;
import org.jetbrains.annotations.Nullable;

/**
 * Component type.
 */
public enum IgniteComponentType {
    /** @deprecated Should be removed. */
    @Deprecated
    IGFS(
        "org.apache.ignite.internal.processors.igfs.IgfsNoopProcessor",
        "org.apache.ignite.internal.processors.igfs.IgfsProcessor",
        "ignite-hadoop"
    ),

    /** @deprecated Should be removed. */
    @Deprecated
    HADOOP(
        "org.apache.ignite.internal.processors.hadoop.HadoopNoopProcessor",
        "org.apache.ignite.internal.processors.hadoop.HadoopProcessor",
        "ignite-hadoop"
    ),

    /** @deprecated Should be removed. */
    @Deprecated
    HADOOP_HELPER(
        "org.apache.ignite.internal.processors.hadoop.HadoopNoopHelper",
        "org.apache.ignite.internal.processors.hadoop.HadoopHelperImpl",
        "ignite-hadoop"
    ),

    /** @deprecated Should be removed. */
    @Deprecated
    IGFS_HELPER(
        "org.apache.ignite.internal.processors.igfs.IgfsNoopHelper",
        "org.apache.ignite.internal.processors.igfs.IgfsHelperImpl",
        "ignite-hadoop"
    ),

    /** Spring XML parsing. */
    SPRING(
        null,
        "org.apache.ignite.internal.util.spring.IgniteSpringHelperImpl",
        "ignite-spring"
    ),

    /** Indexing. */
    INDEXING(
        null,
        "org.apache.ignite.internal.processors.query.h2.IgniteH2Indexing",
        "ignite-indexing",
        "org.apache.ignite.internal.processors.query.h2.twostep.msg.GridH2ValueMessageFactory"
    ),

    /** Nodes starting using SSH. */
    SSH(
        null,
        "org.apache.ignite.internal.util.nodestart.IgniteSshHelperImpl",
        "ignite-ssh"
    ),

    /** Integration of cache transactions with JTA. */
    JTA(
        "org.apache.ignite.internal.processors.cache.jta.CacheNoopJtaManager",
        "org.apache.ignite.internal.processors.cache.jta.CacheJtaManager",
        "ignite-jta"
    ),

    /** Cron-based scheduling, see {@link org.apache.ignite.IgniteScheduler}. */
    SCHEDULE(
        "org.apache.ignite.internal.processors.schedule.IgniteNoopScheduleProcessor",
        "org.apache.ignite.internal.processors.schedule.IgniteScheduleProcessor",
        "ignite-schedule"
    ),

    COMPRESSION(
        CompressionProcessor.class.getName(),
        "org.apache.ignite.internal.processors.compress.CompressionProcessorImpl",
        "ignite-compress"
    ),

    /** Management console agent. */
    MANAGEMENT_CONSOLE_AGENT(
        ManagementConsoleProcessor.class.getName(),
        "org.apache.ignite.agent.Agent",
<<<<<<< HEAD
        "gridgain-management-console-agent"
=======
        "gridgain-management-console-agent",
        "org.apache.ignite.agent.service.exporter.MetricExporterMessageFactory"
>>>>>>> 58cc0307
    );

    /** No-op class name. */
    private final String noOpClsName;

    /** Class name. */
    private final String clsName;

    /** Module name. */
    private final String module;

    /** Optional message factory for component. */
    private final String msgFactoryCls;

    /**
     * Constructor.
     *
     * @param noOpClsName Class name for no-op implementation.
     * @param clsName Class name.
     * @param module Module name.
     */
    IgniteComponentType(String noOpClsName, String clsName, String module) {
        this(noOpClsName, clsName, module, null);
    }

    /**
     * Constructor.
     *
     * @param noOpClsName Class name for no-op implementation.
     * @param clsName Class name.
     * @param module Module name.
     * @param msgFactoryCls {@link MessageFactory} class for the component.
     */
    IgniteComponentType(String noOpClsName, String clsName, String module, String msgFactoryCls) {
        this.noOpClsName = noOpClsName;
        this.clsName = clsName;
        this.module = module;
        this.msgFactoryCls = msgFactoryCls;
    }

    /**
     * @return Component class name.
     */
    public String className() {
        return clsName;
    }

    /**
     * @return Component module name.
     */
    public String module() {
        return module;
    }

    /**
     * Check whether real component class is in classpath.
     *
     * @return {@code True} if in classpath.
     */
    public boolean inClassPath() {
        try {
            Class.forName(clsName);

            return true;
        }
        catch (ClassNotFoundException ignore) {
            return false;
        }
    }

    /**
     * Creates component.
     *
     * @param ctx Kernal context.
     * @param noOp No-op flag.
     * @return Created component.
     * @throws IgniteCheckedException If failed.
     */
    public <T> T create(GridKernalContext ctx, boolean noOp) throws IgniteCheckedException {
        return create0(ctx, noOp ? noOpClsName : clsName);
    }

    /**
     * Creates component.
     *
     * @param ctx Kernal context.
     * @param mandatory If the component is mandatory.
     * @return Created component.
     * @throws IgniteCheckedException If failed.
     */
    public <T> T createIfInClassPath(GridKernalContext ctx, boolean mandatory)
        throws IgniteCheckedException {
        String cls = clsName;

        try {
            Class.forName(cls);
        }
        catch (ClassNotFoundException e) {
            if (mandatory)
                throw componentException(e);

            cls = noOpClsName;
        }

        return create0(ctx, cls);
    }

    /**
     * Creates component.
     *
     * @param noOp No-op flag.
     * @return Created component.
     * @throws IgniteCheckedException If failed.
     */
    public <T> T create(boolean noOp) throws IgniteCheckedException {
        return create0(null, noOp ? noOpClsName : clsName);
    }

    /**
     * First tries to find main component class, if it is not found creates no-op implementation.
     *
     * @param ctx Kernal context.
     * @return Created component or no-op implementation.
     * @throws IgniteCheckedException If failed.
     */
    public <T> T createOptional(GridKernalContext ctx) throws IgniteCheckedException {
        return createOptional0(ctx);
    }

    /**
     * First tries to find main component class, if it is not found creates no-op implementation.
     *
     * @return Created component or no-op implementation.
     * @throws IgniteCheckedException If failed.
     */
    public <T> T createOptional() throws IgniteCheckedException {
        return createOptional0(null);
    }

    /**
     * First tries to find main component class, if it is not found creates no-op implementation.
     *
     * @param ctx Kernal context.
     * @return Created component or no-op implementation.
     * @throws IgniteCheckedException If failed.
     */
    private <T> T createOptional0(@Nullable GridKernalContext ctx) throws IgniteCheckedException {
        Class<?> cls;

        try {
            cls = Class.forName(clsName);
        }
        catch (ClassNotFoundException ignored) {
            try {
                cls = Class.forName(noOpClsName);
            }
            catch (ClassNotFoundException e) {
                throw new IgniteCheckedException("Failed to find both real component class and no-op class.", e);
            }
        }

        try {
            if (ctx == null) {
                Constructor<?> ctor = cls.getConstructor();

                return (T)ctor.newInstance();
            }
            else {
                Constructor<?> ctor = cls.getConstructor(GridKernalContext.class);

                return (T)ctor.newInstance(ctx);
            }
        }
        catch (Exception e) {
            throw componentException(e);
        }
    }

    /**
     * Creates component instance.
     *
     * @param ctx Kernal context.
     * @param clsName Component class name.
     * @return Component instance.
     * @throws IgniteCheckedException If failed.
     */
    private <T> T create0(@Nullable GridKernalContext ctx, String clsName) throws IgniteCheckedException {
        try {
            Class<?> cls = Class.forName(clsName);

            if (ctx == null) {
                Constructor<?> ctor = cls.getConstructor();

                return (T)ctor.newInstance();
            }
            else {
                Constructor<?> ctor = cls.getConstructor(GridKernalContext.class);

                return (T)ctor.newInstance(ctx);
            }
        }
        catch (Throwable e) {
            throw componentException(e);
        }
    }

    /**
     * Creates message factory for the component.
     *
     * @return Message factory or {@code null} if none or the component is not in classpath.
     * @throws IgniteCheckedException If failed.
     */
    @Nullable public MessageFactory messageFactory() throws IgniteCheckedException {
        Class<?> cls;

        if (msgFactoryCls == null || null == (cls = U.classForName(msgFactoryCls, null)))
            return null;

        return (MessageFactory)U.newInstance(cls);
    }

    /**
     * @param err Creation error.
     * @return Component creation exception.
     */
    private IgniteCheckedException componentException(Throwable err) {
        return new IgniteCheckedException("Failed to create Ignite component (consider adding " + module +
            " module to classpath) [component=" + this + ", cls=" + clsName + ']', err);
    }
}<|MERGE_RESOLUTION|>--- conflicted
+++ resolved
@@ -106,12 +106,8 @@
     MANAGEMENT_CONSOLE_AGENT(
         ManagementConsoleProcessor.class.getName(),
         "org.apache.ignite.agent.Agent",
-<<<<<<< HEAD
-        "gridgain-management-console-agent"
-=======
         "gridgain-management-console-agent",
         "org.apache.ignite.agent.service.exporter.MetricExporterMessageFactory"
->>>>>>> 58cc0307
     );
 
     /** No-op class name. */
