/*
 * Licensed to the Apache Software Foundation (ASF) under one or more
 * contributor license agreements.  See the NOTICE file distributed with
 * this work for additional information regarding copyright ownership.
 * The ASF licenses this file to You under the Apache License, Version 2.0
 * (the "License"); you may not use this file except in compliance with
 * the License.  You may obtain a copy of the License at
 *
 *      http://www.apache.org/licenses/LICENSE-2.0
 *
 * Unless required by applicable law or agreed to in writing, software
 * distributed under the License is distributed on an "AS IS" BASIS,
 * WITHOUT WARRANTIES OR CONDITIONS OF ANY KIND, either express or implied.
 * See the License for the specific language governing permissions and
 * limitations under the License.
 */

package org.apache.ignite.internal.processors.cache.distributed.dht;

import java.util.ArrayList;
import java.util.Collection;
import java.util.Collections;
import java.util.HashMap;
import java.util.HashSet;
import java.util.Iterator;
import java.util.LinkedList;
import java.util.List;
import java.util.Map;
import java.util.Set;
import java.util.UUID;
import org.apache.ignite.IgniteCheckedException;
import org.apache.ignite.IgniteException;
import org.apache.ignite.IgniteLogger;
import org.apache.ignite.cluster.ClusterNode;
import org.apache.ignite.events.DiscoveryEvent;
import org.apache.ignite.internal.IgniteInterruptedCheckedException;
import org.apache.ignite.internal.processors.affinity.AffinityTopologyVersion;
import org.apache.ignite.internal.processors.affinity.GridAffinityAssignment;
import org.apache.ignite.internal.processors.cache.GridCacheContext;
import org.apache.ignite.internal.processors.cache.GridCacheMapEntryFactory;
import org.apache.ignite.internal.processors.cache.distributed.dht.preloader.GridDhtPartitionExchangeId;
import org.apache.ignite.internal.processors.cache.distributed.dht.preloader.GridDhtPartitionFullMap;
import org.apache.ignite.internal.processors.cache.distributed.dht.preloader.GridDhtPartitionMap2;
import org.apache.ignite.internal.processors.cache.distributed.dht.preloader.GridDhtPartitionsExchangeFuture;
import org.apache.ignite.internal.util.F0;
import org.apache.ignite.internal.util.GridAtomicLong;
import org.apache.ignite.internal.util.StripedCompositeReadWriteLock;
import org.apache.ignite.internal.util.tostring.GridToStringExclude;
import org.apache.ignite.internal.util.typedef.F;
import org.apache.ignite.internal.util.typedef.X;
import org.apache.ignite.internal.util.typedef.internal.CU;
import org.apache.ignite.internal.util.typedef.internal.U;
import org.jetbrains.annotations.Nullable;

import static org.apache.ignite.events.EventType.EVT_CACHE_REBALANCE_PART_DATA_LOST;
import static org.apache.ignite.internal.processors.cache.distributed.dht.GridDhtPartitionState.EVICTED;
import static org.apache.ignite.internal.processors.cache.distributed.dht.GridDhtPartitionState.MOVING;
import static org.apache.ignite.internal.processors.cache.distributed.dht.GridDhtPartitionState.OWNING;
import static org.apache.ignite.internal.processors.cache.distributed.dht.GridDhtPartitionState.RENTING;

/**
 * Partition topology.
 */
@GridToStringExclude class GridDhtPartitionTopologyImpl implements GridDhtPartitionTopology {
    /** If true, then check consistency. */
    private static final boolean CONSISTENCY_CHECK = false;

    /** Flag to control amount of output for full map. */
    private static final boolean FULL_MAP_DEBUG = false;

    /** Context. */
    private final GridCacheContext<?, ?> cctx;

    /** Logger. */
    private final IgniteLogger log;

    /** */
    private final GridDhtLocalPartition[] locParts;

    /** Node to partition map. */
    private GridDhtPartitionFullMap node2part;

    /** Partition to node map. */
    private Map<Integer, Set<UUID>> part2node = new HashMap<>();

    /** */
    private GridDhtPartitionExchangeId lastExchangeId;

    /** */
    private volatile AffinityTopologyVersion topVer = AffinityTopologyVersion.NONE;

    /** */
    private volatile boolean stopping;

    /** A future that will be completed when topology with version topVer will be ready to use. */
    private GridDhtTopologyFuture topReadyFut;

    /** */
    private final GridAtomicLong updateSeq = new GridAtomicLong(1);

    /** Lock. */
    private final StripedCompositeReadWriteLock lock = new StripedCompositeReadWriteLock(16);

    /** */
    private final GridCacheMapEntryFactory entryFactory;

    /** Partition update counter. */
    private Map<Integer, Long> cntrMap = new HashMap<>();

    /** */
    private volatile AffinityTopologyVersion rebalancedTopVer = AffinityTopologyVersion.NONE;

    /**
     * @param cctx Context.
     */
    GridDhtPartitionTopologyImpl(GridCacheContext<?, ?> cctx, GridCacheMapEntryFactory entryFactory) {
        assert cctx != null;

        this.cctx = cctx;
        this.entryFactory = entryFactory;

        log = cctx.logger(getClass());

        locParts = new GridDhtLocalPartition[cctx.config().getAffinity().partitions()];
    }

    /** {@inheritDoc} */
    @Override public int cacheId() {
        return cctx.cacheId();
    }

    /**
     *
     */
    public void onReconnected() {
        lock.writeLock().lock();

        try {
            node2part = null;

            part2node = new HashMap<>();

            lastExchangeId = null;

            updateSeq.set(1);

            topReadyFut = null;

            rebalancedTopVer = AffinityTopologyVersion.NONE;

            topVer = AffinityTopologyVersion.NONE;
        }
        finally {
            lock.writeLock().unlock();
        }
    }

    /**
     * @return Full map string representation.
     */
    @SuppressWarnings({"ConstantConditions"})
    private String fullMapString() {
        return node2part == null ? "null" : FULL_MAP_DEBUG ? node2part.toFullString() : node2part.toString();
    }

    /**
     * @param map Map to get string for.
     * @return Full map string representation.
     */
    @SuppressWarnings({"ConstantConditions"})
    private String mapString(GridDhtPartitionMap2 map) {
        return map == null ? "null" : FULL_MAP_DEBUG ? map.toFullString() : map.toString();
    }

    /**
     * Waits for renting partitions.
     *
     * @return {@code True} if mapping was changed.
     * @throws IgniteCheckedException If failed.
     */
    private boolean waitForRent() throws IgniteCheckedException {
        boolean changed = false;

        GridDhtLocalPartition[] locPartsCopy = new GridDhtLocalPartition[locParts.length];

        lock.readLock().lock();

        try {
            for (int i = 0; i < locParts.length; i++)
                locPartsCopy[i] = locParts[i];
        }
        finally {
            lock.readLock().unlock();
        }

        GridDhtLocalPartition part;

        for (int i = 0; i < locPartsCopy.length; i++) {
            part = locPartsCopy[i];

            if (part == null)
                continue;

            GridDhtPartitionState state = part.state();

            if (state == RENTING || state == EVICTED) {
                if (log.isDebugEnabled())
                    log.debug("Waiting for renting partition: " + part);

                // Wait for partition to empty out.
                part.rent(true).get();

                if (log.isDebugEnabled())
                    log.debug("Finished waiting for renting partition: " + part);
            }
        }

        // Remove evicted partition.
        lock.writeLock().lock();

        try {
            for (int i = 0; i < locParts.length; i++) {
                part = locParts[i];

                if (part == null)
                    continue;

                if (part.state() == EVICTED) {
                    locParts[i] = null;
                    changed = true;
                }
            }
        }
        finally {
            lock.writeLock().unlock();
        }

        return changed;
    }

    /** {@inheritDoc} */
    @SuppressWarnings({"LockAcquiredButNotSafelyReleased"})
    @Override public void readLock() {
        lock.readLock().lock();
    }

    /** {@inheritDoc} */
    @Override public void readUnlock() {
        lock.readLock().unlock();
    }

    /** {@inheritDoc} */
    @Override public void updateTopologyVersion(
        GridDhtPartitionExchangeId exchId,
        GridDhtPartitionsExchangeFuture exchFut,
        long updSeq,
        boolean stopping
    ) throws IgniteInterruptedCheckedException {
        U.writeLock(lock);

        try {
            assert exchId.topologyVersion().compareTo(topVer) > 0 : "Invalid topology version [topVer=" + topVer +
                ", exchId=" + exchId + ']';

            this.stopping = stopping;

            updateSeq.setIfGreater(updSeq);

            topReadyFut = exchFut;

            rebalancedTopVer = AffinityTopologyVersion.NONE;

            topVer = exchId.topologyVersion();
        }
        finally {
            lock.writeLock().unlock();
        }
    }

    /** {@inheritDoc} */
    @Override public AffinityTopologyVersion topologyVersion() {
        AffinityTopologyVersion topVer = this.topVer;

        assert topVer.topologyVersion() > 0 : "Invalid topology version [topVer=" + topVer +
            ", cacheName=" + cctx.name() + ']';

        return topVer;
    }

    /** {@inheritDoc} */
    @Override public GridDhtTopologyFuture topologyVersionFuture() {
        lock.readLock().lock();

        try {
            assert topReadyFut != null;

            return topReadyFut;
        }
        finally {
            lock.readLock().unlock();
        }
    }

    /** {@inheritDoc} */
    @Override public boolean stopping() {
        return stopping;
    }

    /** {@inheritDoc} */
    @Override public void initPartitions(
        GridDhtPartitionsExchangeFuture exchFut) throws IgniteInterruptedCheckedException {
        U.writeLock(lock);

        try {
            if (stopping)
                return;

            long updateSeq = this.updateSeq.incrementAndGet();

            initPartitions0(exchFut, updateSeq);

            consistencyCheck();
        }
        finally {
            lock.writeLock().unlock();
        }
    }

    /**
     * @param exchFut Exchange future.
     * @param updateSeq Update sequence.
     */
    private void initPartitions0(GridDhtPartitionsExchangeFuture exchFut, long updateSeq) {
        ClusterNode loc = cctx.localNode();

        ClusterNode oldest = CU.oldestAliveCacheServerNode(cctx.shared(), topVer);

        assert oldest != null || cctx.kernalContext().clientNode() || !cctx.discovery().activated(cctx.localNode(), topVer);

        GridDhtPartitionExchangeId exchId = exchFut.exchangeId();

        assert topVer.equals(exchFut.topologyVersion()) :
            "Invalid topology [topVer=" + topVer +
                ", cache=" + cctx.name() +
                ", futVer=" + exchFut.topologyVersion() + ']';
        assert cctx.affinity().affinityTopologyVersion().equals(exchFut.topologyVersion()) :
            "Invalid affinity [topVer=" + cctx.affinity().affinityTopologyVersion() +
                ", cache=" + cctx.name() +
                ", futVer=" + exchFut.topologyVersion() + ']';

        List<List<ClusterNode>> aff = cctx.affinity().assignments(exchFut.topologyVersion());

        int num = cctx.affinity().partitions();

        if (cctx.rebalanceEnabled()) {
            boolean added = exchFut.isCacheAdded(cctx.cacheId(), exchId.topologyVersion());

            boolean first = (loc.equals(oldest) && loc.id().equals(exchId.nodeId()) && exchId.isJoined()) || added;

            if (first) {
                assert exchId.isJoined() || added;

                for (int p = 0; p < num; p++) {
                    if (localNode(p, aff)) {
                        GridDhtLocalPartition locPart = createPartition(p);

                        boolean owned = locPart.own();

                        assert owned : "Failed to own partition for oldest node [cacheName" + cctx.name() +
                            ", part=" + locPart + ']';

                        if (log.isDebugEnabled())
                            log.debug("Owned partition for oldest node: " + locPart);

                        updateLocal(p, loc.id(), locPart.state(), updateSeq);
                    }
                }
            }
            else
                createPartitions(aff, updateSeq);
        }
        else {
            // If preloader is disabled, then we simply clear out
            // the partitions this node is not responsible for.
            for (int p = 0; p < num; p++) {
                GridDhtLocalPartition locPart = localPartition(p, topVer, false, false);

                boolean belongs = localNode(p, aff);

                if (locPart != null) {
                    if (!belongs) {
                        GridDhtPartitionState state = locPart.state();

                        if (state.active()) {
                            locPart.rent(false);

                            updateLocal(p, loc.id(), locPart.state(), updateSeq);

                            if (log.isDebugEnabled())
                                log.debug("Evicting partition with rebalancing disabled " +
                                    "(it does not belong to affinity): " + locPart);
                        }
                    }
                    else
                        locPart.own();
                }
                else if (belongs) {
                    locPart = createPartition(p);

                    locPart.own();

                    updateLocal(p, loc.id(), locPart.state(), updateSeq);
                }
            }
        }

        if (node2part != null && node2part.valid())
            checkEvictions(updateSeq, aff);

        updateRebalanceVersion(aff);
    }

    /**
     * @param aff Affinity assignments.
     * @param updateSeq Update sequence.
     */
    private void createPartitions(List<List<ClusterNode>> aff, long updateSeq) {
        ClusterNode loc = cctx.localNode();

        int num = cctx.affinity().partitions();

        for (int p = 0; p < num; p++) {
            if (node2part != null && node2part.valid()) {
                if (localNode(p, aff)) {
                    // This will make sure that all non-existing partitions
                    // will be created in MOVING state.
                    GridDhtLocalPartition locPart = createPartition(p);

                    updateLocal(p, loc.id(), locPart.state(), updateSeq);
                }
            }
            // If this node's map is empty, we pre-create local partitions,
            // so local map will be sent correctly during exchange.
            else if (localNode(p, aff))
                createPartition(p);
        }
    }

    /** {@inheritDoc} */
    @Override public void beforeExchange(GridDhtPartitionsExchangeFuture exchFut, boolean affReady)
        throws IgniteCheckedException {
        waitForRent();

        ClusterNode loc = cctx.localNode();

        U.writeLock(lock);

        try {
            GridDhtPartitionExchangeId exchId = exchFut.exchangeId();

            if (stopping)
                return;

            assert topVer.equals(exchId.topologyVersion()) : "Invalid topology version [topVer=" +
                topVer + ", exchId=" + exchId + ']';

            if (exchId.isLeft())
                removeNode(exchId.nodeId());

            // In case if node joins, get topology at the time of joining node.
            ClusterNode oldest = CU.oldestAliveCacheServerNode(cctx.shared(), topVer);

            assert oldest != null || cctx.kernalContext().clientNode() || !cctx.discovery().activated(cctx.localNode(), topVer);

            if (log.isDebugEnabled())
                log.debug("Partition map beforeExchange [exchId=" + exchId + ", fullMap=" + fullMapString() + ']');

            long updateSeq = this.updateSeq.incrementAndGet();

            cntrMap.clear();

            // If this is the oldest node.
            if (oldest != null && (loc.equals(oldest) || exchFut.isCacheAdded(cctx.cacheId(), exchId.topologyVersion()))) {
                if (node2part == null) {
                    node2part = new GridDhtPartitionFullMap(oldest.id(), oldest.order(), updateSeq);

                    if (log.isDebugEnabled())
                        log.debug("Created brand new full topology map on oldest node [exchId=" +
                            exchId + ", fullMap=" + fullMapString() + ']');
                }
                else if (!node2part.valid()) {
                    node2part = new GridDhtPartitionFullMap(oldest.id(), oldest.order(), updateSeq, node2part, false);

                    if (log.isDebugEnabled())
                        log.debug("Created new full topology map on oldest node [exchId=" + exchId + ", fullMap=" +
                            node2part + ']');
                }
                else if (!node2part.nodeId().equals(loc.id())) {
                    node2part = new GridDhtPartitionFullMap(oldest.id(), oldest.order(), updateSeq, node2part, false);

                    if (log.isDebugEnabled())
                        log.debug("Copied old map into new map on oldest node (previous oldest node left) [exchId=" +
                            exchId + ", fullMap=" + fullMapString() + ']');
                }
            }

            if (affReady)
                initPartitions0(exchFut, updateSeq);
            else {
                List<List<ClusterNode>> aff = cctx.affinity().idealAssignment();

                createPartitions(aff, updateSeq);
            }

            consistencyCheck();

            if (log.isDebugEnabled())
                log.debug("Partition map after beforeExchange [exchId=" + exchId + ", fullMap=" +
                    fullMapString() + ']');
        }
        finally {
            lock.writeLock().unlock();
        }

        // Wait for evictions.
        waitForRent();
    }

    /** {@inheritDoc} */
    @Override public boolean afterExchange(GridDhtPartitionsExchangeFuture exchFut) throws IgniteCheckedException {
        boolean changed = waitForRent();

        ClusterNode loc = cctx.localNode();

        int num = cctx.affinity().partitions();

        AffinityTopologyVersion topVer = exchFut.topologyVersion();

        assert cctx.affinity().affinityTopologyVersion().equals(topVer) : "Affinity is not initialized " +
            "[topVer=" + topVer +
            ", affVer=" + cctx.affinity().affinityTopologyVersion() +
            ", fut=" + exchFut + ']';

        lock.writeLock().lock();

        try {
            if (stopping)
                return false;

            assert topVer.equals(exchFut.topologyVersion()) : "Invalid topology version [topVer=" +
                topVer + ", exchId=" + exchFut.exchangeId() + ']';

            if (log.isDebugEnabled())
                log.debug("Partition map before afterExchange [exchId=" + exchFut.exchangeId() + ", fullMap=" +
                    fullMapString() + ']');

            long updateSeq = this.updateSeq.incrementAndGet();

            for (int p = 0; p < num; p++) {
                GridDhtLocalPartition locPart = localPartition(p, topVer, false, false);

                if (cctx.affinity().localNode(p, topVer)) {
                    // This partition will be created during next topology event,
                    // which obviously has not happened at this point.
                    if (locPart == null) {
                        if (log.isDebugEnabled())
                            log.debug("Skipping local partition afterExchange (will not create): " + p);

                        continue;
                    }

                    GridDhtPartitionState state = locPart.state();

                    if (state == MOVING) {
                        if (cctx.rebalanceEnabled()) {
                            Collection<ClusterNode> owners = owners(p);

                            // If there are no other owners, then become an owner.
                            if (F.isEmpty(owners)) {
                                boolean owned = locPart.own();

                                assert owned : "Failed to own partition [cacheName" + cctx.name() + ", locPart=" +
                                    locPart + ']';

                                updateLocal(p, loc.id(), locPart.state(), updateSeq);

                                changed = true;

                                if (cctx.events().isRecordable(EVT_CACHE_REBALANCE_PART_DATA_LOST)) {
                                    DiscoveryEvent discoEvt = exchFut.discoveryEvent();

                                    cctx.events().addPreloadEvent(p,
                                        EVT_CACHE_REBALANCE_PART_DATA_LOST, discoEvt.eventNode(),
                                        discoEvt.type(), discoEvt.timestamp());
                                }

                                if (log.isDebugEnabled())
                                    log.debug("Owned partition: " + locPart);
                            }
                            else if (log.isDebugEnabled())
                                log.debug("Will not own partition (there are owners to rebalance from) [locPart=" +
                                    locPart + ", owners = " + owners + ']');
                        }
                        else
                            updateLocal(p, loc.id(), locPart.state(), updateSeq);
                    }
                }
                else {
                    if (locPart != null) {
                        GridDhtPartitionState state = locPart.state();

                        if (state == MOVING) {
                            locPart.rent(false);

                            updateLocal(p, loc.id(), locPart.state(), updateSeq);

                            changed = true;

                            if (log.isDebugEnabled())
                                log.debug("Evicting moving partition (it does not belong to affinity): " + locPart);
                        }
                    }
                }
            }

            updateRebalanceVersion(cctx.affinity().assignments(topVer));

            consistencyCheck();
        }
        finally {
            lock.writeLock().unlock();
        }

        return changed;
    }

    /** {@inheritDoc} */
    @Nullable @Override public GridDhtLocalPartition localPartition(int p, AffinityTopologyVersion topVer,
        boolean create)
        throws GridDhtInvalidPartitionException {
        return localPartition(p, topVer, create, true);
    }

    /**
     * @param p Partition number.
     * @return Partition.
     */
    private GridDhtLocalPartition createPartition(int p) {
        assert lock.isWriteLockedByCurrentThread();

        GridDhtLocalPartition loc = locParts[p];

        if (loc == null || loc.state() == EVICTED) {
            locParts[p] = loc = new GridDhtLocalPartition(cctx, p, entryFactory);

            if (cctx.shared().pageStore() != null) {
                try {
                    cctx.shared().pageStore().onPartitionCreated(cctx.cacheId(), p);
                }
                catch (IgniteCheckedException e) {
                    // TODO ignite-db
                    throw new IgniteException(e);
                }
            }
        }

        return loc;
    }

    /**
     * @param p Partition number.
     * @param topVer Topology version.
     * @param create Create flag.
     * @param updateSeq Update sequence.
     * @return Local partition.
     */
    @SuppressWarnings("TooBroadScope")
    private GridDhtLocalPartition localPartition(int p,
        AffinityTopologyVersion topVer,
        boolean create,
        boolean updateSeq) {
        GridDhtLocalPartition loc;

        lock.readLock().lock();

        try {
            loc = locParts[p];
        }
        finally {
            lock.readLock().unlock();
        }

        if (loc != null && loc.state() != EVICTED)
            return loc;

        if (!create)
            return null;

        boolean created = false;

        lock.writeLock().lock();

        try {
            loc = locParts[p];

            boolean belongs = cctx.affinity().localNode(p, topVer);

            if (loc != null && loc.state() == EVICTED) {
                locParts[p] = loc = null;

                if (!belongs)
                    throw new GridDhtInvalidPartitionException(p, "Adding entry to evicted partition " +
                        "(often may be caused by inconsistent 'key.hashCode()' implementation) " +
                        "[part=" + p + ", topVer=" + topVer + ", this.topVer=" + this.topVer + ']');
            }

            if (loc == null) {
                if (!belongs)
                    throw new GridDhtInvalidPartitionException(p, "Creating partition which does not belong to " +
                        "local node (often may be caused by inconsistent 'key.hashCode()' implementation) " +
                        "[part=" + p + ", topVer=" + topVer + ", this.topVer=" + this.topVer + ']');

                locParts[p] = loc = new GridDhtLocalPartition(cctx, p, entryFactory);

                if (updateSeq)
                    this.updateSeq.incrementAndGet();

                created = true;

                if (log.isDebugEnabled())
                    log.debug("Created local partition: " + loc);
            }
        }
        finally {
            lock.writeLock().unlock();
        }

        if (created && cctx.shared().pageStore() != null) {
            try {
                cctx.shared().pageStore().onPartitionCreated(cctx.cacheId(), p);
            }
            catch (IgniteCheckedException e) {
                // TODO ignite-db
                throw new IgniteException(e);
            }
        }

        return loc;
    }

    /** {@inheritDoc} */
    @Override public void releasePartitions(int... parts) {
        assert parts != null;
        assert parts.length > 0;

        GridDhtLocalPartition[] locPartsCopy = new GridDhtLocalPartition[parts.length];

        lock.readLock().lock();

        try {
            for (int i = 0; i < parts.length; i++)
                locPartsCopy[i] = locParts[parts[i]];
        }
        finally {
            lock.readLock().unlock();
        }

        for (int i = 0; i < parts.length; i++)
            locPartsCopy[i].release();
    }

    /** {@inheritDoc} */
    @Override public GridDhtLocalPartition localPartition(Object key, boolean create) {
        return localPartition(cctx.affinity().partition(key), AffinityTopologyVersion.NONE, create);
    }

    /** {@inheritDoc} */
    @Override public List<GridDhtLocalPartition> localPartitions() {
        LinkedList<GridDhtLocalPartition> list = new LinkedList<>();

        lock.readLock().lock();

        try {
            for (int i = 0; i < locParts.length; i++) {
                GridDhtLocalPartition part = locParts[i];

                if (part != null)
                    list.add(part);
            }

            return list;
        }
        finally {
            lock.readLock().unlock();
        }
    }

    /** {@inheritDoc} */
    @Override public Collection<GridDhtLocalPartition> currentLocalPartitions() {
        return localPartitions();
    }

    /** {@inheritDoc} */
    @Override public void onRemoved(GridDhtCacheEntry e) {
        /*
         * Make sure not to acquire any locks here as this method
         * may be called from sensitive synchronization blocks.
         * ===================================================
         */

        GridDhtLocalPartition loc = localPartition(e.partition(), topologyVersion(), false);

        if (loc != null)
            loc.onRemoved(e);
    }

    /** {@inheritDoc} */
    @Override public GridDhtPartitionMap2 localPartitionMap() {
        Map<Integer, GridDhtPartitionState> map = new HashMap<>();

        lock.readLock().lock();

        try {
            for (int i = 0; i < locParts.length; i++) {
                GridDhtLocalPartition part = locParts[i];

                if (part == null)
                    continue;

                map.put(i, part.state());
            }

            return new GridDhtPartitionMap2(cctx.nodeId(), updateSeq.get(), topVer,
                Collections.unmodifiableMap(map), true);
        }
        finally {
            lock.readLock().unlock();
        }
    }

    /** {@inheritDoc} */
    @Override public GridDhtPartitionState partitionState(UUID nodeId, int part) {
        lock.readLock().lock();

        try {
            GridDhtPartitionMap2 partMap = node2part.get(nodeId);

            if (partMap != null) {
                GridDhtPartitionState state = partMap.get(part);

                return state == null ? EVICTED : state;
            }

            return EVICTED;
        }
        finally {
            lock.readLock().unlock();
        }
    }

    /** {@inheritDoc} */
    @Override public List<ClusterNode> nodes(int p, AffinityTopologyVersion topVer) {
        GridAffinityAssignment affAssignment = cctx.affinity().assignment(topVer);

        List<ClusterNode> affNodes = affAssignment.get(p);

        lock.readLock().lock();

        try {
            assert node2part != null && node2part.valid() : "Invalid node-to-partitions map [topVer1=" + topVer +
                ", topVer2=" + this.topVer +
                ", node=" + cctx.gridName() +
                ", cache=" + cctx.name() +
                ", node2part=" + node2part + ']';

            List<ClusterNode> nodes = null;

            Collection<UUID> nodeIds = part2node.get(p);

            if (!F.isEmpty(nodeIds)) {
                for (UUID nodeId : nodeIds) {
                    HashSet<UUID> affIds = affAssignment.getIds(p);

                    if (!affIds.contains(nodeId) && hasState(p, nodeId, OWNING, MOVING, RENTING)) {
                        ClusterNode n = cctx.discovery().node(nodeId);

                        if (n != null && (topVer.topologyVersion() < 0 || n.order() <= topVer.topologyVersion())) {
                            if (nodes == null) {
                                nodes = new ArrayList<>(affNodes.size() + 2);

                                nodes.addAll(affNodes);
                            }

                            nodes.add(n);
                        }
                    }
                }
            }

            return nodes != null ? nodes : affNodes;
        }
        finally {
            lock.readLock().unlock();
        }
    }

    /**
     * @param p Partition.
     * @param topVer Topology version ({@code -1} for all nodes).
     * @param state Partition state.
     * @param states Additional partition states.
     * @return List of nodes for the partition.
     */
    private List<ClusterNode> nodes(int p,
        AffinityTopologyVersion topVer,
        GridDhtPartitionState state,
        GridDhtPartitionState... states) {
        Collection<UUID> allIds = topVer.topologyVersion() > 0 ? F.nodeIds(CU.affinityNodes(cctx, topVer)) : null;

        lock.readLock().lock();

        try {
            assert node2part != null && node2part.valid() : "Invalid node-to-partitions map [topVer=" + topVer +
                ", allIds=" + allIds +
                ", node2part=" + node2part +
                ", cache=" + cctx.name() + ']';

            Collection<UUID> nodeIds = part2node.get(p);

            // Node IDs can be null if both, primary and backup, nodes disappear.
            int size = nodeIds == null ? 0 : nodeIds.size();

            if (size == 0)
                return Collections.emptyList();

            List<ClusterNode> nodes = new ArrayList<>(size);

            for (UUID id : nodeIds) {
                if (topVer.topologyVersion() > 0 && !allIds.contains(id))
                    continue;

                if (hasState(p, id, state, states)) {
                    ClusterNode n = cctx.discovery().node(id);

                    if (n != null && (topVer.topologyVersion() < 0 || n.order() <= topVer.topologyVersion()))
                        nodes.add(n);
                }
            }

            return nodes;
        }
        finally {
            lock.readLock().unlock();
        }
    }

    /** {@inheritDoc} */
    @Override public List<ClusterNode> owners(int p, AffinityTopologyVersion topVer) {
        if (!cctx.rebalanceEnabled())
            return ownersAndMoving(p, topVer);

        return nodes(p, topVer, OWNING);
    }

    /** {@inheritDoc} */
    @Override public List<ClusterNode> owners(int p) {
        return owners(p, AffinityTopologyVersion.NONE);
    }

    /** {@inheritDoc} */
    @Override public List<ClusterNode> moving(int p) {
        if (!cctx.rebalanceEnabled())
            return ownersAndMoving(p, AffinityTopologyVersion.NONE);

        return nodes(p, AffinityTopologyVersion.NONE, MOVING);
    }

    /**
     * @param p Partition.
     * @param topVer Topology version.
     * @return List of nodes in state OWNING or MOVING.
     */
    private List<ClusterNode> ownersAndMoving(int p, AffinityTopologyVersion topVer) {
        return nodes(p, topVer, OWNING, MOVING);
    }

    /** {@inheritDoc} */
    @Override public long updateSequence() {
        return updateSeq.get();
    }

    /** {@inheritDoc} */
    @Override public GridDhtPartitionFullMap partitionMap(boolean onlyActive) {
        lock.readLock().lock();

        try {
            assert node2part != null && node2part.valid() : "Invalid node2part [node2part: " + node2part +
                ", cache=" + cctx.name() +
                ", started=" + cctx.started() +
                ", stopping=" + stopping +
                ", locNodeId=" + cctx.localNode().id() +
                ", locName=" + cctx.gridName() + ']';

            GridDhtPartitionFullMap m = node2part;

            return new GridDhtPartitionFullMap(m.nodeId(), m.nodeOrder(), m.updateSequence(), m, onlyActive);
        }
        finally {
            lock.readLock().unlock();
        }
    }

    /** {@inheritDoc} */
    @SuppressWarnings({"MismatchedQueryAndUpdateOfCollection"})
    @Nullable @Override public GridDhtPartitionMap2 update(@Nullable GridDhtPartitionExchangeId exchId,
        GridDhtPartitionFullMap partMap,
        @Nullable Map<Integer, Long> cntrMap) {
        if (log.isDebugEnabled())
            log.debug("Updating full partition map [exchId=" + exchId + ", parts=" + fullMapString() + ']');

        assert partMap != null;

        lock.writeLock().lock();

        try {
            if (stopping)
                return null;

            if (cntrMap != null) {
                for (Map.Entry<Integer, Long> e : cntrMap.entrySet()) {
                    Long cntr = this.cntrMap.get(e.getKey());

                    if (cntr == null || cntr < e.getValue())
                        this.cntrMap.put(e.getKey(), e.getValue());
                }

                for (int i = 0; i < locParts.length; i++) {
                    GridDhtLocalPartition part = locParts[i];

                    if (part == null)
                        continue;

                    Long cntr = cntrMap.get(part.id());

                    if (cntr != null) {
                        if (cntr > part.updateCounter() && part.state().active()) {
                            try {
                                cctx.offheap().clear(part);
                            }
                            catch (Exception ex) {
                                assert false : ex;
                            }
                        }

                        part.updateCounter(cntr);
                    }
                }
            }

            if (exchId != null && lastExchangeId != null && lastExchangeId.compareTo(exchId) >= 0) {
                if (log.isDebugEnabled())
                    log.debug("Stale exchange id for full partition map update (will ignore) [lastExchId=" +
                        lastExchangeId + ", exchId=" + exchId + ']');

                return null;
            }

            if (node2part != null && node2part.compareTo(partMap) >= 0) {
                if (log.isDebugEnabled())
                    log.debug("Stale partition map for full partition map update (will ignore) [lastExchId=" +
                        lastExchangeId + ", exchId=" + exchId + ", curMap=" + node2part + ", newMap=" + partMap + ']');

                return null;
            }

            long updateSeq = this.updateSeq.incrementAndGet();

            if (exchId != null)
                lastExchangeId = exchId;

            if (node2part != null) {
                for (GridDhtPartitionMap2 part : node2part.values()) {
                    GridDhtPartitionMap2 newPart = partMap.get(part.nodeId());

                    // If for some nodes current partition has a newer map,
                    // then we keep the newer value.
                    if (newPart != null &&
                        (newPart.updateSequence() < part.updateSequence() || (
                            cctx.startTopologyVersion() != null &&
                                newPart.topologyVersion() != null && // Backward compatibility.
                                cctx.startTopologyVersion().compareTo(newPart.topologyVersion()) > 0))
                        ) {
                        if (log.isDebugEnabled())
                            log.debug("Overriding partition map in full update map [exchId=" + exchId + ", curPart=" +
                                mapString(part) + ", newPart=" + mapString(newPart) + ']');

                        partMap.put(part.nodeId(), part);
                    }
                }

                for (Iterator<UUID> it = partMap.keySet().iterator(); it.hasNext(); ) {
                    UUID nodeId = it.next();

                    if (!cctx.discovery().alive(nodeId)) {
                        if (log.isDebugEnabled())
                            log.debug("Removing left node from full map update [nodeId=" + nodeId + ", partMap=" +
                                partMap + ']');

                        it.remove();
                    }
                }
            }

            node2part = partMap;

            Map<Integer, Set<UUID>> p2n = new HashMap<>(cctx.affinity().partitions(), 1.0f);

            for (Map.Entry<UUID, GridDhtPartitionMap2> e : partMap.entrySet()) {
                for (Integer p : e.getValue().keySet()) {
                    Set<UUID> ids = p2n.get(p);

                    if (ids == null)
                        // Initialize HashSet to size 3 in anticipation that there won't be
                        // more than 3 nodes per partitions.
                        p2n.put(p, ids = U.newHashSet(3));

                    ids.add(e.getKey());
                }
            }

            part2node = p2n;

            boolean changed = false;

            AffinityTopologyVersion affVer = cctx.affinity().affinityTopologyVersion();

            if (!affVer.equals(AffinityTopologyVersion.NONE) && affVer.compareTo(topVer) >= 0) {
                List<List<ClusterNode>> aff = cctx.affinity().assignments(topVer);

                changed = checkEvictions(updateSeq, aff);

                updateRebalanceVersion(aff);
            }

            consistencyCheck();

            if (log.isDebugEnabled())
                log.debug("Partition map after full update: " + fullMapString());

            return changed ? localPartitionMap() : null;
        }
        finally {
            lock.writeLock().unlock();
        }
    }

    /** {@inheritDoc} */
    @SuppressWarnings({"MismatchedQueryAndUpdateOfCollection"})
    @Nullable @Override public GridDhtPartitionMap2 update(@Nullable GridDhtPartitionExchangeId exchId,
        GridDhtPartitionMap2 parts,
        @Nullable Map<Integer, Long> cntrMap) {
        if (log.isDebugEnabled())
            log.debug("Updating single partition map [exchId=" + exchId + ", parts=" + mapString(parts) + ']');

        if (!cctx.discovery().alive(parts.nodeId())) {
            if (log.isDebugEnabled())
                log.debug("Received partition update for non-existing node (will ignore) [exchId=" + exchId +
                    ", parts=" + parts + ']');

            return null;
        }

        lock.writeLock().lock();

        try {
            if (stopping)
                return null;

            if (cntrMap != null) {
                for (Map.Entry<Integer, Long> e : cntrMap.entrySet()) {
                    Long cntr = this.cntrMap.get(e.getKey());

                    if (cntr == null || cntr < e.getValue())
                        this.cntrMap.put(e.getKey(), e.getValue());
                }

                for (int i = 0; i < locParts.length; i++) {
                    GridDhtLocalPartition part = locParts[i];

                    if (part == null)
                        continue;

                    Long cntr = cntrMap.get(part.id());

                    if (cntr != null && cntr > part.updateCounter())
                        part.updateCounter(cntr);
                }
            }

            if (lastExchangeId != null && exchId != null && lastExchangeId.compareTo(exchId) > 0) {
                if (log.isDebugEnabled())
                    log.debug("Stale exchange id for single partition map update (will ignore) [lastExchId=" +
                        lastExchangeId + ", exchId=" + exchId + ']');

                return null;
            }

            if (exchId != null)
                lastExchangeId = exchId;

            if (node2part == null)
                // Create invalid partition map.
                node2part = new GridDhtPartitionFullMap();

            GridDhtPartitionMap2 cur = node2part.get(parts.nodeId());

            if (cur != null && cur.updateSequence() >= parts.updateSequence()) {
                if (log.isDebugEnabled())
                    log.debug("Stale update sequence for single partition map update (will ignore) [exchId=" + exchId +
                        ", curSeq=" + cur.updateSequence() + ", newSeq=" + parts.updateSequence() + ']');

                return null;
            }

            long updateSeq = this.updateSeq.incrementAndGet();

            node2part = new GridDhtPartitionFullMap(node2part, updateSeq);

            boolean changed = false;

            if (cur == null || !cur.equals(parts))
                changed = true;

            node2part.put(parts.nodeId(), parts);

            part2node = new HashMap<>(part2node);

            // Add new mappings.
            for (Integer p : parts.keySet()) {
                Set<UUID> ids = part2node.get(p);

                if (ids == null)
                    // Initialize HashSet to size 3 in anticipation that there won't be
                    // more than 3 nodes per partition.
                    part2node.put(p, ids = U.newHashSet(3));

                changed |= ids.add(parts.nodeId());
            }

            // Remove obsolete mappings.
            if (cur != null) {
                for (Integer p : F.view(cur.keySet(), F0.notIn(parts.keySet()))) {
                    Set<UUID> ids = part2node.get(p);

                    if (ids != null)
                        changed |= ids.remove(parts.nodeId());
                }
            }

            AffinityTopologyVersion affVer = cctx.affinity().affinityTopologyVersion();

            if (!affVer.equals(AffinityTopologyVersion.NONE) && affVer.compareTo(topVer) >= 0) {
                List<List<ClusterNode>> aff = cctx.affinity().assignments(topVer);

                changed |= checkEvictions(updateSeq, aff);

                updateRebalanceVersion(aff);
            }

            consistencyCheck();

            if (log.isDebugEnabled())
                log.debug("Partition map after single update: " + fullMapString());

            return changed ? localPartitionMap() : null;
        }
        finally {
            lock.writeLock().unlock();
        }
    }

    /** {@inheritDoc} */
    @Override public void setOwners(int p, Set<UUID> owners) {
        lock.writeLock().lock();

        try {
            GridDhtLocalPartition locPart = locParts[p];

            if (locPart != null) {
<<<<<<< HEAD
                if (locPart.state() == OWNING && !owners.contains(cctx.localNodeId()))
                    locParts[p] = new GridDhtLocalPartition(cctx, p, entryFactory);
=======
                if (locPart.state() == OWNING && !owners.contains(cctx.localNodeId())) {
                    try {
                        cctx.offheap().clear(locPart);
                    }
                    catch (Exception ex) {
                        assert false : ex;
                    }

                    locParts[p] = new GridDhtLocalPartition(cctx, p, entryFactory);
                }
>>>>>>> 60c6e720
            }

            for (Map.Entry<UUID, GridDhtPartitionMap2> e : node2part.entrySet()) {
                if (!e.getValue().containsKey(p))
                    continue;

                if (e.getValue().get(p) == OWNING && !owners.contains(e.getKey()))
                    e.getValue().put(p, MOVING);
                else if (owners.contains(e.getKey()))
                    e.getValue().put(p, OWNING);
            }

            part2node.put(p, owners);
        }
        finally {
            lock.writeLock().unlock();
        }
    }

    /**
     * @param updateSeq Update sequence.
     * @param aff Affinity assignments.
     * @return Checks if any of the local partitions need to be evicted.
     */
    private boolean checkEvictions(long updateSeq, List<List<ClusterNode>> aff) {
        boolean changed = false;

        UUID locId = cctx.nodeId();

        for (int p = 0; p < locParts.length; p++) {
            GridDhtLocalPartition part = locParts[p];

            if (part == null)
                continue;

            GridDhtPartitionState state = part.state();

            if (state.active()) {
                List<ClusterNode> affNodes = aff.get(p);

                if (!affNodes.contains(cctx.localNode())) {
                    Collection<UUID> nodeIds = F.nodeIds(nodes(p, topVer, OWNING));

                    // If all affinity nodes are owners, then evict partition from local node.
                    if (nodeIds.containsAll(F.nodeIds(affNodes))) {
                        part.rent(false);

                        updateLocal(part.id(), locId, part.state(), updateSeq);

                        changed = true;

                        if (log.isDebugEnabled())
                            log.debug("Evicted local partition (all affinity nodes are owners): " + part);
                    }
                    else {
                        int ownerCnt = nodeIds.size();
                        int affCnt = affNodes.size();

                        if (ownerCnt > affCnt) {
                            List<ClusterNode> sorted = new ArrayList<>(cctx.discovery().nodes(nodeIds));

                            // Sort by node orders in ascending order.
                            Collections.sort(sorted, CU.nodeComparator(true));

                            int diff = sorted.size() - affCnt;

                            for (int i = 0; i < diff; i++) {
                                ClusterNode n = sorted.get(i);

                                if (locId.equals(n.id())) {
                                    part.rent(false);

                                    updateLocal(part.id(), locId, part.state(), updateSeq);

                                    changed = true;

                                    if (log.isDebugEnabled())
                                        log.debug("Evicted local partition (this node is oldest non-affinity node): " +
                                            part);

                                    break;
                                }
                            }
                        }
                    }
                }
            }
        }

        return changed;
    }

    /**
     * Updates value for single partition.
     *
     * @param p Partition.
     * @param nodeId Node ID.
     * @param state State.
     * @param updateSeq Update sequence.
     */
    @SuppressWarnings({"MismatchedQueryAndUpdateOfCollection"})
    private void updateLocal(int p, UUID nodeId, GridDhtPartitionState state, long updateSeq) {
        assert nodeId.equals(cctx.nodeId());

        // In case if node joins, get topology at the time of joining node.
        ClusterNode oldest = CU.oldestAliveCacheServerNode(cctx.shared(), topVer);

        assert oldest != null || cctx.kernalContext().clientNode();

        // If this node became the oldest node.
        if (cctx.localNode().equals(oldest)) {
            long seq = node2part.updateSequence();

            if (seq != updateSeq) {
                if (seq > updateSeq) {
                    if (this.updateSeq.get() < seq) {
                        // Update global counter if necessary.
                        boolean b = this.updateSeq.compareAndSet(this.updateSeq.get(), seq + 1);

                        assert b : "Invalid update sequence [updateSeq=" + updateSeq + ", seq=" + seq +
                            ", curUpdateSeq=" + this.updateSeq.get() + ", node2part=" + node2part.toFullString() + ']';

                        updateSeq = seq + 1;
                    }
                    else
                        updateSeq = seq;
                }

                node2part.updateSequence(updateSeq);
            }
        }

        if (node2part != null) {
            GridDhtPartitionMap2 map = node2part.get(nodeId);

            if (map == null)
                node2part.put(nodeId, map = new GridDhtPartitionMap2(nodeId, updateSeq, topVer,
                    Collections.<Integer, GridDhtPartitionState>emptyMap(), false));

            map.updateSequence(updateSeq, topVer);

            map.put(p, state);

            Set<UUID> ids = part2node.get(p);

            if (ids == null)
                part2node.put(p, ids = U.newHashSet(3));

            ids.add(nodeId);
        }
    }

    /**
     * @param nodeId Node to remove.
     */
    private void removeNode(UUID nodeId) {
        assert nodeId != null;

        ClusterNode oldest = CU.oldest(cctx.discovery().serverNodes(topVer));

        assert oldest != null;

        ClusterNode loc = cctx.localNode();

        if (node2part != null) {
            if (oldest.equals(loc) && !node2part.nodeId().equals(loc.id())) {
                updateSeq.setIfGreater(node2part.updateSequence());

                node2part = new GridDhtPartitionFullMap(loc.id(), loc.order(), updateSeq.incrementAndGet(),
                    node2part, false);
            }
            else
                node2part = new GridDhtPartitionFullMap(node2part, node2part.updateSequence());

            part2node = new HashMap<>(part2node);

            GridDhtPartitionMap2 parts = node2part.remove(nodeId);

            if (parts != null) {
                for (Integer p : parts.keySet()) {
                    Set<UUID> nodeIds = part2node.get(p);

                    if (nodeIds != null) {
                        nodeIds.remove(nodeId);

                        if (nodeIds.isEmpty())
                            part2node.remove(p);
                    }
                }
            }

            consistencyCheck();
        }
    }

    /** {@inheritDoc} */
    @Override public boolean own(GridDhtLocalPartition part) {
        ClusterNode loc = cctx.localNode();

        lock.writeLock().lock();

        try {
            if (part.own()) {
                updateLocal(part.id(), loc.id(), part.state(), updateSeq.incrementAndGet());

                consistencyCheck();

                return true;
            }

            consistencyCheck();

            return false;
        }
        finally {
            lock.writeLock().unlock();
        }
    }

    /** {@inheritDoc} */
    @Override public void onEvicted(GridDhtLocalPartition part, boolean updateSeq) {
        lock.writeLock().lock();

        try {
            if (stopping)
                return;

            assert part.state() == EVICTED;

            long seq = updateSeq ? this.updateSeq.incrementAndGet() : this.updateSeq.get();

            updateLocal(part.id(), cctx.localNodeId(), part.state(), seq);

            consistencyCheck();
        }
        finally {
            lock.writeLock().unlock();
        }
    }

    /** {@inheritDoc} */
    @Nullable @Override public GridDhtPartitionMap2 partitions(UUID nodeId) {
        lock.readLock().lock();

        try {
            return node2part.get(nodeId);
        }
        finally {
            lock.readLock().unlock();
        }
    }

    /** {@inheritDoc} */
    @Override public Map<Integer, Long> updateCounters() {
        lock.readLock().lock();

        try {
            Map<Integer, Long> res = new HashMap<>(cntrMap);

            for (int i = 0; i < locParts.length; i++) {
                GridDhtLocalPartition part = locParts[i];

                if (part == null)
                    continue;

                Long cntr0 = res.get(part.id());
                Long cntr1 = part.updateCounter();

                if (cntr0 == null || cntr1 > cntr0)
                    res.put(part.id(), cntr1);
            }

            return res;
        }
        finally {
            lock.readLock().unlock();
        }
    }

    /** {@inheritDoc} */
    @Override public boolean rebalanceFinished(AffinityTopologyVersion topVer) {
        AffinityTopologyVersion curTopVer = this.topVer;

        return curTopVer.equals(topVer) && curTopVer.equals(rebalancedTopVer);
    }

    /** {@inheritDoc} */
    @Override public void printMemoryStats(int threshold) {
        X.println(">>>  Cache partition topology stats [grid=" + cctx.gridName() + ", cache=" + cctx.name() + ']');

        lock.readLock().lock();

        try {
            for (int i = 0; i < locParts.length; i++) {
                GridDhtLocalPartition part = locParts[i];

                if (part == null)
                    continue;

                int size = part.size();

                if (size >= threshold)
                    X.println(">>>   Local partition [part=" + part.id() + ", size=" + size + ']');
            }
        }
        finally {
            lock.readLock().unlock();
        }
    }

    /**
     * @param part Partition.
     * @param aff Affinity assignments.
     * @return {@code True} if given partition belongs to local node.
     */
    private boolean localNode(int part, List<List<ClusterNode>> aff) {
        return aff.get(part).contains(cctx.localNode());
    }

    /**
     * @param aff Affinity assignments.
     */
    private void updateRebalanceVersion(List<List<ClusterNode>> aff) {
        if (!rebalancedTopVer.equals(topVer)) {
            if (node2part == null || !node2part.valid())
                return;

            for (int i = 0; i < cctx.affinity().partitions(); i++) {
                List<ClusterNode> affNodes = aff.get(i);

                // Topology doesn't contain server nodes (just clients).
                if (affNodes.isEmpty())
                    continue;

                List<ClusterNode> owners = owners(i);

                if (affNodes.size() != owners.size() || !owners.containsAll(affNodes))
                    return;
            }

            rebalancedTopVer = topVer;

            if (log.isDebugEnabled())
                log.debug("Updated rebalanced version [cache=" + cctx.name() + ", ver=" + rebalancedTopVer + ']');
        }
    }

    /**
     * @param p Partition.
     * @param nodeId Node ID.
     * @param match State to match.
     * @param matches Additional states.
     * @return Filter for owners of this partition.
     */
    private boolean hasState(final int p, @Nullable UUID nodeId, final GridDhtPartitionState match,
        final GridDhtPartitionState... matches) {
        if (nodeId == null)
            return false;

        GridDhtPartitionMap2 parts = node2part.get(nodeId);

        // Set can be null if node has been removed.
        if (parts != null) {
            GridDhtPartitionState state = parts.get(p);

            if (state == match)
                return true;

            if (matches != null && matches.length > 0)
                for (GridDhtPartitionState s : matches)
                    if (state == s)
                        return true;
        }

        return false;
    }

    /**
     * Checks consistency after all operations.
     */
    private void consistencyCheck() {
        if (CONSISTENCY_CHECK) {
            if (node2part == null)
                return;

            for (Map.Entry<UUID, GridDhtPartitionMap2> e : node2part.entrySet()) {
                for (Integer p : e.getValue().keySet()) {
                    Set<UUID> nodeIds = part2node.get(p);

                    assert nodeIds != null : "Failed consistency check [part=" + p + ", nodeId=" + e.getKey() + ']';
                    assert nodeIds.contains(e.getKey()) : "Failed consistency check [part=" + p + ", nodeId=" +
                        e.getKey() + ", nodeIds=" + nodeIds + ']';
                }
            }

            for (Map.Entry<Integer, Set<UUID>> e : part2node.entrySet()) {
                for (UUID nodeId : e.getValue()) {
                    GridDhtPartitionMap2 map = node2part.get(nodeId);

                    assert map != null : "Failed consistency check [part=" + e.getKey() + ", nodeId=" + nodeId + ']';
                    assert map.containsKey(e.getKey()) : "Failed consistency check [part=" + e.getKey() +
                        ", nodeId=" + nodeId + ']';
                }
            }
        }
    }
}<|MERGE_RESOLUTION|>--- conflicted
+++ resolved
@@ -1287,10 +1287,6 @@
             GridDhtLocalPartition locPart = locParts[p];
 
             if (locPart != null) {
-<<<<<<< HEAD
-                if (locPart.state() == OWNING && !owners.contains(cctx.localNodeId()))
-                    locParts[p] = new GridDhtLocalPartition(cctx, p, entryFactory);
-=======
                 if (locPart.state() == OWNING && !owners.contains(cctx.localNodeId())) {
                     try {
                         cctx.offheap().clear(locPart);
@@ -1301,7 +1297,6 @@
 
                     locParts[p] = new GridDhtLocalPartition(cctx, p, entryFactory);
                 }
->>>>>>> 60c6e720
             }
 
             for (Map.Entry<UUID, GridDhtPartitionMap2> e : node2part.entrySet()) {
