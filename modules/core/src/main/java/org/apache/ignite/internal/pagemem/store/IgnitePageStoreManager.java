/*
 * Licensed to the Apache Software Foundation (ASF) under one or more
 * contributor license agreements.  See the NOTICE file distributed with
 * this work for additional information regarding copyright ownership.
 * The ASF licenses this file to You under the Apache License, Version 2.0
 * (the "License"); you may not use this file except in compliance with
 * the License.  You may obtain a copy of the License at
 *
 *      http://www.apache.org/licenses/LICENSE-2.0
 *
 * Unless required by applicable law or agreed to in writing, software
 * distributed under the License is distributed on an "AS IS" BASIS,
 * WITHOUT WARRANTIES OR CONDITIONS OF ANY KIND, either express or implied.
 * See the License for the specific language governing permissions and
 * limitations under the License.
 */

package org.apache.ignite.internal.pagemem.store;

import java.util.Set;
import org.apache.ignite.IgniteCheckedException;
import org.apache.ignite.configuration.CacheConfiguration;
import org.apache.ignite.internal.pagemem.PageMemory;
import org.apache.ignite.internal.processors.cache.GridCacheContext;
import org.apache.ignite.internal.processors.cache.GridCacheSharedManager;

import java.nio.ByteBuffer;

/**
 *
 */
public interface IgnitePageStoreManager extends GridCacheSharedManager {
    /**
     * Invoked before starting checkpoint recover.
     */
    public void beginRecover();

    /**
     * Invoked after checkpoint recover is finished.
     */
    public void finishRecover();

    /**
     * Callback called when a cache is starting.
     *
     * @param ccfg Cache configuration of the cache being started.
     * @throws IgniteCheckedException If failed to handle cache start callback.
     */
    public void initializeForCache(CacheConfiguration ccfg) throws IgniteCheckedException;

    /**
     * Callback called when a cache is stopping. After this callback is invoked, no data associated with
     * the given cache will be stored on disk.
     *
     * @param cacheCtx Cache context of the cache being stopped.
     * @throws IgniteCheckedException If failed to handle cache destroy callback.
     */
    public void shutdownForCache(GridCacheContext cacheCtx) throws IgniteCheckedException;

    /**
     * Callback called when a partition is created on the local node.
     *
     * @param cacheId Cache ID where the partition is being created.
     * @param partId ID of the partition being created.
     * @throws IgniteCheckedException If failed to handle partition create callback.
     */
    public void onPartitionCreated(int cacheId, int partId) throws IgniteCheckedException;

    /**
     * Callback called when a partition for the given cache is evicted from the local node.
     * After this callback is invoked, no data associated with the partition will be stored on disk.
     *
     * @param cacheId Cache ID of the evicted partition.
     * @param partId Partition ID.
     * @throws IgniteCheckedException If failed to handle partition destroy callback.
     */
    public void onPartitionDestroyed(int cacheId, int partId) throws IgniteCheckedException;

    /**
     * Reads a page for the given cache ID. Cache ID may be {@code 0} if the page is a meta page.
     *
     * @param cacheId Cache ID.
     * @param pageId PageID to read.
     * @param pageBuf Page buffer to write to.
     * @throws IgniteCheckedException If failed to read the page.
     */
    public void read(int cacheId, long pageId, ByteBuffer pageBuf) throws IgniteCheckedException;

    /**
     * Checks if page exists.
     *
     * @param cacheId Cache ID.
     * @param partId Partition ID.
     * @param flag Allocation flag.
     * @return {@code True} if page exists.
     * @throws IgniteCheckedException If failed.
     */
    public boolean exists(int cacheId, int partId, byte flag) throws IgniteCheckedException;

    /**
     * Reads a header of apage store.
     *
     * @param cacheId Cache ID.
     * @param partId Partition ID.
     * @param flag Allocation flags.
     * @param buf Buffer to write to.
     * @throws IgniteCheckedException If failed.
     */
    public void readHeader(int cacheId, int partId, byte flag, ByteBuffer buf) throws IgniteCheckedException;

    /**
     * Writes the page for the given cache ID. Cache ID may be {@code 0} if the page is a meta page.
     *
     * @param cacheId Cache ID.
     * @param pageId Page ID.
     * @param pageBuf Page buffer to write.
     * @throws IgniteCheckedException If failed to write page.
     */
    public void write(int cacheId, long pageId, ByteBuffer pageBuf) throws IgniteCheckedException;

    /**
     * Gets page offset within the page store file.
     *
     * @param cacheId Cache ID.
     * @param pageId Page ID.
     * @return Page offset.
     * @throws IgniteCheckedException If failed.
     */
    public long pageOffset(int cacheId, long pageId) throws IgniteCheckedException;

    /**
     * Makes sure that all previous writes to the store has been written to disk.
     *
     * @param cacheId Cache ID to sync.
     * @param flags Allocation flags.
     * @param partId Partition ID to sync.
     * @throws IgniteCheckedException If IO error occurred while running sync.
     */
    public void sync(int cacheId, byte flags, int partId) throws IgniteCheckedException;

    /**
     * Allocates a page for the given page space.
     *
     * @param cacheId Cache ID.
     * @param partId Partition ID. Used only if {@code flags} is equal to {@link PageMemory#FLAG_DATA}.
     * @param flags Page allocation flags.
     * @return Allocated page ID.
     * @throws IgniteCheckedException If IO exception occurred while allocating a page ID.
     */
    public long allocatePage(int cacheId, int partId, byte flags) throws IgniteCheckedException;

    /**
     * Gets total number of allocated pages for the given space.
     *
     * @param cacheId Cache ID.
     * @param partId Partition ID.
     * @param flags Flags.
     * @return Number of allocated pages.
     * @throws IgniteCheckedException If failed.
     */
    public int pages(int cacheId, int partId, byte flags) throws IgniteCheckedException;

    /**
     * Gets meta page ID for specified cache.
     *
     * @param cacheId Cache ID.
     * @return Meta page ID.
     */
    public long metaPageId(int cacheId);

    /**
<<<<<<< HEAD
     * @return set of cache names which configurations were saved
     */
    public Set<String> savedCacheNames();

    /**
     * @param cacheName Cache name.
     * @return saved configuration for cache
     */
    public CacheConfiguration readConfiguration(String cacheName);
=======
     * Clears store.
     *
     * @param cacheId Cache ID.
     * @param flags Allocation flags.
     * @param partId Partition ID.
     * @throws IgniteCheckedException If failed.
     */
    public void clear(int cacheId, byte flags, int partId) throws IgniteCheckedException;
>>>>>>> 887bf2da
}<|MERGE_RESOLUTION|>--- conflicted
+++ resolved
@@ -169,7 +169,6 @@
     public long metaPageId(int cacheId);
 
     /**
-<<<<<<< HEAD
      * @return set of cache names which configurations were saved
      */
     public Set<String> savedCacheNames();
@@ -179,7 +178,8 @@
      * @return saved configuration for cache
      */
     public CacheConfiguration readConfiguration(String cacheName);
-=======
+
+    /**
      * Clears store.
      *
      * @param cacheId Cache ID.
@@ -188,5 +188,4 @@
      * @throws IgniteCheckedException If failed.
      */
     public void clear(int cacheId, byte flags, int partId) throws IgniteCheckedException;
->>>>>>> 887bf2da
 }