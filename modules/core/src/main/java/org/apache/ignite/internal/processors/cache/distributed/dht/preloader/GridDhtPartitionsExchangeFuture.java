/*
 * Licensed to the Apache Software Foundation (ASF) under one or more
 * contributor license agreements.  See the NOTICE file distributed with
 * this work for additional information regarding copyright ownership.
 * The ASF licenses this file to You under the Apache License, Version 2.0
 * (the "License"); you may not use this file except in compliance with
 * the License.  You may obtain a copy of the License at
 *
 *      http://www.apache.org/licenses/LICENSE-2.0
 *
 * Unless required by applicable law or agreed to in writing, software
 * distributed under the License is distributed on an "AS IS" BASIS,
 * WITHOUT WARRANTIES OR CONDITIONS OF ANY KIND, either express or implied.
 * See the License for the specific language governing permissions and
 * limitations under the License.
 */

package org.apache.ignite.internal.processors.cache.distributed.dht.preloader;

import java.io.IOException;
import java.util.ArrayList;
import java.util.Collection;
import java.util.Collections;
import java.util.HashMap;
import java.util.HashSet;
import java.util.LinkedHashMap;
import java.util.LinkedHashSet;
import java.util.List;
import java.util.Map;
import java.util.Optional;
import java.util.Set;
import java.util.UUID;
import java.util.concurrent.Callable;
import java.util.concurrent.ConcurrentHashMap;
import java.util.concurrent.ConcurrentMap;
import java.util.concurrent.CountDownLatch;
import java.util.concurrent.TimeUnit;
import java.util.concurrent.atomic.AtomicBoolean;
import java.util.concurrent.atomic.AtomicInteger;
import java.util.concurrent.atomic.AtomicReference;
import java.util.concurrent.locks.Lock;
import java.util.concurrent.locks.ReadWriteLock;
import java.util.stream.Collectors;
import java.util.stream.Stream;
import org.apache.ignite.IgniteCheckedException;
import org.apache.ignite.IgniteException;
import org.apache.ignite.IgniteLogger;
import org.apache.ignite.IgniteSystemProperties;
import org.apache.ignite.cache.CacheMode;
import org.apache.ignite.cache.CacheRebalanceMode;
import org.apache.ignite.cluster.ClusterNode;
import org.apache.ignite.configuration.CacheConfiguration;
import org.apache.ignite.configuration.IgniteConfiguration;
import org.apache.ignite.events.DiscoveryEvent;
import org.apache.ignite.failure.FailureContext;
import org.apache.ignite.failure.FailureType;
import org.apache.ignite.internal.GridKernalContext;
import org.apache.ignite.internal.IgniteClientDisconnectedCheckedException;
import org.apache.ignite.internal.IgniteDiagnosticAware;
import org.apache.ignite.internal.IgniteDiagnosticPrepareContext;
import org.apache.ignite.internal.IgniteFutureTimeoutCheckedException;
import org.apache.ignite.internal.IgniteInternalFuture;
import org.apache.ignite.internal.IgniteInterruptedCheckedException;
import org.apache.ignite.internal.IgniteNeedReconnectException;
import org.apache.ignite.internal.cluster.ClusterTopologyCheckedException;
import org.apache.ignite.internal.events.DiscoveryCustomEvent;
import org.apache.ignite.internal.managers.communication.GridIoPolicy;
import org.apache.ignite.internal.managers.discovery.DiscoCache;
import org.apache.ignite.internal.managers.discovery.DiscoveryCustomMessage;
import org.apache.ignite.internal.pagemem.wal.record.ExchangeRecord;
import org.apache.ignite.internal.processors.affinity.AffinityTopologyVersion;
import org.apache.ignite.internal.processors.affinity.GridAffinityAssignmentCache;
import org.apache.ignite.internal.processors.cache.CacheAffinityChangeMessage;
import org.apache.ignite.internal.processors.cache.CacheGroupContext;
import org.apache.ignite.internal.processors.cache.CacheGroupDescriptor;
import org.apache.ignite.internal.processors.cache.CachePartitionExchangeWorkerTask;
import org.apache.ignite.internal.processors.cache.DynamicCacheChangeBatch;
import org.apache.ignite.internal.processors.cache.DynamicCacheChangeFailureMessage;
import org.apache.ignite.internal.processors.cache.DynamicCacheChangeRequest;
import org.apache.ignite.internal.processors.cache.DynamicCacheDescriptor;
import org.apache.ignite.internal.processors.cache.ExchangeActions;
import org.apache.ignite.internal.processors.cache.ExchangeContext;
import org.apache.ignite.internal.processors.cache.ExchangeDiscoveryEvents;
import org.apache.ignite.internal.processors.cache.GridCacheContext;
import org.apache.ignite.internal.processors.cache.GridCacheMvccCandidate;
import org.apache.ignite.internal.processors.cache.GridCacheProcessor;
import org.apache.ignite.internal.processors.cache.GridCacheSharedContext;
import org.apache.ignite.internal.processors.cache.GridCacheUtils;
import org.apache.ignite.internal.processors.cache.StateChangeRequest;
import org.apache.ignite.internal.processors.cache.WalStateAbstractMessage;
import org.apache.ignite.internal.processors.cache.distributed.dht.GridDhtTopologyFutureAdapter;
import org.apache.ignite.internal.processors.cache.distributed.dht.preloader.latch.Latch;
import org.apache.ignite.internal.processors.cache.distributed.dht.topology.GridClientPartitionTopology;
import org.apache.ignite.internal.processors.cache.distributed.dht.topology.GridDhtLocalPartition;
import org.apache.ignite.internal.processors.cache.distributed.dht.topology.GridDhtPartitionState;
import org.apache.ignite.internal.processors.cache.distributed.dht.topology.GridDhtPartitionTopology;
import org.apache.ignite.internal.processors.cache.distributed.dht.topology.GridDhtPartitionsStateValidator;
import org.apache.ignite.internal.processors.cache.persistence.DatabaseLifecycleListener;
import org.apache.ignite.internal.processors.cache.persistence.snapshot.SnapshotDiscoveryMessage;
import org.apache.ignite.internal.processors.cache.transactions.IgniteTxKey;
import org.apache.ignite.internal.processors.cache.version.GridCacheVersion;
import org.apache.ignite.internal.processors.cluster.BaselineTopology;
import org.apache.ignite.internal.processors.cluster.ChangeGlobalStateFinishMessage;
import org.apache.ignite.internal.processors.cluster.ChangeGlobalStateMessage;
import org.apache.ignite.internal.processors.cluster.DiscoveryDataClusterState;
import org.apache.ignite.internal.processors.cluster.IgniteChangeGlobalStateSupport;
import org.apache.ignite.internal.processors.service.GridServiceProcessor;
import org.apache.ignite.internal.processors.txdr.TransactionalDrProcessor;
import org.apache.ignite.internal.util.IgniteUtils;
import org.apache.ignite.internal.util.TimeBag;
import org.apache.ignite.internal.util.future.GridFutureAdapter;
import org.apache.ignite.internal.util.tostring.GridToStringExclude;
import org.apache.ignite.internal.util.tostring.GridToStringInclude;
import org.apache.ignite.internal.util.typedef.CI1;
import org.apache.ignite.internal.util.typedef.F;
import org.apache.ignite.internal.util.typedef.T2;
import org.apache.ignite.internal.util.typedef.X;
import org.apache.ignite.internal.util.typedef.internal.CU;
import org.apache.ignite.internal.util.typedef.internal.S;
import org.apache.ignite.internal.util.typedef.internal.U;
import org.apache.ignite.lang.IgniteInClosure;
import org.apache.ignite.lang.IgniteProductVersion;
import org.apache.ignite.lang.IgniteRunnable;
import org.jetbrains.annotations.Nullable;

import static org.apache.ignite.IgniteSystemProperties.IGNITE_LONG_OPERATIONS_DUMP_TIMEOUT_LIMIT;
import static org.apache.ignite.IgniteSystemProperties.IGNITE_PARTITION_RELEASE_FUTURE_DUMP_THRESHOLD;
import static org.apache.ignite.IgniteSystemProperties.IGNITE_THREAD_DUMP_ON_EXCHANGE_TIMEOUT;
import static org.apache.ignite.IgniteSystemProperties.getBoolean;
import static org.apache.ignite.IgniteSystemProperties.getLong;
import static org.apache.ignite.events.EventType.EVT_NODE_FAILED;
import static org.apache.ignite.events.EventType.EVT_NODE_JOINED;
import static org.apache.ignite.events.EventType.EVT_NODE_LEFT;
import static org.apache.ignite.internal.IgniteNodeAttributes.ATTR_DYNAMIC_CACHE_START_ROLLBACK_SUPPORTED;
import static org.apache.ignite.internal.events.DiscoveryCustomEvent.EVT_DISCOVERY_CUSTOM_EVT;
import static org.apache.ignite.internal.managers.communication.GridIoPolicy.SYSTEM_POOL;
import static org.apache.ignite.internal.processors.cache.ExchangeDiscoveryEvents.serverJoinEvent;
import static org.apache.ignite.internal.processors.cache.ExchangeDiscoveryEvents.serverLeftEvent;
import static org.apache.ignite.internal.processors.cache.distributed.dht.preloader.CachePartitionPartialCountersMap.PARTIAL_COUNTERS_MAP_SINCE;
import static org.apache.ignite.internal.util.IgniteUtils.doInParallel;
import static org.apache.ignite.internal.util.IgniteUtils.doInParallelUninterruptibly;

/**
 * Future for exchanging partition maps.
 */
@SuppressWarnings({"TypeMayBeWeakened", "unchecked"})
public class GridDhtPartitionsExchangeFuture extends GridDhtTopologyFutureAdapter
    implements Comparable<GridDhtPartitionsExchangeFuture>, CachePartitionExchangeWorkerTask, IgniteDiagnosticAware {
    /** */
    public static final String EXCHANGE_LOG = "org.apache.ignite.internal.exchange.time";

    /** */
    private static final int RELEASE_FUTURE_DUMP_THRESHOLD =
        IgniteSystemProperties.getInteger(IGNITE_PARTITION_RELEASE_FUTURE_DUMP_THRESHOLD, 0);

    /** */
    private static final IgniteProductVersion FORCE_AFF_REASSIGNMENT_SINCE = IgniteProductVersion.fromString("2.4.3");

    /**
     * This may be useful when per-entry (not per-cache based) partition policy is in use.
     * See {@link IgniteSystemProperties#IGNITE_SKIP_PARTITION_SIZE_VALIDATION} for details.
     * Default value is {@code false}.
     */
    private static final boolean SKIP_PARTITION_SIZE_VALIDATION = Boolean.getBoolean(IgniteSystemProperties.IGNITE_SKIP_PARTITION_SIZE_VALIDATION);

    /** */
    private static final String DISTRIBUTED_LATCH_ID = "exchange";

    /** */
    @GridToStringExclude
    private final Object mux = new Object();

    /** */
    @GridToStringExclude
    private volatile DiscoCache firstEvtDiscoCache;

    /** Discovery event triggered this exchange. */
    private volatile DiscoveryEvent firstDiscoEvt;

    /** */
    @GridToStringExclude
    private final Set<UUID> remaining = new HashSet<>();

    /** Guarded by this */
    @GridToStringExclude
    private int pendingSingleUpdates;

    /** */
    @GridToStringExclude
    private List<ClusterNode> srvNodes;

    /** */
    private volatile ClusterNode crd;

    /** ExchangeFuture id. */
    private final GridDhtPartitionExchangeId exchId;

    /** Cache context. */
    private final GridCacheSharedContext<?, ?> cctx;

    /**
     * Busy lock to prevent activities from accessing exchanger while it's stopping. Stopping uses write lock, so every
     * {@link #enterBusy()} will be failed as false. But regular operation uses read lock acquired multiple times.
     */
    private ReadWriteLock busyLock;

    /** */
    private AtomicBoolean added = new AtomicBoolean(false);

    /** Exchange type. */
    private volatile ExchangeType exchangeType;

    /**
     * Discovery event receive latch. There is a race between discovery event processing and single message
     * processing, so it is possible to create an exchange future before the actual discovery event is received.
     * This latch is notified when the discovery event arrives.
     */
    @GridToStringExclude
    private final CountDownLatch evtLatch = new CountDownLatch(1);

    /** Exchange future init method completes this future. */
    private GridFutureAdapter<Boolean> initFut;

    /** */
    @GridToStringExclude
    private final List<IgniteRunnable> discoEvts = new ArrayList<>();

    /** */
    private boolean init;

    /** Last committed cache version before next topology version use. */
    private AtomicReference<GridCacheVersion> lastVer = new AtomicReference<>();

    /**
     * Message received from node joining cluster (if this is 'node join' exchange),
     * needed if this exchange is merged with another one.
     */
    @GridToStringExclude
    private GridDhtPartitionsSingleMessage pendingJoinMsg;

    /**
     * Messages received on non-coordinator are stored in case if this node
     * becomes coordinator.
     */
    private final Map<UUID, GridDhtPartitionsSingleMessage> pendingSingleMsgs = new ConcurrentHashMap<>();

    /** Messages received from new coordinator. */
    private final Map<ClusterNode, GridDhtPartitionsFullMessage> fullMsgs = new ConcurrentHashMap<>();

    /** */
    @GridToStringInclude
    private volatile IgniteInternalFuture<?> partReleaseFut;

    /** Logger. */
    private final IgniteLogger log;

    /** Cache change requests. */
    private ExchangeActions exchActions;

    /** */
    private final IgniteLogger exchLog;

    /** */
    private CacheAffinityChangeMessage affChangeMsg;

    /** Init timestamp. Used to track the amount of time spent to complete the future. */
    private long initTs;

    /**
     * Centralized affinity assignment required. Activated for node left of failed. For this mode crd will send full
     * partitions maps to nodes using discovery (ring) instead of communication.
     */
    private boolean centralizedAff;

    /**
     * Enforce affinity reassignment based on actual partition distribution. This mode should be used when partitions
     * might be distributed not according to affinity assignment.
     */
    private boolean forceAffReassignment;

    /** Exception that was thrown during init phase on local node. */
    private Exception exchangeLocE;

    /** Exchange exceptions from all participating nodes. */
    private final Map<UUID, Exception> exchangeGlobalExceptions = new ConcurrentHashMap<>();

    /** Used to track the fact that {@link DynamicCacheChangeFailureMessage} was sent. */
    private volatile boolean cacheChangeFailureMsgSent;

    /** */
    private ConcurrentMap<UUID, GridDhtPartitionsSingleMessage> msgs = new ConcurrentHashMap<>();

    /** Single messages from merged 'node join' exchanges. */
    @GridToStringExclude
    private Map<UUID, GridDhtPartitionsSingleMessage> mergedJoinExchMsgs;

    /** Number of awaited messages for merged 'node join' exchanges. */
    @GridToStringExclude
    private int awaitMergedMsgs;

    /** */
    @GridToStringExclude
    private volatile IgniteDhtPartitionHistorySuppliersMap partHistSuppliers = new IgniteDhtPartitionHistorySuppliersMap();

    /** */
    private volatile Map<Integer, Map<Integer, Long>> partHistReserved;

    /** */
    @GridToStringExclude
    private final IgniteDhtPartitionsToReloadMap partsToReload = new IgniteDhtPartitionsToReloadMap();

    /** */
    private final AtomicBoolean done = new AtomicBoolean();

    /** */
    private ExchangeLocalState state;

    /** */
    @GridToStringExclude
    private ExchangeContext exchCtx;

    /** */
    @GridToStringExclude
    private FinishState finishState;

    /** Initialized when node becomes new coordinator. */
    @GridToStringExclude
    private InitNewCoordinatorFuture newCrdFut;

    /** */
    @GridToStringExclude
    private GridDhtPartitionsExchangeFuture mergedWith;

    /** Validator for partition states. */
    @GridToStringExclude
    private final GridDhtPartitionsStateValidator validator;

    /** Register caches future. Initialized on exchange init. Must be waited on exchange end. */
    private IgniteInternalFuture<?> registerCachesFuture;

    /** Partitions sent flag (for coordinator node). */
    private volatile boolean partitionsSent;

    /** Partitions received flag (for non-coordinator node). */
    private volatile boolean partitionsReceived;

    /** Latest (by update sequences) full message with exchangeId == null, need to be processed right after future is done. */
    private GridDhtPartitionsFullMessage delayedLatestMsg;

    /** Future for wait all exchange listeners comepleted. */
    private final GridFutureAdapter<?> afterLsnrCompleteFut = new GridFutureAdapter<>();

    /** Time bag to measure and store exchange stages times. */
    private final TimeBag timeBag;

    /** Start time of exchange. */
    private long startTime = System.nanoTime();

    /** Discovery lag / Clocks discrepancy, calculated on coordinator when all single messages are received. */
    private T2<Long, UUID> discoveryLag;

    /**
     * @param cctx Cache context.
     * @param busyLock Busy lock.
     * @param exchId Exchange ID.
     * @param exchActions Cache change requests.
     * @param affChangeMsg Affinity change message.
     */
    public GridDhtPartitionsExchangeFuture(
        GridCacheSharedContext cctx,
        ReadWriteLock busyLock,
        GridDhtPartitionExchangeId exchId,
        ExchangeActions exchActions,
        CacheAffinityChangeMessage affChangeMsg
    ) {
        assert busyLock != null;
        assert exchId != null;
        assert exchId.topologyVersion() != null;
        assert exchActions == null || !exchActions.empty();

        this.cctx = cctx;
        this.busyLock = busyLock;
        this.exchId = exchId;
        this.exchActions = exchActions;
        this.affChangeMsg = affChangeMsg;
        this.validator = new GridDhtPartitionsStateValidator(cctx);
        if (exchActions != null && exchActions.deactivate())
            this.clusterIsActive = false;

        log = cctx.logger(getClass());
        exchLog = cctx.logger(EXCHANGE_LOG);

        timeBag = new TimeBag();

        initFut = new GridFutureAdapter<Boolean>() {
            @Override public IgniteLogger logger() {
                return log;
            }
        };

        if (log.isDebugEnabled())
            log.debug("Creating exchange future [localNode=" + cctx.localNodeId() + ", fut=" + this + ']');
    }

    /**
     * @return Future mutex.
     */
    public Object mutex() {
        return mux;
    }

    /**
     * @return Shared cache context.
     */
    public GridCacheSharedContext sharedContext() {
        return cctx;
    }

    /** {@inheritDoc} */
    @Override public boolean skipForExchangeMerge() {
        return false;
    }

    /**
     * @return Exchange context.
     */
    public ExchangeContext context() {
        assert exchCtx != null : this;

        return exchCtx;
    }

    /**
     * Sets exchange actions associated with the exchange future (such as cache start or stop).
     * Exchange actions is created from discovery event, so the actions must be set before the event is processed,
     * thus the setter requires that {@code evtLatch} be armed.
     *
     * @param exchActions Exchange actions.
     */
    public void exchangeActions(ExchangeActions exchActions) {
        assert exchActions == null || !exchActions.empty() : exchActions;
        assert evtLatch != null && evtLatch.getCount() == 1L : this;

        this.exchActions = exchActions;
    }

    /**
     * Gets exchanges actions (such as cache start or stop) associated with the exchange future.
     * Exchange actions can be {@code null} (for example, if the exchange is created for topology
     * change event).
     *
     * @return Exchange actions.
     */
    @Nullable public ExchangeActions exchangeActions() {
        return exchActions;
    }

    /**
     * Sets affinity change message associated with the exchange. Affinity change message is required when
     * centralized affinity change is performed.
     *
     * @param affChangeMsg Affinity change message.
     */
    public void affinityChangeMessage(CacheAffinityChangeMessage affChangeMsg) {
        this.affChangeMsg = affChangeMsg;
    }

    /**
     * Gets the affinity topology version for which this exchange was created. If several exchanges
     * were merged, initial version is the version of the earliest merged exchange.
     *
     * @return Initial exchange version.
     */
    @Override public AffinityTopologyVersion initialVersion() {
        return exchId.topologyVersion();
    }

    /** {@inheritDoc} */
    @Override public AffinityTopologyVersion topologyVersion() {
        /*
        Should not be called before exchange is finished since result version can change in
        case of merged exchanges.
         */
        assert exchangeDone() : "Should not be called before exchange is finished";

        if (isDone())
            return result();

        final ExchangeContext exchCtx0;

        synchronized (mux) {
            if (state == ExchangeLocalState.MERGED) {
                assert mergedWith != null;

                exchCtx0 = mergedWith.exchCtx;
            }
            else
                exchCtx0 = exchCtx;
        }

        return exchCtx0.events().topologyVersion();
    }

    /**
     * @return Exchange type or <code>null</code> if not determined yet.
     */
    public ExchangeType exchangeType() {
        return exchangeType;
    }

    /**
     * Retreives the node which has WAL history since {@code cntrSince}.
     *
     * @param grpId Cache group ID.
     * @param partId Partition ID.
     * @param cntrSince Partition update counter since history supplying is requested.
     * @return ID of history supplier node or null if it doesn't exist.
     */
    @Nullable public UUID partitionHistorySupplier(int grpId, int partId, long cntrSince) {
        return partHistSuppliers.getSupplier(grpId, partId, cntrSince);
    }

    /**
     * @param cacheId Cache ID.
     * @param rcvdFrom Node ID cache was received from.
     * @return {@code True} if cache was added during this exchange.
     */
    public boolean cacheAddedOnExchange(int cacheId, UUID rcvdFrom) {
        return dynamicCacheStarted(cacheId) || exchCtx.events().nodeJoined(rcvdFrom);
    }

    /**
     * @param grpId Cache group ID.
     * @param rcvdFrom Node ID cache group was received from.
     * @return {@code True} if cache group was added during this exchange.
     */
    public boolean cacheGroupAddedOnExchange(int grpId, UUID rcvdFrom) {
        return dynamicCacheGroupStarted(grpId) || exchCtx.events().nodeJoined(rcvdFrom);
    }

    /**
     * @param cacheId Cache ID.
     * @return {@code True} if non-client cache was added during this exchange.
     */
    private boolean dynamicCacheStarted(int cacheId) {
        return exchActions != null && exchActions.cacheStarted(cacheId);
    }

    /**
     * @param grpId Cache group ID.
     * @return {@code True} if non-client cache group was added during this exchange.
     */
    public boolean dynamicCacheGroupStarted(int grpId) {
        return exchActions != null && exchActions.cacheGroupStarting(grpId);
    }

    /**
     * @return {@code True}
     */
    public boolean onAdded() {
        return added.compareAndSet(false, true);
    }

    /**
     * Event callback.
     *
     * @param exchId Exchange ID.
     * @param discoEvt Discovery event.
     * @param discoCache Discovery data cache.
     */
    public void onEvent(GridDhtPartitionExchangeId exchId, DiscoveryEvent discoEvt, DiscoCache discoCache) {
        assert exchId.equals(this.exchId);

        this.exchId.discoveryEvent(discoEvt);
        this.firstDiscoEvt = discoEvt;
        this.firstEvtDiscoCache = discoCache;

        evtLatch.countDown();
    }

    /**
     * @return {@code True} if cluster state change exchange.
     */
    private boolean stateChangeExchange() {
        return exchActions != null && exchActions.stateChangeRequest() != null;
    }

    /**
     * @return {@code True} if this exchange was triggered by DynamicCacheChangeBatch message
     * in order to start cache(s).
     */
    private boolean dynamicCacheStartExchange() {
        return exchActions != null && !exchActions.cacheStartRequests().isEmpty()
            && exchActions.cacheStopRequests().isEmpty();
    }

    /**
     * @param cacheOrGroupName Group or cache name for reset lost partitions.
     * @return {@code True} if reset lost partition exchange.
     */
    public boolean resetLostPartitionFor(String cacheOrGroupName) {
        return exchActions != null && exchActions.cachesToResetLostPartitions().contains(cacheOrGroupName);
    }

    /**
     * @return {@code True} if activate cluster exchange.
     */
    public boolean activateCluster() {
        return exchActions != null && exchActions.activate();
    }

    /**
     * @return {@code True} if deactivate cluster exchange.
     */
    private boolean deactivateCluster() {
        return exchActions != null && exchActions.deactivate();
    }

    /** */
    public boolean changedBaseline() {
        return exchActions != null && exchActions.changedBaseline();
    }

    /** {@inheritDoc} */
    @Override public boolean changedAffinity() {
        DiscoveryEvent firstDiscoEvt0 = firstDiscoEvt;

        assert firstDiscoEvt0 != null;

        return firstDiscoEvt0.type() == DiscoveryCustomEvent.EVT_DISCOVERY_CUSTOM_EVT
            || !firstDiscoEvt0.eventNode().isClient() || firstDiscoEvt0.eventNode().isLocal();
    }

    /**
     * @return {@code True} if there are caches to start.
     */
    public boolean hasCachesToStart() {
        return exchActions != null && !exchActions.cacheStartRequests().isEmpty();
    }

    /**
     * @return First event discovery event.
     *
     */
    public DiscoveryEvent firstEvent() {
        return firstDiscoEvt;
    }

    /**
     * @return Discovery cache for first event.
     */
    public DiscoCache firstEventCache() {
        return firstEvtDiscoCache;
    }

    /**
     * @return Events processed in this exchange.
     */
    public ExchangeDiscoveryEvents events() {
        return exchCtx.events();
    }

    /**
     * @return Exchange ID.
     */
    public GridDhtPartitionExchangeId exchangeId() {
        return exchId;
    }

    /**
     * @return {@code true} if entered to busy state. {@code false} for stop node.
     */
    private boolean enterBusy() {
        if (busyLock.readLock().tryLock())
            return true;

        if (log.isDebugEnabled())
            log.debug("Failed to enter busy state (exchanger is stopping): " + this);

        return false;
    }

    /**
     *
     */
    private void leaveBusy() {
        busyLock.readLock().unlock();
    }

    /**
     * @param newCrd {@code True} if node become coordinator on this exchange.
     * @throws IgniteCheckedException If failed.
     */
    private void initCoordinatorCaches(boolean newCrd) throws IgniteCheckedException {
        if (newCrd) {
            IgniteInternalFuture<?> fut = cctx.affinity().initCoordinatorCaches(this, false);

            if (fut != null) {
                fut.get();

                cctx.exchange().exchangerUpdateHeartbeat();
            }

            cctx.exchange().onCoordinatorInitialized();

            cctx.exchange().exchangerUpdateHeartbeat();
        }
    }

    /**
     * @return Object to collect exchange timings.
     */
    public TimeBag timeBag() {
        return timeBag;
    }

    /**
     * Starts activity.
     *
     * @param newCrd {@code True} if node become coordinator on this exchange.
     * @throws IgniteInterruptedCheckedException If interrupted.
     */
    public void init(boolean newCrd) throws IgniteInterruptedCheckedException {
        if (isDone())
            return;

        assert !cctx.kernalContext().isDaemon();

        initTs = U.currentTimeMillis();

        cctx.exchange().exchangerBlockingSectionBegin();

        try {
            U.await(evtLatch);
        }
        finally {
            cctx.exchange().exchangerBlockingSectionEnd();
        }

        assert firstDiscoEvt != null : this;
        assert exchId.nodeId().equals(firstDiscoEvt.eventNode().id()) : this;

        try {
            AffinityTopologyVersion topVer = initialVersion();

            srvNodes = new ArrayList<>(firstEvtDiscoCache.serverNodes());

            remaining.addAll(F.nodeIds(F.view(srvNodes, F.remoteNodes(cctx.localNodeId()))));

            crd = srvNodes.isEmpty() ? null : srvNodes.get(0);

            boolean crdNode = crd != null && crd.isLocal();

            exchCtx = new ExchangeContext(crdNode, this);

            cctx.exchange().exchangerBlockingSectionBegin();

            assert state == null : state;

            if (crdNode)
                state = ExchangeLocalState.CRD;
            else
                state = cctx.kernalContext().clientNode() ? ExchangeLocalState.CLIENT : ExchangeLocalState.SRV;

            if (exchLog.isInfoEnabled()) {
                exchLog.info("Started exchange init [topVer=" + topVer +
                    ", crd=" + crdNode +
                    ", evt=" + IgniteUtils.gridEventName(firstDiscoEvt.type()) +
                    ", evtNode=" + firstDiscoEvt.eventNode().id() +
                    ", customEvt=" + (firstDiscoEvt.type() == EVT_DISCOVERY_CUSTOM_EVT ? ((DiscoveryCustomEvent)firstDiscoEvt).customMessage() : null) +
                    ", allowMerge=" + exchCtx.mergeExchanges() + ']');
            }

            timeBag.finishGlobalStage("Exchange parameters initialization");

            ExchangeType exchange;

            if (firstDiscoEvt.type() == EVT_DISCOVERY_CUSTOM_EVT) {
                assert !exchCtx.mergeExchanges();

                DiscoveryCustomMessage msg = ((DiscoveryCustomEvent)firstDiscoEvt).customMessage();

                forceAffReassignment = DiscoveryCustomEvent.requiresCentralizedAffinityAssignment(msg)
                    && firstEventCache().minimumNodeVersion().compareToIgnoreTimestamp(FORCE_AFF_REASSIGNMENT_SINCE) >= 0;

                if (msg instanceof ChangeGlobalStateMessage) {
                    assert exchActions != null && !exchActions.empty();

                    exchange = onClusterStateChangeRequest(crdNode);
                }
                else if (msg instanceof DynamicCacheChangeBatch) {
                    assert exchActions != null && !exchActions.empty();

                    exchange = onCacheChangeRequest(crdNode);
                }
                else if (msg instanceof SnapshotDiscoveryMessage) {
                    exchange = onCustomMessageNoAffinityChange(crdNode);
                }
                else if (msg instanceof WalStateAbstractMessage)
                    exchange = onCustomMessageNoAffinityChange(crdNode);
                else {
                    assert affChangeMsg != null : this;

                    exchange = onAffinityChangeRequest(crdNode);
                }

                if (forceAffReassignment)
                    cctx.affinity().onCentralizedAffinityChange(this, crdNode);

                initCoordinatorCaches(newCrd);
            }
            else {
                if (firstDiscoEvt.type() == EVT_NODE_JOINED) {
                    if (!firstDiscoEvt.eventNode().isLocal()) {
                        Collection<DynamicCacheDescriptor> receivedCaches = cctx.cache().startReceivedCaches(
                            firstDiscoEvt.eventNode().id(),
                            topVer);

                        registerCachesFuture = cctx.affinity().initStartedCaches(crdNode, this, receivedCaches);
                    }
                    else
                        registerCachesFuture = initCachesOnLocalJoin();
                }

                initCoordinatorCaches(newCrd);

                if (exchCtx.mergeExchanges()) {
                    if (localJoinExchange()) {
                        if (cctx.kernalContext().clientNode()) {
                            onClientNodeEvent(crdNode);

                            exchange = ExchangeType.CLIENT;
                        }
                        else {
                            onServerNodeEvent(crdNode);

                            exchange = ExchangeType.ALL;
                        }
                    }
                    else {
                        if (firstDiscoEvt.eventNode().isClient())
                            exchange = onClientNodeEvent(crdNode);
                        else
                            exchange = cctx.kernalContext().clientNode() ? ExchangeType.CLIENT : ExchangeType.ALL;
                    }

                    if (exchId.isLeft())
                        onLeft();
                }
                else {
                    exchange = firstDiscoEvt.eventNode().isClient() ? onClientNodeEvent(crdNode) :
                        onServerNodeEvent(crdNode);
                }
            }

            cctx.cache().registrateProxyRestart(resolveCacheRequests(exchActions), afterLsnrCompleteFut);

            exchangeType = exchange;

            for (PartitionsExchangeAware comp : cctx.exchange().exchangeAwareComponents())
                comp.onInitBeforeTopologyLock(this);

            updateTopologies(crdNode);

            timeBag.finishGlobalStage("Determine exchange type");

            switch (exchange) {
                case ALL: {
                    distributedExchange();

                    break;
                }

                case CLIENT: {
                    if (!exchCtx.mergeExchanges() && exchCtx.fetchAffinityOnJoin())
                        initTopologies();

                    clientOnlyExchange();

                    break;
                }

                case NONE: {
                    initTopologies();

                    synchronized (mux) {
                        state = ExchangeLocalState.DONE;
                    }

                    onDone(topVer);

                    break;
                }

                default:
                    assert false;
            }

            if (cctx.localNode().isClient()) {
                cctx.exchange().exchangerBlockingSectionBegin();

                try {
                    tryToPerformLocalSnapshotOperation();
                }
                finally {
                    cctx.exchange().exchangerBlockingSectionEnd();
                }
            }

            for (PartitionsExchangeAware comp : cctx.exchange().exchangeAwareComponents())
                comp.onInitAfterTopologyLock(this);

            if (exchLog.isInfoEnabled())
                exchLog.info("Finished exchange init [topVer=" + topVer + ", crd=" + crdNode + ']');
        }
        catch (IgniteInterruptedCheckedException e) {
            assert cctx.kernalContext().isStopping() || cctx.kernalContext().clientDisconnected();

            if (cctx.kernalContext().clientDisconnected())
                onDone(new IgniteCheckedException("Client disconnected"));
            else
                onDone(new IgniteCheckedException("Node stopped"));

            throw e;
        }
        catch (IgniteNeedReconnectException e) {
            onDone(e);
        }
        catch (Throwable e) {
            if (reconnectOnError(e))
                onDone(new IgniteNeedReconnectException(cctx.localNode(), e));
            else {
                U.error(log, "Failed to reinitialize local partitions (rebalancing will be stopped): " + exchId, e);

                onDone(e);
            }

            if (e instanceof Error)
                throw (Error)e;
        }
    }

    /**
     * @throws IgniteCheckedException If failed.
     */
    private IgniteInternalFuture<?> initCachesOnLocalJoin() throws IgniteCheckedException {
        if (!cctx.kernalContext().clientNode() && !isLocalNodeInBaseline()) {
            cctx.exchange().exchangerBlockingSectionBegin();

            try {
                List<DatabaseLifecycleListener> listeners = cctx.kernalContext().internalSubscriptionProcessor()
                    .getDatabaseListeners();

                for (DatabaseLifecycleListener lsnr : listeners)
                    lsnr.onBaselineChange();
            }
            finally {
                cctx.exchange().exchangerBlockingSectionEnd();
            }

            timeBag.finishGlobalStage("Baseline change callback");
        }

        cctx.exchange().exchangerBlockingSectionBegin();

        try {
            cctx.activate();
        }
        finally {
            cctx.exchange().exchangerBlockingSectionEnd();
        }

        timeBag.finishGlobalStage("Components activation");

        IgniteInternalFuture<?> cachesRegistrationFut = cctx.cache().startCachesOnLocalJoin(initialVersion(),
            exchActions == null ? null : exchActions.localJoinContext());

        if (!cctx.kernalContext().clientNode())
            cctx.cache().shutdownNotFinishedRecoveryCaches();

        ensureClientCachesStarted();

        return cachesRegistrationFut;
    }

    /**
     * Start client caches if absent.
     */
    private void ensureClientCachesStarted() {
        GridCacheProcessor cacheProcessor = cctx.cache();

        Set<String> cacheNames = new HashSet<>(cacheProcessor.cacheNames());

        List<CacheConfiguration> notStartedCacheConfigs = new ArrayList<>();

        for (CacheConfiguration cCfg : cctx.gridConfig().getCacheConfiguration()) {
            if (!cacheNames.contains(cCfg.getName()) && !GridCacheUtils.isCacheTemplateName(cCfg.getName()))
                notStartedCacheConfigs.add(cCfg);
        }

        if (!notStartedCacheConfigs.isEmpty())
            cacheProcessor.dynamicStartCaches(notStartedCacheConfigs, false, false, false);
    }

    /**
     * @return {@code true} if local node is in baseline and {@code false} otherwise.
     */
    private boolean isLocalNodeInBaseline() {
        BaselineTopology topology = cctx.discovery().discoCache().state().baselineTopology();

        return topology != null && topology.consistentIds().contains(cctx.localNode().consistentId());
    }

    /**
     * @throws IgniteCheckedException If failed.
     */
    private void initTopologies() throws IgniteCheckedException {
        cctx.database().checkpointReadLock();

        try {
            if (crd != null) {
                for (CacheGroupContext grp : cctx.cache().cacheGroups()) {
                    if (grp.isLocal())
                        continue;

                    grp.topology().beforeExchange(this, !centralizedAff && !forceAffReassignment, false);

                    cctx.exchange().exchangerUpdateHeartbeat();
                }
            }
        }
        finally {
            cctx.database().checkpointReadUnlock();
        }
    }

    /**
     * Updates topology versions and discovery caches on all topologies.
     *
     * @param crd Coordinator flag.
     * @throws IgniteCheckedException If failed.
     */
    private void updateTopologies(boolean crd) throws IgniteCheckedException {
        for (CacheGroupContext grp : cctx.cache().cacheGroups()) {
            if (grp.isLocal())
                continue;

            GridClientPartitionTopology clientTop = cctx.exchange().clearClientTopology(grp.groupId());

            long updSeq = clientTop == null ? -1 : clientTop.lastUpdateSequence();

            GridDhtPartitionTopology top = grp.topology();

            if (crd) {
                boolean updateTop = exchId.topologyVersion().equals(grp.localStartVersion());

                if (updateTop && clientTop != null) {
                    cctx.exchange().exchangerBlockingSectionBegin();

                    try {
                        top.update(null,
                            clientTop.partitionMap(true),
                            clientTop.fullUpdateCounters(),
                            Collections.emptySet(),
                            null,
                            null);
                    }
                    finally {
                        cctx.exchange().exchangerBlockingSectionEnd();
                    }
                }
            }

            cctx.exchange().exchangerBlockingSectionBegin();

            try {
                top.updateTopologyVersion(
                    this,
                    events().discoveryCache(),
                    updSeq,
                    cacheGroupStopping(grp.groupId()));
            }
            finally {
                cctx.exchange().exchangerBlockingSectionEnd();
            }
        }

        cctx.exchange().exchangerBlockingSectionBegin();

        try {
            for (GridClientPartitionTopology top : cctx.exchange().clientTopologies()) {
                top.updateTopologyVersion(this,
                    events().discoveryCache(),
                    -1,
                    cacheGroupStopping(top.groupId()));
            }
        }
        finally {
            cctx.exchange().exchangerBlockingSectionEnd();
        }
    }

    /**
     * @param crd Coordinator flag.
     * @return Exchange type.
     */
    private ExchangeType onClusterStateChangeRequest(boolean crd) {
        assert exchActions != null && !exchActions.empty() : this;

        StateChangeRequest req = exchActions.stateChangeRequest();

        assert req != null : exchActions;

        GridKernalContext kctx = cctx.kernalContext();

        DiscoveryDataClusterState state = kctx.state().clusterState();

        if (state.transitionError() != null)
            exchangeLocE = state.transitionError();

        if (req.activeChanged()) {
            if (req.activate()) {
                if (log.isInfoEnabled()) {
                    log.info("Start activation process [nodeId=" + cctx.localNodeId() +
                        ", client=" + kctx.clientNode() +
                        ", topVer=" + initialVersion() + "]");
                }

                try {
                    cctx.exchange().exchangerBlockingSectionBegin();

                    try {
                        cctx.activate();
                    }
                    finally {
                        cctx.exchange().exchangerBlockingSectionEnd();
                    }

                    cctx.exchange().exchangerBlockingSectionBegin();

                    try {
                        ((IgniteChangeGlobalStateSupport)kctx.distributedMetastorage()).onActivate(kctx);
                    }
                    finally {
                        cctx.exchange().exchangerBlockingSectionEnd();
                    }

                    assert registerCachesFuture == null : "No caches registration should be scheduled before new caches have started.";

                    cctx.exchange().exchangerBlockingSectionBegin();

                    try {
                        registerCachesFuture = cctx.affinity().onCacheChangeRequest(this, crd, exchActions);

                        if (!kctx.clientNode())
                            cctx.cache().shutdownNotFinishedRecoveryCaches();
                    }
                    finally {
                        cctx.exchange().exchangerBlockingSectionEnd();
                    }

                    if (log.isInfoEnabled()) {
                        log.info("Successfully activated caches [nodeId=" + cctx.localNodeId() +
                            ", client=" + kctx.clientNode() +
                            ", topVer=" + initialVersion() + "]");
                    }
                }
                catch (Exception e) {
                    U.error(log, "Failed to activate node components [nodeId=" + cctx.localNodeId() +
                        ", client=" + kctx.clientNode() +
                        ", topVer=" + initialVersion() + "]", e);

                    exchangeLocE = e;

                    if (crd) {
                        cctx.exchange().exchangerBlockingSectionBegin();

                        try {
                            synchronized (mux) {
                                exchangeGlobalExceptions.put(cctx.localNodeId(), e);
                            }
                        }
                        finally {
                            cctx.exchange().exchangerBlockingSectionEnd();
                        }
                    }
                }
            }
            else {
                if (log.isInfoEnabled()) {
                    log.info("Start deactivation process [nodeId=" + cctx.localNodeId() +
                        ", client=" + kctx.clientNode() +
                        ", topVer=" + initialVersion() + "]");
                }

                cctx.exchange().exchangerBlockingSectionBegin();

                try {
<<<<<<< HEAD
                    kctx.txDr().onDeActivate(cctx.kernalContext());

                    ((IgniteChangeGlobalStateSupport)kctx.distributedMetastorage()).onDeActivate(kctx);

=======
>>>>>>> f3e481f9
                    kctx.dataStructures().onDeActivate(kctx);

                    if (cctx.kernalContext().service() instanceof GridServiceProcessor)
                        ((GridServiceProcessor)kctx.service()).onDeActivate(cctx.kernalContext());

                    assert registerCachesFuture == null : "No caches registration should be scheduled before new caches have started.";

                    registerCachesFuture = cctx.affinity().onCacheChangeRequest(this, crd, exchActions);

                    kctx.encryption().onDeActivate(kctx);

                    ((IgniteChangeGlobalStateSupport)kctx.distributedMetastorage()).onDeActivate(kctx);

                    if (log.isInfoEnabled()) {
                        log.info("Successfully deactivated data structures, services and caches [" +
                            "nodeId=" + cctx.localNodeId() +
                            ", client=" + kctx.clientNode() +
                            ", topVer=" + initialVersion() + "]");
                    }
                }
                catch (Exception e) {
                    U.error(log, "Failed to deactivate node components [nodeId=" + cctx.localNodeId() +
                        ", client=" + kctx.clientNode() +
                        ", topVer=" + initialVersion() + "]", e);

                    exchangeLocE = e;
                }
                finally {
                    cctx.exchange().exchangerBlockingSectionEnd();
                }
            }
        }
        else if (req.activate()) {
            cctx.exchange().exchangerBlockingSectionBegin();

            // TODO: BLT changes on inactive cluster can't be handled easily because persistent storage hasn't been initialized yet.
            try {
                if (!forceAffReassignment) {
                    // possible only if cluster contains nodes without forceAffReassignment mode
                    assert firstEventCache().minimumNodeVersion()
                        .compareToIgnoreTimestamp(FORCE_AFF_REASSIGNMENT_SINCE) < 0
                        : firstEventCache().minimumNodeVersion();

                    cctx.affinity().onBaselineTopologyChanged(this, crd);
                }

                if (CU.isPersistenceEnabled(kctx.config()) && !kctx.clientNode())
                    kctx.state().onBaselineTopologyChanged(req.baselineTopology(),
                        req.prevBaselineTopologyHistoryItem());
            }
            catch (Exception e) {
                U.error(log, "Failed to change baseline topology [nodeId=" + cctx.localNodeId() +
                    ", client=" + kctx.clientNode() +
                    ", topVer=" + initialVersion() + "]", e);

                exchangeLocE = e;
            }
            finally {
                cctx.exchange().exchangerBlockingSectionEnd();
            }
        }

        return kctx.clientNode() ? ExchangeType.CLIENT : ExchangeType.ALL;
    }

    /**
     * @param crd Coordinator flag.
     * @return Exchange type.
     * @throws IgniteCheckedException If failed.
     */
    private ExchangeType onCacheChangeRequest(boolean crd) throws IgniteCheckedException {
        assert exchActions != null && !exchActions.empty() : this;

        assert !exchActions.clientOnlyExchange() : exchActions;

        cctx.exchange().exchangerBlockingSectionBegin();

        try {
            assert registerCachesFuture == null : "No caches registration should be scheduled before new caches have started.";

            registerCachesFuture = cctx.affinity().onCacheChangeRequest(this, crd, exchActions);
        }
        catch (Exception e) {
            if (reconnectOnError(e) || !isRollbackSupported())
                // This exception will be handled by init() method.
                throw e;

            U.error(log, "Failed to initialize cache(s) (will try to rollback) [exchId=" + exchId +
                ", caches=" + exchActions.cacheGroupsToStart() + ']', e);

            exchangeLocE = new IgniteCheckedException(
                "Failed to initialize exchange locally [locNodeId=" + cctx.localNodeId() + "]", e);

            exchangeGlobalExceptions.put(cctx.localNodeId(), exchangeLocE);
        }
        finally {
            cctx.exchange().exchangerBlockingSectionEnd();
        }

        return cctx.kernalContext().clientNode() ? ExchangeType.CLIENT : ExchangeType.ALL;
    }

    /**
     * @param crd Coordinator flag.
     * @return Exchange type.
     */
    private ExchangeType onCustomMessageNoAffinityChange(boolean crd) {
        if (!forceAffReassignment)
            cctx.affinity().onCustomMessageNoAffinityChange(this, crd, exchActions);

        return cctx.kernalContext().clientNode() ? ExchangeType.CLIENT : ExchangeType.ALL;
    }

    /**
     * @param crd Coordinator flag.
     * @throws IgniteCheckedException If failed.
     * @return Exchange type.
     */
    private ExchangeType onAffinityChangeRequest(boolean crd) throws IgniteCheckedException {
        assert affChangeMsg != null : this;

        cctx.affinity().onChangeAffinityMessage(this, crd, affChangeMsg);

        if (cctx.kernalContext().clientNode())
            return ExchangeType.CLIENT;

        return ExchangeType.ALL;
    }

    /**
     * @param crd Coordinator flag.
     * @throws IgniteCheckedException If failed.
     * @return Exchange type.
     */
    private ExchangeType onClientNodeEvent(boolean crd) throws IgniteCheckedException {
        assert firstDiscoEvt.eventNode().isClient() : this;

        if (firstDiscoEvt.type() == EVT_NODE_LEFT || firstDiscoEvt.type() == EVT_NODE_FAILED) {
            onLeft();

            assert !firstDiscoEvt.eventNode().isLocal() : firstDiscoEvt;
        }
        else
            assert firstDiscoEvt.type() == EVT_NODE_JOINED || firstDiscoEvt.type() == EVT_DISCOVERY_CUSTOM_EVT : firstDiscoEvt;

        cctx.affinity().onClientEvent(this, crd);

        return firstDiscoEvt.eventNode().isLocal() ? ExchangeType.CLIENT : ExchangeType.NONE;
    }

    /**
     * @param crd Coordinator flag.
     * @throws IgniteCheckedException If failed.
     * @return Exchange type.
     */
    private ExchangeType onServerNodeEvent(boolean crd) throws IgniteCheckedException {
        assert !firstDiscoEvt.eventNode().isClient() : this;

        if (firstDiscoEvt.type() == EVT_NODE_LEFT || firstDiscoEvt.type() == EVT_NODE_FAILED) {
            onLeft();

            exchCtx.events().warnNoAffinityNodes(cctx);

            centralizedAff = cctx.affinity().onCentralizedAffinityChange(this, crd);
        }
        else
            cctx.affinity().onServerJoin(this, crd);

        return cctx.kernalContext().clientNode() ? ExchangeType.CLIENT : ExchangeType.ALL;
    }

    /**
     * @throws IgniteCheckedException If failed.
     */
    private void clientOnlyExchange() throws IgniteCheckedException {
        if (crd != null) {
            assert !crd.isLocal() : crd;

            cctx.exchange().exchangerBlockingSectionBegin();

            try {
                if (!centralizedAff)
                    sendLocalPartitions(crd);

                initDone();
            }
            finally {
                cctx.exchange().exchangerBlockingSectionEnd();
            }
        }
        else {
            if (centralizedAff) { // Last server node failed.
                for (CacheGroupContext grp : cctx.cache().cacheGroups()) {
                    GridAffinityAssignmentCache aff = grp.affinity();

                    aff.initialize(initialVersion(), aff.idealAssignment());

                    cctx.exchange().exchangerUpdateHeartbeat();
                }
            }
            else
                onAllServersLeft();

            cctx.exchange().exchangerBlockingSectionBegin();

            try {
                onDone(initialVersion());
            }
            finally {
                cctx.exchange().exchangerBlockingSectionEnd();
            }
        }
    }

    /**
     * @throws IgniteCheckedException If failed.
     */
    private void distributedExchange() throws IgniteCheckedException {
        assert crd != null;

        assert !cctx.kernalContext().clientNode();

        for (CacheGroupContext grp : cctx.cache().cacheGroups()) {
            if (grp.isLocal())
                continue;

            cctx.exchange().exchangerBlockingSectionBegin();

            try {
                grp.preloader().onTopologyChanged(this);
            }
            finally {
                cctx.exchange().exchangerBlockingSectionEnd();
            }
        }

        timeBag.finishGlobalStage("Preloading notification");

        cctx.exchange().exchangerBlockingSectionBegin();

        try {
            cctx.database().releaseHistoryForPreloading();

            // To correctly rebalance when persistence is enabled, it is necessary to reserve history within exchange.
            partHistReserved = cctx.database().reserveHistoryForExchange();
        }
        finally {
            cctx.exchange().exchangerBlockingSectionEnd();
        }

        timeBag.finishGlobalStage("WAL history reservation");

        // Skipping wait on local join is available when all cluster nodes have the same protocol.
        boolean skipWaitOnLocalJoin = cctx.exchange().latch().canSkipJoiningNodes(initialVersion())
            && localJoinExchange();

        // Skip partition release if node has locally joined (it doesn't have any updates to be finished).
        if (!skipWaitOnLocalJoin) {
            boolean distributed = true;

            // Do not perform distributed partition release in case of cluster activation.
            if (activateCluster())
                distributed = false;

            // On first phase we wait for finishing all local tx updates, atomic updates and lock releases on all nodes.
            waitPartitionRelease(distributed, true);

            // Second phase is needed to wait for finishing all tx updates from primary to backup nodes remaining after first phase.
            if (distributed)
                waitPartitionRelease(false, false);
        }
        else {
            if (log.isInfoEnabled())
                log.info("Skipped waiting for partitions release future (local node is joining) " +
                    "[topVer=" + initialVersion() + "]");
        }

        boolean topChanged = firstDiscoEvt.type() != EVT_DISCOVERY_CUSTOM_EVT || affChangeMsg != null;

        for (GridCacheContext cacheCtx : cctx.cacheContexts()) {
            if (cacheCtx.isLocal() || cacheStopping(cacheCtx.cacheId()))
                continue;

            if (topChanged) {
                // Partition release future is done so we can flush the write-behind store.
                cctx.exchange().exchangerBlockingSectionBegin();

                try {
                    cacheCtx.store().forceFlush();
                }
                finally {
                    cctx.exchange().exchangerBlockingSectionEnd();
                }
            }
        }

        cctx.exchange().exchangerBlockingSectionBegin();

        try {
            /* It is necessary to run database callback before all topology callbacks.
               In case of persistent store is enabled we first restore partitions presented on disk.
               We need to guarantee that there are no partition state changes logged to WAL before this callback
               to make sure that we correctly restored last actual states. */

            cctx.database().beforeExchange(this);
        }
        finally {
            cctx.exchange().exchangerBlockingSectionEnd();
        }

        // Pre-create missing partitions using current affinity.
        if (!exchCtx.mergeExchanges()) {
            for (CacheGroupContext grp : cctx.cache().cacheGroups()) {
                if (grp.isLocal() || cacheGroupStopping(grp.groupId()))
                    continue;

                // It is possible affinity is not initialized yet if node joins to cluster.
                if (grp.affinity().lastVersion().topologyVersion() > 0) {
                    cctx.exchange().exchangerBlockingSectionBegin();

                    try {
                        grp.topology().beforeExchange(this, !centralizedAff && !forceAffReassignment, false);
                    }
                    finally {
                        cctx.exchange().exchangerBlockingSectionEnd();
                    }
                }
            }
        }

        // After all partitions have been restored and pre-created it's safe to make first checkpoint.
        if (localJoinExchange() || activateCluster()) {
            cctx.exchange().exchangerBlockingSectionBegin();

            try {
                cctx.database().onStateRestored(initialVersion());
            }
            finally {
                cctx.exchange().exchangerBlockingSectionEnd();
            }
        }

        timeBag.finishGlobalStage("After states restored callback");

        changeWalModeIfNeeded();

        if (events().hasServerLeft())
            finalizePartitionCounters();

        cctx.exchange().exchangerBlockingSectionBegin();

        try {
            if (crd.isLocal()) {
                if (remaining.isEmpty()) {
                    initFut.onDone(true);

                    onAllReceived(null);
                }
            }
            else
                sendPartitions(crd);

            initDone();
        }
        finally {
            cctx.exchange().exchangerBlockingSectionEnd();
        }
    }

    /**
     * Try to start local snapshot operation if it is needed by discovery event
     */
    private void tryToPerformLocalSnapshotOperation() {
        try {
            long start = U.currentTimeMillis();

            IgniteInternalFuture fut = cctx.snapshot().tryStartLocalSnapshotOperation(firstDiscoEvt, exchId.topologyVersion());

            if (fut != null) {
                fut.get();

                long end = U.currentTimeMillis();

                if (log.isInfoEnabled())
                    log.info("Snapshot initialization completed [topVer=" + exchangeId().topologyVersion() +
                        ", time=" + (end - start) + "ms]");
            }
        }
        catch (IgniteCheckedException e) {
            U.error(log, "Error while starting snapshot operation", e);
        }
    }

    /**
     * Change WAL mode if needed.
     */
    private void changeWalModeIfNeeded() {
        WalStateAbstractMessage msg = firstWalMessage();

        if (msg != null) {
            cctx.exchange().exchangerBlockingSectionBegin();

            try {
                cctx.walState().onProposeExchange(msg.exchangeMessage());
            }
            finally {
                cctx.exchange().exchangerBlockingSectionEnd();
            }
        }
    }

    /**
     * Get first message if and only if this is WAL message.
     *
     * @return WAL message or {@code null}.
     */
    @Nullable private WalStateAbstractMessage firstWalMessage() {
        if (firstDiscoEvt != null && firstDiscoEvt.type() == EVT_DISCOVERY_CUSTOM_EVT) {
            DiscoveryCustomMessage customMsg = ((DiscoveryCustomEvent)firstDiscoEvt).customMessage();

            if (customMsg instanceof WalStateAbstractMessage) {
                WalStateAbstractMessage msg0 = (WalStateAbstractMessage)customMsg;

                assert msg0.needExchange();

                return msg0;
            }
        }

        return null;
    }

    /**
     * The main purpose of this method is to wait for all ongoing updates (transactional and atomic), initiated on
     * the previous topology version, to finish to prevent inconsistencies during rebalancing and to prevent two
     * different simultaneous owners of the same lock.
     * For the exact list of the objects being awaited for see
     * {@link GridCacheSharedContext#partitionReleaseFuture(AffinityTopologyVersion)} javadoc.
     *
     * @param distributed If {@code true} then node should wait for partition release completion on all other nodes.
     * @param doRollback If {@code true} tries to rollback transactions which lock partitions. Avoids unnecessary calls
     *      of {@link org.apache.ignite.internal.processors.cache.transactions.IgniteTxManager#rollbackOnTopologyChange}
     *
     * @throws IgniteCheckedException If failed.
     */
    private void waitPartitionRelease(boolean distributed, boolean doRollback) throws IgniteCheckedException {
        Latch releaseLatch = null;

        IgniteInternalFuture<?> partReleaseFut;

        cctx.exchange().exchangerBlockingSectionBegin();

        try {
            // Wait for other nodes only on first phase.
            if (distributed)
                releaseLatch = cctx.exchange().latch().getOrCreate(DISTRIBUTED_LATCH_ID, initialVersion());

            partReleaseFut = cctx.partitionReleaseFuture(initialVersion());

            // Assign to class variable so it will be included into toString() method.
            this.partReleaseFut = partReleaseFut;
        }
        finally {
            cctx.exchange().exchangerBlockingSectionEnd();
        }

        if (log.isTraceEnabled())
            log.trace("Before waiting for partition release future: " + this);

        int dumpCnt = 0;

        long nextDumpTime = 0;

        IgniteConfiguration cfg = cctx.gridConfig();

        long waitStart = U.currentTimeMillis();

        long waitTimeout = 2 * cfg.getNetworkTimeout();

        boolean txRolledBack = !doRollback;

        while (true) {
            // Read txTimeoutOnPME from configuration after every iteration.
            long curTimeout = cfg.getTransactionConfiguration().getTxTimeoutOnPartitionMapExchange();

            cctx.exchange().exchangerBlockingSectionBegin();

            try {
                // This avoids unnessesary waiting for rollback.
                partReleaseFut.get(curTimeout > 0 && !txRolledBack ?
                        Math.min(curTimeout, waitTimeout) : waitTimeout, TimeUnit.MILLISECONDS);

                break;
            }
            catch (IgniteFutureTimeoutCheckedException ignored) {
                // Print pending transactions and locks that might have led to hang.
                if (nextDumpTime <= U.currentTimeMillis()) {
                    dumpPendingObjects(partReleaseFut, curTimeout <= 0 && !txRolledBack);

                    nextDumpTime = U.currentTimeMillis() + nextDumpTimeout(dumpCnt++, waitTimeout);
                }

                if (!txRolledBack && curTimeout > 0 && U.currentTimeMillis() - waitStart >= curTimeout) {
                    txRolledBack = true;

                    cctx.tm().rollbackOnTopologyChange(initialVersion());
                }
            }
            catch (IgniteCheckedException e) {
                U.warn(log,"Unable to await partitions release future", e);

                throw e;
            }
            finally {
                cctx.exchange().exchangerBlockingSectionEnd();
            }
        }

        long waitEnd = U.currentTimeMillis();

        if (log.isInfoEnabled()) {
            long waitTime = (waitEnd - waitStart);

            String futInfo = RELEASE_FUTURE_DUMP_THRESHOLD > 0 && waitTime > RELEASE_FUTURE_DUMP_THRESHOLD ?
                partReleaseFut.toString() : "NA";

            String mode = distributed ? "DISTRIBUTED" : "LOCAL";

            if (log.isInfoEnabled())
                log.info("Finished waiting for partition release future [topVer=" + exchangeId().topologyVersion() +
                    ", waitTime=" + (waitEnd - waitStart) + "ms, futInfo=" + futInfo + ", mode=" + mode + "]");
        }

        IgniteInternalFuture<?> locksFut = cctx.mvcc().finishLocks(exchId.topologyVersion());

        nextDumpTime = 0;
        dumpCnt = 0;

        while (true) {
            cctx.exchange().exchangerBlockingSectionBegin();

            try {
                locksFut.get(waitTimeout, TimeUnit.MILLISECONDS);

                break;
            }
            catch (IgniteFutureTimeoutCheckedException ignored) {
                if (nextDumpTime <= U.currentTimeMillis()) {
                    U.warn(log, "Failed to wait for locks release future. " +
                        "Dumping pending objects that might be the cause: " + cctx.localNodeId());

                    U.warn(log, "Locked keys:");

                    for (IgniteTxKey key : cctx.mvcc().lockedKeys())
                        U.warn(log, "Locked key: " + key);

                    for (IgniteTxKey key : cctx.mvcc().nearLockedKeys())
                        U.warn(log, "Locked near key: " + key);

                    Map<IgniteTxKey, Collection<GridCacheMvccCandidate>> locks =
                        cctx.mvcc().unfinishedLocks(exchId.topologyVersion());

                    for (Map.Entry<IgniteTxKey, Collection<GridCacheMvccCandidate>> e : locks.entrySet())
                        U.warn(log, "Awaited locked entry [key=" + e.getKey() + ", mvcc=" + e.getValue() + ']');

                    nextDumpTime = U.currentTimeMillis() + nextDumpTimeout(dumpCnt++, waitTimeout);

                    if (getBoolean(IGNITE_THREAD_DUMP_ON_EXCHANGE_TIMEOUT, false))
                        U.dumpThreads(log);
                }
            }
            finally {
                cctx.exchange().exchangerBlockingSectionEnd();
            }
        }

        timeBag.finishGlobalStage("Wait partitions release");

        if (releaseLatch == null) {
            assert !distributed : "Partitions release latch must be initialized in distributed mode.";

            return;
        }

        releaseLatch.countDown();

        // For compatibility with old version where joining nodes are not waiting for latch.
        if (localJoinExchange() && !cctx.exchange().latch().canSkipJoiningNodes(initialVersion()))
            return;

        try {
            while (true) {
                try {
                    cctx.exchange().exchangerBlockingSectionBegin();

                    try {
                        releaseLatch.await(waitTimeout, TimeUnit.MILLISECONDS);
                    }
                    finally {
                        cctx.exchange().exchangerBlockingSectionEnd();
                    }

                    if (log.isInfoEnabled())
                        log.info("Finished waiting for partitions release latch: " + releaseLatch);

                    break;
                }
                catch (IgniteFutureTimeoutCheckedException ignored) {
                    U.warn(log, "Unable to await partitions release latch within timeout: " + releaseLatch);

                    // Try to resend ack.
                    releaseLatch.countDown();
                }
            }
        }
        catch (IgniteCheckedException e) {
            U.warn(log, "Stop waiting for partitions release latch: " + e.getMessage());
        }

        timeBag.finishGlobalStage("Wait partitions release latch");
    }

    /**
     *
     */
    private void onLeft() {
        for (CacheGroupContext grp : cctx.cache().cacheGroups()) {
            if (grp.isLocal())
                continue;

            grp.preloader().unwindUndeploys();

            cctx.exchange().exchangerUpdateHeartbeat();
        }
    }

    /**
     * @param partReleaseFut Partition release future.
     * @param txTimeoutNotifyFlag If {@code true} print transaction rollback timeout on PME notification.
     */
    private void dumpPendingObjects(IgniteInternalFuture<?> partReleaseFut, boolean txTimeoutNotifyFlag) {
        U.warn(cctx.kernalContext().cluster().diagnosticLog(),
            "Failed to wait for partition release future [topVer=" + initialVersion() +
            ", node=" + cctx.localNodeId() + "]");

        if (txTimeoutNotifyFlag)
            U.warn(cctx.kernalContext().cluster().diagnosticLog(), "Consider changing TransactionConfiguration." +
                    "txTimeoutOnPartitionMapExchange to non default value to avoid this message.");

        U.warn(log, "Partition release future: " + partReleaseFut);

        U.warn(cctx.kernalContext().cluster().diagnosticLog(),
            "Dumping pending objects that might be the cause: ");

        try {
            cctx.exchange().dumpDebugInfo(this);
        }
        catch (Exception e) {
            U.error(cctx.kernalContext().cluster().diagnosticLog(), "Failed to dump debug information: " + e, e);
        }
    }

    /**
     * @param grpId Cache group ID to check.
     * @return {@code True} if cache group us stopping by this exchange.
     */
    private boolean cacheGroupStopping(int grpId) {
        return exchActions != null && exchActions.cacheGroupStopping(grpId);
    }

    /**
     * @param cacheId Cache ID to check.
     * @return {@code True} if cache is stopping by this exchange.
     */
    private boolean cacheStopping(int cacheId) {
        return exchActions != null && exchActions.cacheStopped(cacheId);
    }

    /**
     * @return {@code True} if exchange for local node join.
     */
    public boolean localJoinExchange() {
        return firstDiscoEvt.type() == EVT_NODE_JOINED && firstDiscoEvt.eventNode().isLocal();
    }

    /**
     * @param node Target Node.
     * @throws IgniteCheckedException If failed.
     */
    private void sendLocalPartitions(ClusterNode node) throws IgniteCheckedException {
        assert node != null;

        GridDhtPartitionsSingleMessage msg;

        // Reset lost partitions before sending local partitions to coordinator.
        if (exchActions != null) {
            Set<String> caches = exchActions.cachesToResetLostPartitions();

            if (!F.isEmpty(caches))
                resetLostPartitions(caches);
        }

        if (cctx.kernalContext().clientNode() || (dynamicCacheStartExchange() && exchangeLocE != null)) {
            msg = new GridDhtPartitionsSingleMessage(exchangeId(),
                cctx.kernalContext().clientNode(),
                cctx.versions().last(),
                true);
        }
        else {
            msg = cctx.exchange().createPartitionsSingleMessage(exchangeId(),
                false,
                true,
                node.version().compareToIgnoreTimestamp(PARTIAL_COUNTERS_MAP_SINCE) >= 0,
                exchActions);

            Map<Integer, Map<Integer, Long>> partHistReserved0 = partHistReserved;

            if (partHistReserved0 != null)
                msg.partitionHistoryCounters(partHistReserved0);
        }

        if ((stateChangeExchange() || dynamicCacheStartExchange()) && exchangeLocE != null)
            msg.setError(exchangeLocE);
        else if (localJoinExchange())
            msg.cacheGroupsAffinityRequest(exchCtx.groupsAffinityRequestOnJoin());

        msg.exchangeStartTime(startTime);

        if (log.isTraceEnabled())
            log.trace("Sending local partitions [nodeId=" + node.id() + ", exchId=" + exchId + ", msg=" + msg + ']');

        try {
            cctx.io().send(node, msg, SYSTEM_POOL);
        }
        catch (ClusterTopologyCheckedException ignored) {
            if (log.isDebugEnabled())
                log.debug("Node left during partition exchange [nodeId=" + node.id() + ", exchId=" + exchId + ']');
        }
    }

    /**
     * @param compress Message compress flag.
     * @param newCntrMap {@code True} if possible to use {@link CachePartitionFullCountersMap}.
     * @return Message.
     */
    private GridDhtPartitionsFullMessage createPartitionsMessage(boolean compress,
        boolean newCntrMap) {
        GridCacheVersion last = lastVer.get();

        GridDhtPartitionsFullMessage m = cctx.exchange().createPartitionsFullMessage(
            compress,
            newCntrMap,
            exchangeId(),
            null,
            last != null ? last : cctx.versions().last(),
            partHistSuppliers,
            partsToReload);

        if (stateChangeExchange() && !F.isEmpty(exchangeGlobalExceptions))
            m.setErrorsMap(exchangeGlobalExceptions);

        return m;
    }

    /**
     * @param fullMsg Message to send.
     * @param nodes Nodes.
     * @param mergedJoinExchMsgs Messages received from merged 'join node' exchanges.
     * @param affinityForJoinedNodes Affinity if was requested by some nodes.
     */
    private void sendAllPartitions(
        GridDhtPartitionsFullMessage fullMsg,
        Collection<ClusterNode> nodes,
        Map<UUID, GridDhtPartitionsSingleMessage> mergedJoinExchMsgs,
        Map<Integer, CacheGroupAffinityMessage> affinityForJoinedNodes
    ) {
        assert !nodes.contains(cctx.localNode());

        if (log.isTraceEnabled()) {
            log.trace("Sending full partition map [nodeIds=" + F.viewReadOnly(nodes, F.node2id()) +
                ", exchId=" + exchId + ", msg=" + fullMsg + ']');
        }

        // Find any single message with affinity request. This request exists only for newly joined nodes.
        Optional<GridDhtPartitionsSingleMessage> singleMsgWithAffinityReq = nodes.stream()
            .flatMap(node -> Optional.ofNullable(msgs.get(node.id()))
                .filter(singleMsg -> singleMsg.cacheGroupsAffinityRequest() != null)
                .map(Stream::of)
                .orElse(Stream.empty()))
            .findAny();

        // Prepare full message for newly joined nodes with affinity request.
        final GridDhtPartitionsFullMessage fullMsgWithAffinity = singleMsgWithAffinityReq
            .filter(singleMessage -> affinityForJoinedNodes != null)
            .map(singleMessage -> fullMsg.copy().joinedNodeAffinity(affinityForJoinedNodes))
            .orElse(null);

        // Prepare and send full messages for given nodes.
        nodes.stream()
            .map(node -> {
                // No joined nodes, just send a regular full message.
                if (fullMsgWithAffinity == null)
                    return new T2<>(node, fullMsg);

                return new T2<>(
                    node,
                    // If single message contains affinity request, use special full message for such single messages.
                    Optional.ofNullable(msgs.get(node.id()))
                        .filter(singleMsg -> singleMsg.cacheGroupsAffinityRequest() != null)
                        .map(singleMsg -> fullMsgWithAffinity)
                        .orElse(fullMsg)
                );
            })
            .map(nodeAndMsg -> {
                ClusterNode node = nodeAndMsg.get1();
                GridDhtPartitionsFullMessage fullMsgToSend = nodeAndMsg.get2();

                // If exchange has merged, use merged version of exchange id.
                GridDhtPartitionExchangeId sndExchId = mergedJoinExchMsgs != null
                    ? Optional.ofNullable(mergedJoinExchMsgs.get(node.id()))
                        .map(GridDhtPartitionsAbstractMessage::exchangeId)
                        .orElse(exchangeId())
                    : exchangeId();

                if (sndExchId != null && !sndExchId.equals(exchangeId())) {
                    GridDhtPartitionsFullMessage fullMsgWithUpdatedExchangeId = fullMsgToSend.copy();

                    fullMsgWithUpdatedExchangeId.exchangeId(sndExchId);

                    return new T2<>(node, fullMsgWithUpdatedExchangeId);
                }

                return new T2<>(node, fullMsgToSend);
            })
            .forEach(nodeAndMsg -> {
                ClusterNode node = nodeAndMsg.get1();
                GridDhtPartitionsFullMessage fullMsgToSend = nodeAndMsg.get2();

                try {
                    cctx.io().send(node, fullMsgToSend, SYSTEM_POOL);
                }
                catch (ClusterTopologyCheckedException e) {
                    if (log.isDebugEnabled())
                        log.debug("Failed to send partitions, node failed: " + node);
                }
                catch (IgniteCheckedException e) {
                    U.error(log, "Failed to send partitions [node=" + node + ']', e);
                }
            });
    }

    /**
     * @param oldestNode Oldest node. Target node to send message to.
     */
    private void sendPartitions(ClusterNode oldestNode) {
        try {
            sendLocalPartitions(oldestNode);
        }
        catch (ClusterTopologyCheckedException ignore) {
            if (log.isDebugEnabled())
                log.debug("Coordinator left during partition exchange [nodeId=" + oldestNode.id() +
                    ", exchId=" + exchId + ']');
        }
        catch (IgniteCheckedException e) {
            if (reconnectOnError(e))
                onDone(new IgniteNeedReconnectException(cctx.localNode(), e));
            else {
                U.error(log, "Failed to send local partitions to coordinator [crd=" + oldestNode.id() +
                    ", exchId=" + exchId + ']', e);
            }
        }
    }

    /**
     * @return {@code True} if exchange triggered by server node join or fail.
     */
    public boolean serverNodeDiscoveryEvent() {
        assert exchCtx != null;

        return exchCtx.events().hasServerJoin() || exchCtx.events().hasServerLeft();
    }

    /** {@inheritDoc} */
    @Override public boolean exchangeDone() {
        return done.get();
    }

    /**
     * Finish merged future to allow GridCachePartitionExchangeManager.ExchangeFutureSet cleanup.
     */
    public void finishMerged(AffinityTopologyVersion resVer, GridDhtPartitionsExchangeFuture exchFut) {
        synchronized (mux) {
            if (state == null) {
                state = ExchangeLocalState.MERGED;

                mergedWith = exchFut;
            }
        }

        done.set(true);

        super.onDone(resVer, null);
    }

    /**
     * @return {@code True} if future was merged.
     */
    public boolean isMerged() {
        synchronized (mux) {
            return state == ExchangeLocalState.MERGED;
        }
    }

    /**
     * Make a log message that contains given exchange timings.
     *
     * @param header Header of log message.
     * @param timings Exchange stages timings.
     * @return Log message with exchange timings and exchange version.
     */
    private String exchangeTimingsLogMessage(String header, List<String> timings) {
        StringBuilder timingsToLog = new StringBuilder();

        timingsToLog.append(header).append(" [");
        timingsToLog.append("startVer=").append(initialVersion());
        timingsToLog.append(", resVer=").append(topologyVersion());

        for (String stageTiming : timings)
            timingsToLog.append(", ").append(stageTiming);

        timingsToLog.append(']');

        return timingsToLog.toString();
    }

    /** {@inheritDoc} */
    @Override public boolean onDone(@Nullable AffinityTopologyVersion res, @Nullable Throwable err) {
        assert res != null || err != null : "TopVer=" + res + ", err=" + err;

        if (isDone() || !done.compareAndSet(false, true))
            return false;

        if (log.isInfoEnabled()) {
            log.info("Finish exchange future [startVer=" + initialVersion() +
                ", resVer=" + res +
                ", err=" + err + ']');
        }

        assert res != null || err != null;

        try {
            waitUntilNewCachesAreRegistered();

            if (err == null &&
                !cctx.kernalContext().clientNode() &&
                (serverNodeDiscoveryEvent() || affChangeMsg != null)) {
                for (GridCacheContext cacheCtx : cctx.cacheContexts()) {
                    if (!cacheCtx.affinityNode() || cacheCtx.isLocal())
                        continue;

                    cacheCtx.continuousQueries().flushBackupQueue(res);
                }
            }

            if (err == null) {
                if (centralizedAff || forceAffReassignment) {
                    assert !exchCtx.mergeExchanges();

                    Collection<CacheGroupContext> grpToRefresh = U.newHashSet(cctx.cache().cacheGroups().size());

                    for (CacheGroupContext grp : cctx.cache().cacheGroups()) {
                        if (grp.isLocal())
                            continue;

                        try {
                            if (grp.topology().initPartitionsWhenAffinityReady(res, this))
                                grpToRefresh.add(grp);
                        }
                        catch (IgniteInterruptedCheckedException e) {
                            U.error(log, "Failed to initialize partitions.", e);
                        }

                    }

                    if (!grpToRefresh.isEmpty()) {
                        if (log.isDebugEnabled())
                            log.debug("Refresh partitions due to partitions initialized when affinity ready [" +
                                grpToRefresh.stream().map(CacheGroupContext::name).collect(Collectors.toList()) + ']');

                        cctx.exchange().refreshPartitions(grpToRefresh);
                    }
                }

                for (GridCacheContext cacheCtx : cctx.cacheContexts()) {
                    GridCacheContext drCacheCtx = cacheCtx.isNear() ? cacheCtx.near().dht().context() : cacheCtx;

                    if (drCacheCtx.isDrEnabled()) {
                        try {
                            drCacheCtx.dr().onExchange(res, exchId.isLeft(), activateCluster());
                        }
                        catch (IgniteCheckedException e) {
                            U.error(log, "Failed to notify DR: " + e, e);
                        }
                    }
                }

                if (serverNodeDiscoveryEvent() || localJoinExchange())
                    detectLostPartitions(res);

                Map<Integer, CacheGroupValidation> m = U.newHashMap(cctx.cache().cacheGroups().size());

                for (CacheGroupContext grp : cctx.cache().cacheGroups())
                    m.put(grp.groupId(), validateCacheGroup(grp, events().lastEvent().topologyNodes()));

                grpValidRes = m;
            }

            if (!cctx.localNode().isClient())
                tryToPerformLocalSnapshotOperation();

            if (err == null)
                cctx.coordinators().onExchangeDone(events().discoveryCache());

            for (PartitionsExchangeAware comp : cctx.exchange().exchangeAwareComponents())
                comp.onDoneBeforeTopologyUnlock(this);

            // Create and destory caches and cache proxies.
            cctx.cache().onExchangeDone(initialVersion(), exchActions, err);

            cctx.kernalContext().authentication().onActivate();

            Map<T2<Integer, Integer>, Long> localReserved = partHistSuppliers.getReservations(cctx.localNodeId());

            if (localReserved != null) {
                for (Map.Entry<T2<Integer, Integer>, Long> e : localReserved.entrySet()) {
                    boolean success = cctx.database().reserveHistoryForPreloading(
                        e.getKey().get1(), e.getKey().get2(), e.getValue());

                    if (!success) {
                        // TODO: how to handle?
                        err = new IgniteCheckedException("Could not reserve history");
                    }
                }
            }

            cctx.database().releaseHistoryForExchange();

            if (err == null) {
                cctx.database().rebuildIndexesIfNeeded(this);

                for (CacheGroupContext grp : cctx.cache().cacheGroups()) {
                    if (!grp.isLocal())
                        grp.topology().onExchangeDone(this, grp.affinity().readyAffinity(res), false);
                }

                if (changedAffinity())
                    cctx.walState().changeLocalStatesOnExchangeDone(res, changedBaseline());
            }
        }
        catch (Throwable t) {
            // In any case, this exchange future has to be completed. The original error should be preserved if exists.
            if (err != null)
                t.addSuppressed(err);

            err = t;
        }

        final Throwable err0 = err;

        // Should execute this listener first, before any external listeners.
        // Listeners use stack as data structure.
        listen(f -> {
            // Update last finished future in the first.
            cctx.exchange().lastFinishedFuture(this);

            // Complete any affReady futures and update last exchange done version.
            cctx.exchange().onExchangeDone(res, initialVersion(), err0);

            cctx.cache().completeProxyRestart(resolveCacheRequests(exchActions), initialVersion(), res);

            if (exchActions != null && err0 == null)
                exchActions.completeRequestFutures(cctx, null);

            if (stateChangeExchange() && err0 == null)
                cctx.kernalContext().state().onStateChangeExchangeDone(exchActions.stateChangeRequest());
        });

        if (super.onDone(res, err)) {
            afterLsnrCompleteFut.onDone();

            if (log.isInfoEnabled()) {
                log.info("Completed partition exchange [localNode=" + cctx.localNodeId() +
                        ", exchange=" + (log.isDebugEnabled() ? this : shortInfo()) + ", topVer=" + topologyVersion() + "]");

                if (err == null) {
                    timeBag.finishGlobalStage("Exchange done");

                    // Collect all stages timings.
                    List<String> timings = timeBag.stagesTimings();

                    if (discoveryLag != null && discoveryLag.get1() != 0)
                        timings.add("Discovery lag=" + discoveryLag.get1() +
                            " ms, Latest started node id=" + discoveryLag.get2());

                    log.info(exchangeTimingsLogMessage("Exchange timings", timings));

                    List<String> localTimings = timeBag.longestLocalStagesTimings(3);

                    log.info(exchangeTimingsLogMessage("Exchange longest local stages", localTimings));
                }
            }

            initFut.onDone(err == null);

            cctx.exchange().latch().dropLatch(DISTRIBUTED_LATCH_ID, initialVersion());

            if (exchCtx != null && exchCtx.events().hasServerLeft()) {
                ExchangeDiscoveryEvents evts = exchCtx.events();

                for (DiscoveryEvent evt : evts.events()) {
                    if (serverLeftEvent(evt)) {
                        for (CacheGroupContext grp : cctx.cache().cacheGroups())
                            grp.affinityFunction().removeNode(evt.eventNode().id());
                    }
                }
            }

            for (PartitionsExchangeAware comp : cctx.exchange().exchangeAwareComponents())
                comp.onDoneAfterTopologyUnlock(this);

            if (firstDiscoEvt instanceof DiscoveryCustomEvent)
                ((DiscoveryCustomEvent)firstDiscoEvt).customMessage(null);

            if (err == null) {
                if (exchCtx != null && (exchCtx.events().hasServerLeft() || exchCtx.events().hasServerJoin())) {
                    ExchangeDiscoveryEvents evts = exchCtx.events();

                    for (DiscoveryEvent evt : evts.events()) {
                        if (serverLeftEvent(evt) || serverJoinEvent(evt))
                            logExchange(evt);
                    }
                }

            }

            return true;
        }

        return false;
    }

    /**
     * Calculates discovery lag (Maximal difference between exchange start times across all nodes).
     *
     * @param declared Single messages that were expected to be received during exchange.
     * @param merged Single messages from nodes that were merged during exchange.
     *
     * @return Pair with discovery lag and node id which started exchange later than others.
     */
    private T2<Long, UUID> calculateDiscoveryLag(
        Map<UUID, GridDhtPartitionsSingleMessage> declared,
        Map<UUID, GridDhtPartitionsSingleMessage> merged
    ) {
        Map<UUID, GridDhtPartitionsSingleMessage> msgs = new HashMap<>(declared);

        msgs.putAll(merged);

        long minStartTime = startTime;
        long maxStartTime = startTime;
        UUID latestStartedNode = cctx.localNodeId();

        for (Map.Entry<UUID, GridDhtPartitionsSingleMessage> msg : msgs.entrySet()) {
            UUID nodeId = msg.getKey();
            long exchangeTime = msg.getValue().exchangeStartTime();

            if (exchangeTime != 0) {
                minStartTime = Math.min(minStartTime, exchangeTime);
                maxStartTime = Math.max(maxStartTime, exchangeTime);
            }

            if (maxStartTime == exchangeTime)
                latestStartedNode = nodeId;
        }

        return new T2<>(TimeUnit.NANOSECONDS.toMillis(maxStartTime - minStartTime), latestStartedNode);
    }

    /**
     * @param exchangeActions Exchange actions.
     * @return Map of cache names and start descriptors.
     */
    private Map<String, DynamicCacheChangeRequest> resolveCacheRequests(ExchangeActions exchangeActions) {
        if (exchangeActions == null)
            return Collections.emptyMap();

        return exchangeActions.cacheStartRequests()
            .stream()
            .map(ExchangeActions.CacheActionData::request)
            .collect(Collectors.toMap(DynamicCacheChangeRequest::cacheName, r -> r));
    }

    /**
     * Method waits for new caches registration and cache configuration persisting to disk.
     */
    private void waitUntilNewCachesAreRegistered() {
        try {
            IgniteInternalFuture<?> registerCachesFut = registerCachesFuture;

            if (registerCachesFut != null && !registerCachesFut.isDone()) {
                final int timeout = Math.max(1000,
                    (int)(cctx.kernalContext().config().getFailureDetectionTimeout() / 2));

                for (;;) {
                    cctx.exchange().exchangerBlockingSectionBegin();

                    try {
                        registerCachesFut.get(timeout, TimeUnit.SECONDS);

                        break;
                    }
                    catch (IgniteFutureTimeoutCheckedException te) {
                        List<String> cacheNames = exchActions.cacheStartRequests().stream()
                            .map(req -> req.descriptor().cacheName())
                            .collect(Collectors.toList());

                        U.warn(log, "Failed to wait for caches configuration registration and saving within timeout. " +
                            "Probably disk is too busy or slow." +
                            "[caches=" + cacheNames + "]");
                    }
                    finally {
                        cctx.exchange().exchangerBlockingSectionEnd();
                    }
                }
            }
        }
        catch (IgniteCheckedException e) {
            U.error(log, "Failed to wait for caches registration and saving", e);
        }
    }

    /**
     * Log exchange event.
     *
     * @param evt Discovery event.
     */
    private void logExchange(DiscoveryEvent evt) {
        if (cctx.kernalContext().state().publicApiActiveState(false) && cctx.wal() != null) {
            if (cctx.wal().serializerVersion() > 1)
                try {
                    ExchangeRecord.Type type = null;

                    if (evt.type() == EVT_NODE_JOINED)
                        type = ExchangeRecord.Type.JOIN;
                    else if (evt.type() == EVT_NODE_LEFT || evt.type() == EVT_NODE_FAILED)
                        type = ExchangeRecord.Type.LEFT;

                    BaselineTopology blt = cctx.kernalContext().state().clusterState().baselineTopology();

                    if (type != null && blt != null) {
                        Short constId = blt.consistentIdMapping().get(evt.eventNode().consistentId());

                        if (constId != null)
                            cctx.wal().log(new ExchangeRecord(constId, type));
                    }
                }
                catch (IgniteCheckedException e) {
                    U.error(log, "Fail during log exchange record.", e);
                }
        }
    }

    /**
     * Cleans up resources to avoid excessive memory usage.
     */
    public void cleanUp() {
        pendingSingleMsgs.clear();
        fullMsgs.clear();
        msgs.clear();
        crd = null;
        partReleaseFut = null;
        exchActions = null;
        mergedJoinExchMsgs = null;
        pendingJoinMsg = null;
        exchCtx = null;
        newCrdFut = null;
        exchangeLocE = null;
        exchangeGlobalExceptions.clear();
    }

    /**
     * @param ver Version.
     */
    private void updateLastVersion(GridCacheVersion ver) {
        assert ver != null;

        while (true) {
            GridCacheVersion old = lastVer.get();

            if (old == null || Long.compare(old.order(), ver.order()) < 0) {
                if (lastVer.compareAndSet(old, ver))
                    break;
            }
            else
                break;
        }
    }

    /**
     * Records that this exchange if merged with another 'node join' exchange.
     *
     * @param node Joined node.
     * @param msg Joined node message if already received.
     * @return {@code True} if need to wait for message from joined server node.
     */
    private boolean addMergedJoinExchange(ClusterNode node, @Nullable GridDhtPartitionsSingleMessage msg) {
        assert Thread.holdsLock(mux);
        assert node != null;
        assert state == ExchangeLocalState.CRD : state;

        if (msg == null && newCrdFut != null)
            msg = newCrdFut.joinExchangeMessage(node.id());

        UUID nodeId = node.id();

        boolean wait = false;

        if (node.isClient()) {
            if (msg != null)
                waitAndReplyToNode(nodeId, msg);
        }
        else {
            if (mergedJoinExchMsgs == null)
                mergedJoinExchMsgs = new LinkedHashMap<>();

            if (msg != null) {
                assert msg.exchangeId().topologyVersion().equals(new AffinityTopologyVersion(node.order()));

                if (log.isInfoEnabled()) {
                    log.info("Merge server join exchange, message received [curFut=" + initialVersion() +
                        ", node=" + nodeId + ']');
                }

                mergedJoinExchMsgs.put(nodeId, msg);
            }
            else {
                if (cctx.discovery().alive(nodeId)) {
                    if (log.isInfoEnabled()) {
                        log.info("Merge server join exchange, wait for message [curFut=" + initialVersion() +
                            ", node=" + nodeId + ']');
                    }

                    wait = true;

                    mergedJoinExchMsgs.put(nodeId, null);

                    awaitMergedMsgs++;
                }
                else {
                    if (log.isInfoEnabled()) {
                        log.info("Merge server join exchange, awaited node left [curFut=" + initialVersion() +
                            ", node=" + nodeId + ']');
                    }
                }
            }
        }

        return wait;
    }

    /**
     * Merges this exchange with given one.
     *
     * @param fut Current exchange to merge with.
     * @return {@code True} if need wait for message from joined server node.
     */
    public boolean mergeJoinExchange(GridDhtPartitionsExchangeFuture fut) {
        boolean wait;

        synchronized (mux) {
            assert (!isDone() && !initFut.isDone()) || cctx.kernalContext().isStopping() : this;
            assert (mergedWith == null && state == null) || cctx.kernalContext().isStopping()  : this;

            state = ExchangeLocalState.MERGED;

            mergedWith = fut;

            ClusterNode joinedNode = firstDiscoEvt.eventNode();

            wait = fut.addMergedJoinExchange(joinedNode, pendingJoinMsg);
        }

        return wait;
    }

    /**
     * @param fut Current future.
     * @return Pending join request if any.
     */
    @Nullable public GridDhtPartitionsSingleMessage mergeJoinExchangeOnDone(GridDhtPartitionsExchangeFuture fut) {
        synchronized (mux) {
            assert !isDone();
            assert !initFut.isDone();
            assert mergedWith == null;
            assert state == null;

            state = ExchangeLocalState.MERGED;

            mergedWith = fut;

            return pendingJoinMsg;
        }
    }

    /**
     * @param node Sender node.
     * @param msg Message.
     */
    private void processMergedMessage(final ClusterNode node, final GridDhtPartitionsSingleMessage msg) {
        if (msg.client()) {
            waitAndReplyToNode(node.id(), msg);

            return;
        }

        boolean done = false;

        FinishState finishState0 = null;

        synchronized (mux) {
            if (state == ExchangeLocalState.DONE) {
                assert finishState != null;

                finishState0 = finishState;
            }
            else {
                boolean process = mergedJoinExchMsgs != null &&
                    mergedJoinExchMsgs.containsKey(node.id()) &&
                    mergedJoinExchMsgs.get(node.id()) == null;

                if (log.isInfoEnabled()) {
                    log.info("Merge server join exchange, received message [curFut=" + initialVersion() +
                        ", node=" + node.id() +
                        ", msgVer=" + msg.exchangeId().topologyVersion() +
                        ", process=" + process +
                        ", awaited=" + awaitMergedMsgs + ']');
                }

                if (process) {
                    mergedJoinExchMsgs.put(node.id(), msg);

                    assert awaitMergedMsgs > 0 : awaitMergedMsgs;

                    awaitMergedMsgs--;

                    done = awaitMergedMsgs == 0;
                }
            }
        }

        if (finishState0 != null) {
            sendAllPartitionsToNode(finishState0, msg, node.id());

            return;
        }

        if (done)
            finishExchangeOnCoordinator(null);
    }

    /**
     * Method is called on coordinator in situation when initial ExchangeFuture created on client join event was preempted
     * from exchange history because of IGNITE_EXCHANGE_HISTORY_SIZE property.
     *
     * @param node Client node that should try to reconnect to the cluster.
     * @param msg Single message received from the client which didn't find original ExchangeFuture.
     */
    public void forceClientReconnect(ClusterNode node, GridDhtPartitionsSingleMessage msg) {
        Exception reconnectException = new IgniteNeedReconnectException(node, null);

        exchangeGlobalExceptions.put(node.id(), reconnectException);

        onDone(null, reconnectException);

        GridDhtPartitionsFullMessage fullMsg = createPartitionsMessage(true, false);

        fullMsg.setErrorsMap(exchangeGlobalExceptions);

        try {
            cctx.io().send(node, fullMsg, SYSTEM_POOL);

            if (log.isDebugEnabled())
                log.debug("Full message for reconnect client was sent to node: " + node + ", fullMsg: " + fullMsg);
        }
        catch (IgniteCheckedException e) {
            U.error(log, "Failed to send reconnect client message [node=" + node + ']', e);
        }
    }

    /**
     * Processing of received single message. Actual processing in future may be delayed if init method was not
     * completed, see {@link #initDone()}
     *
     * @param node Sender node.
     * @param msg Single partition info.
     */
    public void onReceiveSingleMessage(final ClusterNode node, final GridDhtPartitionsSingleMessage msg) {
        assert !node.isDaemon() : node;
        assert msg != null;
        assert exchId.equals(msg.exchangeId()) : msg;
        assert !cctx.kernalContext().clientNode();

        if (msg.restoreState()) {
            InitNewCoordinatorFuture newCrdFut0;

            synchronized (mux) {
                assert newCrdFut != null;

                newCrdFut0 = newCrdFut;
            }

            newCrdFut0.onMessage(node, msg);

            return;
        }

        if (!msg.client()) {
            assert msg.lastVersion() != null : msg;

            updateLastVersion(msg.lastVersion());
        }

        GridDhtPartitionsExchangeFuture mergedWith0 = null;

        synchronized (mux) {
            if (state == ExchangeLocalState.MERGED) {
                assert mergedWith != null;

                mergedWith0 = mergedWith;
            }
            else {
                assert state != ExchangeLocalState.CLIENT;

                if (exchangeId().isJoined() && node.id().equals(exchId.nodeId()))
                    pendingJoinMsg = msg;
            }
        }

        if (mergedWith0 != null) {
            mergedWith0.processMergedMessage(node, msg);

            if (log.isDebugEnabled())
                log.debug("Merged message processed, message handling finished: " + msg);

            return;
        }

        initFut.listen(new CI1<IgniteInternalFuture<Boolean>>() {
            @Override public void apply(IgniteInternalFuture<Boolean> f) {
                try {
                    if (!f.get())
                        return;
                }
                catch (IgniteCheckedException e) {
                    U.error(log, "Failed to initialize exchange future: " + this, e);

                    return;
                }

                processSingleMessage(node.id(), msg);
            }
        });
    }

    /**
     * Tries to fast reply with {@link GridDhtPartitionsFullMessage} on received single message
     * in case of exchange future has already completed.
     *
     * @param node Cluster node which sent single message.
     * @param msg Single message.
     * @return {@code true} if fast reply succeed.
     */
    public boolean fastReplyOnSingleMessage(final ClusterNode node, final GridDhtPartitionsSingleMessage msg) {
        GridDhtPartitionsExchangeFuture futToFastReply = this;

        ExchangeLocalState currState;

        synchronized (mux) {
            currState = state;

            if (currState == ExchangeLocalState.MERGED)
                futToFastReply = mergedWith;
        }

        if (currState == ExchangeLocalState.DONE)
            futToFastReply.processSingleMessage(node.id(), msg);
        else if (currState == ExchangeLocalState.MERGED)
            futToFastReply.processMergedMessage(node, msg);

        return currState == ExchangeLocalState.MERGED || currState == ExchangeLocalState.DONE;
    }

    /**
     * @param nodeId Node ID.
     * @param msg Client's message.
     */
    public void waitAndReplyToNode(final UUID nodeId, final GridDhtPartitionsSingleMessage msg) {
        if (log.isDebugEnabled())
            log.debug("Single message will be handled on completion of exchange future: " + this);

        listen(new CI1<IgniteInternalFuture<AffinityTopologyVersion>>() {
            @Override public void apply(IgniteInternalFuture<AffinityTopologyVersion> fut) {
                if (cctx.kernalContext().isStopping())
                    return;

                // DynamicCacheChangeFailureMessage was sent.
                // Thus, there is no need to create and send GridDhtPartitionsFullMessage.
                if (cacheChangeFailureMsgSent)
                    return;

                FinishState finishState0;

                synchronized (mux) {
                    finishState0 = finishState;
                }

                if (finishState0 == null) {
                    assert firstDiscoEvt.type() == EVT_NODE_JOINED && firstDiscoEvt.eventNode().isClient() : this;

                    ClusterNode node = cctx.node(nodeId);

                    if (node == null) {
                        if (log.isDebugEnabled()) {
                            log.debug("No node found for nodeId: " +
                                nodeId +
                                ", handling of single message will be stopped: " +
                                msg
                            );
                        }

                        return;
                    }

                    finishState0 = new FinishState(cctx.localNodeId(),
                        initialVersion(),
                        createPartitionsMessage(true, node.version().compareToIgnoreTimestamp(PARTIAL_COUNTERS_MAP_SINCE) >= 0));
                }

                sendAllPartitionsToNode(finishState0, msg, nodeId);
            }
        });
    }

    /**
     * Note this method performs heavy updatePartitionSingleMap operation, this operation is moved out from the
     * synchronized block. Only count of such updates {@link #pendingSingleUpdates} is managed under critical section.
     *
     * @param nodeId Sender node.
     * @param msg Partition single message.
     */
    private void processSingleMessage(UUID nodeId, GridDhtPartitionsSingleMessage msg) {
        if (msg.client()) {
            waitAndReplyToNode(nodeId, msg);

            return;
        }

        boolean allReceived = false; // Received all expected messages.
        boolean updateSingleMap = false;

        FinishState finishState0 = null;

        synchronized (mux) {
            assert crd != null;

            switch (state) {
                case DONE: {
                    if (log.isInfoEnabled()) {
                        log.info("Received single message, already done [ver=" + initialVersion() +
                            ", node=" + nodeId + ']');
                    }

                    assert finishState != null;

                    finishState0 = finishState;

                    break;
                }

                case CRD: {
                    assert crd.isLocal() : crd;

                    if (remaining.remove(nodeId)) {
                        updateSingleMap = true;

                        pendingSingleUpdates++;

                        if ((stateChangeExchange() || dynamicCacheStartExchange()) && msg.getError() != null)
                            exchangeGlobalExceptions.put(nodeId, msg.getError());

                        allReceived = remaining.isEmpty();

                        if (log.isInfoEnabled()) {
                            log.info("Coordinator received single message [ver=" + initialVersion() +
                                ", node=" + nodeId +
                                ", allReceived=" + allReceived + ']');
                        }
                    }
                    else if (log.isDebugEnabled())
                        log.debug("Coordinator received single message it didn't expect to receive: " + msg);

                    break;
                }

                case SRV:
                case BECOME_CRD: {
                    if (log.isInfoEnabled()) {
                        log.info("Non-coordinator received single message [ver=" + initialVersion() +
                            ", node=" + nodeId + ", state=" + state + ']');
                    }

                    pendingSingleMsgs.put(nodeId, msg);

                    break;
                }

                default:
                    assert false : state;
            }
        }

        if (finishState0 != null) {
            // DynamicCacheChangeFailureMessage was sent.
            // Thus, there is no need to create and send GridDhtPartitionsFullMessage.
            if (!cacheChangeFailureMsgSent)
                sendAllPartitionsToNode(finishState0, msg, nodeId);

            return;
        }

        if (updateSingleMap) {
            try {
                // Do not update partition map, in case cluster transitioning to inactive state.
                if (!deactivateCluster())
                    updatePartitionSingleMap(nodeId, msg);
            }
            finally {
                synchronized (mux) {
                    assert pendingSingleUpdates > 0;

                    pendingSingleUpdates--;

                    if (pendingSingleUpdates == 0)
                        mux.notifyAll();
                }
            }
        }

        if (allReceived) {
            if (!awaitSingleMapUpdates())
                return;

            onAllReceived(null);
        }
    }

    /**
     * @return {@code False} if interrupted.
     */
    private boolean awaitSingleMapUpdates() {
        try {
            synchronized (mux) {
                while (pendingSingleUpdates > 0)
                    U.wait(mux);
            }

            return true;
        }
        catch (IgniteInterruptedCheckedException e) {
            U.warn(log, "Failed to wait for partition map updates, thread was interrupted: " + e);

            return false;
        }
    }

    /**
     * @param fut Affinity future.
     */
    private void onAffinityInitialized(IgniteInternalFuture<Map<Integer, Map<Integer, List<UUID>>>> fut) {
        try {
            assert fut.isDone();

            Map<Integer, Map<Integer, List<UUID>>> assignmentChange = fut.get();

            GridDhtPartitionsFullMessage m = createPartitionsMessage(false, false);

            CacheAffinityChangeMessage msg = new CacheAffinityChangeMessage(exchId, m, assignmentChange);

            if (log.isDebugEnabled())
                log.debug("Centralized affinity exchange, send affinity change message: " + msg);

            cctx.discovery().sendCustomEvent(msg);
        }
        catch (IgniteCheckedException e) {
            onDone(e);
        }
    }

    /**
     * @param top Topology.
     */
    private void assignPartitionSizes(GridDhtPartitionTopology top) {
        Map<Integer, Long> partSizes = new HashMap<>();

        for (Map.Entry<UUID, GridDhtPartitionsSingleMessage> e : msgs.entrySet()) {
            GridDhtPartitionsSingleMessage singleMsg = e.getValue();

            GridDhtPartitionMap partMap = singleMsg.partitions().get(top.groupId());

            if (partMap == null)
                continue;

            for (Map.Entry<Integer, GridDhtPartitionState> e0 : partMap.entrySet()) {
                int p = e0.getKey();
                GridDhtPartitionState state = e0.getValue();

                if (state == GridDhtPartitionState.OWNING)
                    partSizes.put(p, singleMsg.partitionSizes(top.groupId()).get(p));
            }
        }

        for (GridDhtLocalPartition locPart : top.currentLocalPartitions()) {
            if (locPart.state() == GridDhtPartitionState.OWNING)
                partSizes.put(locPart.id(), locPart.fullSize());
        }

        top.globalPartSizes(partSizes);
    }

    /**
     * Collects and determines new owners of partitions for all nodes for given {@code top}.
     *
     * @param top Topology to assign.
     */
    private void assignPartitionStates(GridDhtPartitionTopology top) {
        Map<Integer, CounterWithNodes> maxCntrs = new HashMap<>();
        Map<Integer, Long> minCntrs = new HashMap<>();

        for (Map.Entry<UUID, GridDhtPartitionsSingleMessage> e : msgs.entrySet()) {
            CachePartitionPartialCountersMap nodeCntrs = e.getValue().partitionUpdateCounters(top.groupId(),
                top.partitions());

            assert nodeCntrs != null;

            for (int i = 0; i < nodeCntrs.size(); i++) {
                int p = nodeCntrs.partitionAt(i);

                UUID uuid = e.getKey();

                GridDhtPartitionState state = top.partitionState(uuid, p);

                if (state != GridDhtPartitionState.OWNING && state != GridDhtPartitionState.MOVING)
                    continue;

                long cntr = state == GridDhtPartitionState.MOVING ?
                    nodeCntrs.initialUpdateCounterAt(i) :
                    nodeCntrs.updateCounterAt(i);

                Long minCntr = minCntrs.get(p);

                if (minCntr == null || minCntr > cntr)
                    minCntrs.put(p, cntr);

                if (state != GridDhtPartitionState.OWNING)
                    continue;

                CounterWithNodes maxCntr = maxCntrs.get(p);

                if (maxCntr == null || cntr > maxCntr.cnt)
                    maxCntrs.put(p, new CounterWithNodes(cntr, e.getValue().partitionSizes(top.groupId()).get(p), uuid));
                else if (cntr == maxCntr.cnt)
                    maxCntr.nodes.add(uuid);
            }
        }

        // Also must process counters from the local node.
        for (GridDhtLocalPartition part : top.currentLocalPartitions()) {
            GridDhtPartitionState state = top.partitionState(cctx.localNodeId(), part.id());

            if (state != GridDhtPartitionState.OWNING && state != GridDhtPartitionState.MOVING)
                continue;

            final long cntr = state == GridDhtPartitionState.MOVING ? part.initialUpdateCounter() : part.updateCounter();

            Long minCntr = minCntrs.get(part.id());

            if (minCntr == null || minCntr > cntr)
                minCntrs.put(part.id(), cntr);

            if (state != GridDhtPartitionState.OWNING)
                continue;

            CounterWithNodes maxCntr = maxCntrs.get(part.id());

            if (maxCntr == null && cntr == 0) {
                CounterWithNodes cntrObj = new CounterWithNodes(0, 0L, cctx.localNodeId());

                for (UUID nodeId : msgs.keySet()) {
                    if (top.partitionState(nodeId, part.id()) == GridDhtPartitionState.OWNING)
                        cntrObj.nodes.add(nodeId);
                }

                maxCntrs.put(part.id(), cntrObj);
            }
            else if (maxCntr == null || cntr > maxCntr.cnt)
                maxCntrs.put(part.id(), new CounterWithNodes(cntr, part.fullSize(), cctx.localNodeId()));
            else if (cntr == maxCntr.cnt)
                maxCntr.nodes.add(cctx.localNodeId());
        }

        Map<Integer, Map<Integer, Long>> partHistReserved0 = partHistReserved;

        Map<Integer, Long> localReserved = partHistReserved0 != null ? partHistReserved0.get(top.groupId()) : null;

        Set<Integer> haveHistory = new HashSet<>();

        for (Map.Entry<Integer, Long> e : minCntrs.entrySet()) {
            int p = e.getKey();
            long minCntr = e.getValue();

            CounterWithNodes maxCntrObj = maxCntrs.get(p);

            long maxCntr = maxCntrObj != null ? maxCntrObj.cnt : 0;

            // If minimal counter is zero, do clean preloading.
            if (minCntr == 0 || minCntr == maxCntr)
                continue;

            if (localReserved != null) {
                Long localCntr = localReserved.get(p);

                if (localCntr != null && localCntr <= minCntr && maxCntrObj.nodes.contains(cctx.localNodeId())) {
                    partHistSuppliers.put(cctx.localNodeId(), top.groupId(), p, localCntr);

                    haveHistory.add(p);

                    continue;
                }
            }

            for (Map.Entry<UUID, GridDhtPartitionsSingleMessage> e0 : msgs.entrySet()) {
                Long histCntr = e0.getValue().partitionHistoryCounters(top.groupId()).get(p);

                if (histCntr != null && histCntr <= minCntr && maxCntrObj.nodes.contains(e0.getKey())) {
                    partHistSuppliers.put(e0.getKey(), top.groupId(), p, histCntr);

                    haveHistory.add(p);

                    break;
                }
            }
        }

        Map<Integer, Set<UUID>> ownersByUpdCounters = new HashMap<>(maxCntrs.size());
        for (Map.Entry<Integer, CounterWithNodes> e : maxCntrs.entrySet())
            ownersByUpdCounters.put(e.getKey(), e.getValue().nodes);

        Map<Integer, Long> partSizes = new HashMap<>(maxCntrs.size());
        for (Map.Entry<Integer, CounterWithNodes> e : maxCntrs.entrySet())
            partSizes.put(e.getKey(), e.getValue().size);

        top.globalPartSizes(partSizes);

        TransactionalDrProcessor txDrProc = cctx.kernalContext().txDr();

        boolean skipResetOwners = txDrProc != null && txDrProc.shouldIgnoreAssignPartitionStates(this);

        Set<UUID> joinedNodes = new HashSet<>();

        for (DiscoveryEvent evt : events().events()) {
            if (evt.type() == EVT_NODE_JOINED)
                joinedNodes.add(evt.eventNode().id());
        }

        Map<UUID, Set<Integer>> partitionsToRebalance = top.resetOwners(
            ownersByUpdCounters, haveHistory, joinedNodes, skipResetOwners);

        for (Map.Entry<UUID, Set<Integer>> e : partitionsToRebalance.entrySet()) {
            UUID nodeId = e.getKey();
            Set<Integer> parts = e.getValue();

            for (int part : parts)
                partsToReload.put(nodeId, top.groupId(), part);
        }
    }

    /**
     * Detect lost partitions.
     *
     * @param resTopVer Result topology version.
     */
    private void detectLostPartitions(AffinityTopologyVersion resTopVer) {
        AtomicInteger detected = new AtomicInteger();

        try {
            // Reserve at least 2 threads for system operations.
            doInParallelUninterruptibly(
                U.availableThreadCount(cctx.kernalContext(), GridIoPolicy.SYSTEM_POOL, 2),
                cctx.kernalContext().getSystemExecutorService(),
                cctx.cache().cacheGroups(),
                grp -> {
                    if (!grp.isLocal()) {
                        // Do not trigger lost partition events on start.
                        boolean evt = !localJoinExchange() && !activateCluster();

                        if (grp.topology().detectLostPartitions(resTopVer, evt ? events().lastEvent() : null))
                            detected.incrementAndGet();
                    }

                    return null;
                });
        }
        catch (IgniteCheckedException e) {
            throw new IgniteException(e);
        }

        if (detected.get() > 0) {
            if (log.isDebugEnabled())
                log.debug("Partitions have been scheduled to resend [reason=" +
                    "Lost partitions detect on " + resTopVer + "]");

            cctx.exchange().scheduleResendPartitions();
        }

        timeBag.finishGlobalStage("Detect lost partitions");
    }

    /**
     * @param cacheNames Cache names.
     */
    private void resetLostPartitions(Collection<String> cacheNames) {
        assert !exchCtx.mergeExchanges();

        try {
            // Reserve at least 2 threads for system operations.
            U.doInParallel(
                U.availableThreadCount(cctx.kernalContext(), GridIoPolicy.SYSTEM_POOL, 2),
                cctx.kernalContext().getSystemExecutorService(),
                cctx.cache().cacheGroups(),
                grp -> {
                    if (grp.isLocal())
                        return null;

                    for (String cacheName : cacheNames) {
                        if (grp.hasCache(cacheName)) {
                            grp.topology().resetLostPartitions(initialVersion());

                            break;
                        }
                    }

                    return null;
                });
        }
        catch (IgniteCheckedException e) {
            throw new IgniteException(e);
        }
    }

    /**
     * Creates an IgniteCheckedException that is used as root cause of the exchange initialization failure.
     * This method aggregates all the exceptions provided from all participating nodes.
     *
     * @param globalExceptions collection exceptions from all participating nodes.
     * @return exception that represents a cause of the exchange initialization failure.
     */
    private IgniteCheckedException createExchangeException(Map<UUID, Exception> globalExceptions) {
        IgniteCheckedException ex = new IgniteCheckedException("Failed to complete exchange process.");

        for (Map.Entry<UUID, Exception> entry : globalExceptions.entrySet())
            if (ex != entry.getValue())
                ex.addSuppressed(entry.getValue());

        return ex;
    }

    /**
     * @return {@code true} if the given {@code discoEvt} supports the rollback procedure.
     */
    private boolean isRollbackSupported() {
        if (!firstEvtDiscoCache.checkAttribute(ATTR_DYNAMIC_CACHE_START_ROLLBACK_SUPPORTED, Boolean.TRUE))
            return false;

        // Currently the rollback process is supported for dynamically started caches only.
        return firstDiscoEvt.type() == EVT_DISCOVERY_CUSTOM_EVT && dynamicCacheStartExchange();
    }

    /**
     * Sends {@link DynamicCacheChangeFailureMessage} to all participated nodes
     * that represents a cause of exchange failure.
     */
    private void sendExchangeFailureMessage() {
        assert crd != null && crd.isLocal();

        try {
            IgniteCheckedException err = createExchangeException(exchangeGlobalExceptions);

            List<String> cacheNames = new ArrayList<>(exchActions.cacheStartRequests().size());

            for (ExchangeActions.CacheActionData actionData : exchActions.cacheStartRequests())
                cacheNames.add(actionData.request().cacheName());

            DynamicCacheChangeFailureMessage msg = new DynamicCacheChangeFailureMessage(
                cctx.localNode(), exchId, err, cacheNames);

            if (log.isDebugEnabled())
                log.debug("Dynamic cache change failed (send message to all participating nodes): " + msg);

            cacheChangeFailureMsgSent = true;

            cctx.discovery().sendCustomEvent(msg);

            return;
        }
        catch (IgniteCheckedException  e) {
            if (reconnectOnError(e))
                onDone(new IgniteNeedReconnectException(cctx.localNode(), e));
            else
                onDone(e);
        }
    }

    /**
     * @param sndResNodes Additional nodes to send finish message to.
     */
    private void onAllReceived(@Nullable Collection<ClusterNode> sndResNodes) {
        try {
            initFut.get();

            timeBag.finishGlobalStage("Waiting for all single messages");

            assert crd.isLocal();

            assert partHistSuppliers.isEmpty() : partHistSuppliers;

            if (!exchCtx.mergeExchanges() && !crd.equals(events().discoveryCache().serverNodes().get(0))) {
                for (CacheGroupContext grp : cctx.cache().cacheGroups()) {
                    if (grp.isLocal())
                        continue;

                    // It is possible affinity is not initialized.
                    // For example, dynamic cache start failed.
                    if (grp.affinity().lastVersion().topologyVersion() > 0)
                        grp.topology().beforeExchange(this, !centralizedAff && !forceAffReassignment, false);
                    else
                        assert exchangeLocE != null :
                            "Affinity is not calculated for the cache group [groupName=" + grp.name() + "]";
                }
            }

            if (exchCtx.mergeExchanges()) {
                if (log.isInfoEnabled())
                    log.info("Coordinator received all messages, try merge [ver=" + initialVersion() + ']');

                boolean finish = cctx.exchange().mergeExchangesOnCoordinator(this);

                timeBag.finishGlobalStage("Exchanges merge");

                if (!finish)
                    return;
            }

            finishExchangeOnCoordinator(sndResNodes);
        }
        catch (IgniteCheckedException e) {
            if (reconnectOnError(e))
                onDone(new IgniteNeedReconnectException(cctx.localNode(), e));
            else
                onDone(e);
        }
    }

    /**
     * @param sndResNodes Additional nodes to send finish message to.
     */
    private void finishExchangeOnCoordinator(@Nullable Collection<ClusterNode> sndResNodes) {
        if (isDone() || !enterBusy())
            return;

        try {
            if (!F.isEmpty(exchangeGlobalExceptions) && dynamicCacheStartExchange() && isRollbackSupported()) {
                sendExchangeFailureMessage();

                return;
            }

            AffinityTopologyVersion resTopVer = exchCtx.events().topologyVersion();

            if (log.isInfoEnabled()) {
                log.info("finishExchangeOnCoordinator [topVer=" + initialVersion() +
                    ", resVer=" + resTopVer + ']');
            }

            Map<Integer, CacheGroupAffinityMessage> idealAffDiff = null;

            // Reserve at least 2 threads for system operations.
            int parallelismLvl = U.availableThreadCount(cctx.kernalContext(), GridIoPolicy.SYSTEM_POOL, 2);

            if (exchCtx.mergeExchanges()) {
                synchronized (mux) {
                    if (mergedJoinExchMsgs != null) {
                        for (Map.Entry<UUID, GridDhtPartitionsSingleMessage> e : mergedJoinExchMsgs.entrySet()) {
                            msgs.put(e.getKey(), e.getValue());

                            updatePartitionSingleMap(e.getKey(), e.getValue());
                        }
                    }
                }

                assert exchCtx.events().hasServerJoin() || exchCtx.events().hasServerLeft();

                exchCtx.events().processEvents(this);

                if (exchCtx.events().hasServerLeft())
                    idealAffDiff = cctx.affinity().onServerLeftWithExchangeMergeProtocol(this);
                else
                    cctx.affinity().onServerJoinWithExchangeMergeProtocol(this, true);


                doInParallel(
                    parallelismLvl,
                    cctx.kernalContext().getSystemExecutorService(),
                    cctx.affinity().cacheGroups().values(),
                    desc -> {
                        if (desc.config().getCacheMode() == CacheMode.LOCAL)
                            return null;

                        CacheGroupContext grp = cctx.cache().cacheGroup(desc.groupId());

                        GridDhtPartitionTopology top = grp != null ? grp.topology() :
                            cctx.exchange().clientTopology(desc.groupId(), events().discoveryCache());

                        top.beforeExchange(this, true, true);

                        return null;
                    });
            }

            TransactionalDrProcessor txDrProc = cctx.kernalContext().txDr();

            boolean skipResetOwners = txDrProc != null && txDrProc.shouldIgnoreAssignPartitionStates(this);

            timeBag.finishGlobalStage("Affinity recalculation (crd)");

            Map<Integer, CacheGroupAffinityMessage> joinedNodeAff = new ConcurrentHashMap<>(cctx.cache().cacheGroups().size());

            doInParallel(
                parallelismLvl,
                cctx.kernalContext().getSystemExecutorService(),
                msgs.values(),
                msg -> {
                    processSingleMessageOnCrdFinish(msg, joinedNodeAff);

                    return null;
                }
            );

            timeBag.finishGlobalStage("Collect update counters and create affinity messages");

            validatePartitionsState();

            if (firstDiscoEvt.type() == EVT_DISCOVERY_CUSTOM_EVT) {
                assert firstDiscoEvt instanceof DiscoveryCustomEvent;

                if (activateCluster() || changedBaseline())
                    assignPartitionsStates();

                DiscoveryCustomMessage discoveryCustomMessage = ((DiscoveryCustomEvent) firstDiscoEvt).customMessage();

                if (discoveryCustomMessage instanceof DynamicCacheChangeBatch) {
                    if (exchActions != null) {
                        assignPartitionsStates();

                        Set<String> caches = exchActions.cachesToResetLostPartitions();

                        if (!F.isEmpty(caches))
                            resetLostPartitions(caches);
                    }
                }
                else if (discoveryCustomMessage instanceof SnapshotDiscoveryMessage
                        && ((SnapshotDiscoveryMessage)discoveryCustomMessage).needAssignPartitions())
                    assignPartitionsStates();
            }
            else {
                if (exchCtx.events().hasServerJoin())
                    assignPartitionsStates();

                if (exchCtx.events().hasServerLeft())
                    detectLostPartitions(resTopVer);
            }

            // Recalculate new affinity based on partitions availability.
            if (!exchCtx.mergeExchanges() && forceAffReassignment) {
                idealAffDiff = cctx.affinity().onCustomEventWithEnforcedAffinityReassignment(this);

                timeBag.finishGlobalStage("Ideal affinity diff calculation (enforced)");
            }

            if (!skipResetOwners) {
                for (CacheGroupContext grpCtx : cctx.cache().cacheGroups()) {
                    if (!grpCtx.isLocal())
                        grpCtx.topology().applyUpdateCounters();
                }
            }

            timeBag.finishGlobalStage("Apply update counters");

            updateLastVersion(cctx.versions().last());

            cctx.versions().onExchange(lastVer.get().order());

            IgniteProductVersion minVer = exchCtx.events().discoveryCache().minimumNodeVersion();

            GridDhtPartitionsFullMessage msg = createPartitionsMessage(true,
                minVer.compareToIgnoreTimestamp(PARTIAL_COUNTERS_MAP_SINCE) >= 0);

            if (exchCtx.mergeExchanges()) {
                assert !centralizedAff;

                msg.resultTopologyVersion(resTopVer);

                if (exchCtx.events().hasServerLeft())
                    msg.idealAffinityDiff(idealAffDiff);
            }
            else if (forceAffReassignment)
                msg.idealAffinityDiff(idealAffDiff);

            msg.prepareMarshal(cctx);

            timeBag.finishGlobalStage("Full message preparing");

            synchronized (mux) {
                finishState = new FinishState(crd.id(), resTopVer, msg);

                state = ExchangeLocalState.DONE;
            }

            if (centralizedAff) {
                assert !exchCtx.mergeExchanges();

                IgniteInternalFuture<Map<Integer, Map<Integer, List<UUID>>>> fut = cctx.affinity().initAffinityOnNodeLeft(this);

                if (!fut.isDone()) {
                    fut.listen(new IgniteInClosure<IgniteInternalFuture<Map<Integer, Map<Integer, List<UUID>>>>>() {
                        @Override public void apply(IgniteInternalFuture<Map<Integer, Map<Integer, List<UUID>>>> fut) {
                            onAffinityInitialized(fut);
                        }
                    });
                }
                else
                    onAffinityInitialized(fut);
            }
            else {
                Set<ClusterNode> nodes;

                Map<UUID, GridDhtPartitionsSingleMessage> mergedJoinExchMsgs0;

                synchronized (mux) {
                    srvNodes.remove(cctx.localNode());

                    nodes = new LinkedHashSet<>(srvNodes);

                    mergedJoinExchMsgs0 = mergedJoinExchMsgs;

                    if (mergedJoinExchMsgs != null) {
                        for (Map.Entry<UUID, GridDhtPartitionsSingleMessage> e : mergedJoinExchMsgs.entrySet()) {
                            if (e.getValue() != null) {
                                ClusterNode node = cctx.discovery().node(e.getKey());

                                if (node != null)
                                    nodes.add(node);
                            }
                        }
                    }
                    else
                        mergedJoinExchMsgs0 = Collections.emptyMap();

                    if (!F.isEmpty(sndResNodes))
                        nodes.addAll(sndResNodes);
                }

                if (!nodes.isEmpty())
                    sendAllPartitions(msg, nodes, mergedJoinExchMsgs0, joinedNodeAff);

                timeBag.finishGlobalStage("Full message sending");

                discoveryLag = calculateDiscoveryLag(
                    msgs,
                    mergedJoinExchMsgs0
                );

                partitionsSent = true;

                if (!stateChangeExchange())
                    onDone(exchCtx.events().topologyVersion(), null);

                for (Map.Entry<UUID, GridDhtPartitionsSingleMessage> e : pendingSingleMsgs.entrySet()) {
                    if (log.isInfoEnabled()) {
                        log.info("Process pending message on coordinator [node=" + e.getKey() +
                            ", ver=" + initialVersion() +
                            ", resVer=" + resTopVer + ']');
                    }

                    processSingleMessage(e.getKey(), e.getValue());
                }
            }

            if (stateChangeExchange()) {
                StateChangeRequest req = exchActions.stateChangeRequest();

                assert req != null : exchActions;

                boolean stateChangeErr = false;

                if (!F.isEmpty(exchangeGlobalExceptions)) {
                    stateChangeErr = true;

                    cctx.kernalContext().state().onStateChangeError(exchangeGlobalExceptions, req);
                }
                else {
                    boolean hasMoving = !partsToReload.isEmpty();

                    Set<Integer> waitGrps = cctx.affinity().waitGroups();

                    if (!hasMoving) {
                        for (CacheGroupContext grpCtx : cctx.cache().cacheGroups()) {
                            if (waitGrps.contains(grpCtx.groupId()) && grpCtx.topology().hasMovingPartitions()) {
                                hasMoving = true;

                                break;
                            }

                        }
                    }

                    cctx.kernalContext().state().onExchangeFinishedOnCoordinator(this, hasMoving);
                }

                boolean active = !stateChangeErr && req.activate();

                ChangeGlobalStateFinishMessage stateFinishMsg = new ChangeGlobalStateFinishMessage(
                    req.requestId(),
                    active,
                    !stateChangeErr
                );

                cctx.discovery().sendCustomEvent(stateFinishMsg);

                timeBag.finishGlobalStage("State finish message sending");

                if (!centralizedAff)
                    onDone(exchCtx.events().topologyVersion(), null);
            }
        }
        catch (IgniteCheckedException e) {
            if (reconnectOnError(e))
                onDone(new IgniteNeedReconnectException(cctx.localNode(), e));
            else
                onDone(e);
        }
        finally {
            leaveBusy();
        }
    }

    /**
     * @param msg Single message to process.
     * @param messageAccumulator Message to store message which need to be sent after.
     */
    private void processSingleMessageOnCrdFinish(
        GridDhtPartitionsSingleMessage msg,
        Map<Integer, CacheGroupAffinityMessage> messageAccumulator
    ) {
        TransactionalDrProcessor txDrProc = cctx.kernalContext().txDr();

        boolean skipResetOwners = txDrProc != null && txDrProc.shouldIgnoreAssignPartitionStates(this);

        for (Map.Entry<Integer, GridDhtPartitionMap> e : msg.partitions().entrySet()) {
            Integer grpId = e.getKey();

            CacheGroupContext grp = cctx.cache().cacheGroup(grpId);

            GridDhtPartitionTopology top = grp != null
                ? grp.topology()
                : cctx.exchange().clientTopology(grpId, events().discoveryCache());

            CachePartitionPartialCountersMap cntrs = msg.partitionUpdateCounters(grpId, top.partitions());

            if (cntrs != null && !skipResetOwners)
                top.collectUpdateCounters(cntrs);
        }

        Collection<Integer> affReq = msg.cacheGroupsAffinityRequest();

        if (affReq != null)
            CacheGroupAffinityMessage.createAffinityMessages(
                cctx,
                exchCtx.events().topologyVersion(),
                affReq,
                messageAccumulator
            );
    }

    /**
     * Collects non local cache group descriptors.
     *
     * @return Collection of non local cache group descriptors.
     */
    private List<CacheGroupDescriptor> nonLocalCacheGroupDescriptors() {
        return cctx.affinity().cacheGroups().values().stream()
            .filter(grpDesc -> grpDesc.config().getCacheMode() != CacheMode.LOCAL)
            .collect(Collectors.toList());
    }

    /**
     * Collects non local cache groups.
     *
     * @return Collection of non local cache groups.
     */
    private List<CacheGroupContext> nonLocalCacheGroups() {
        return cctx.cache().cacheGroups().stream()
            .filter(grp -> !grp.isLocal() && !cacheGroupStopping(grp.groupId()))
            .collect(Collectors.toList());
    }

    /**
     * Validates that partition update counters and cache sizes for all caches are consistent.
     */
    private void validatePartitionsState() {
        try {
            U.doInParallel(
                cctx.kernalContext().getSystemExecutorService(),
                nonLocalCacheGroupDescriptors(),
                grpDesc -> {
                    CacheGroupContext grpCtx = cctx.cache().cacheGroup(grpDesc.groupId());

                    GridDhtPartitionTopology top = grpCtx != null
                        ? grpCtx.topology()
                        : cctx.exchange().clientTopology(grpDesc.groupId(), events().discoveryCache());

                    // Do not validate read or write through caches or caches with disabled rebalance
                    // or ExpiryPolicy is set or validation is disabled.
                    if (grpCtx == null
                        || grpCtx.config().isReadThrough()
                        || grpCtx.config().isWriteThrough()
                        || grpCtx.config().getCacheStoreFactory() != null
                        || grpCtx.config().getRebalanceDelay() == -1
                        || grpCtx.config().getRebalanceMode() == CacheRebalanceMode.NONE
                        || grpCtx.config().getExpiryPolicyFactory() == null
                        || SKIP_PARTITION_SIZE_VALIDATION)
                        return null;

                    try {
                        validator.validatePartitionCountersAndSizes(GridDhtPartitionsExchangeFuture.this, top, msgs);
                    }
                    catch (IgniteCheckedException ex) {
                        log.warning("Partition states validation has failed for group: " + grpCtx.cacheOrGroupName() + ". " + ex.getMessage());
                        // TODO: Handle such errors https://issues.apache.org/jira/browse/IGNITE-7833
                    }

                    return null;
                }
            );
        }
        catch (IgniteCheckedException e) {
            throw new IgniteException("Failed to validate partitions state", e);
        }

        timeBag.finishGlobalStage("Validate partitions states");
    }

    /**
     *
     */
    private void assignPartitionsStates() {
        try {
            U.doInParallel(
                cctx.kernalContext().getSystemExecutorService(),
                nonLocalCacheGroupDescriptors(),
                grpDesc -> {
                    CacheGroupContext grpCtx = cctx.cache().cacheGroup(grpDesc.groupId());

                    GridDhtPartitionTopology top = grpCtx != null
                        ? grpCtx.topology()
                        : cctx.exchange().clientTopology(grpDesc.groupId(), events().discoveryCache());

                    if (!CU.isPersistentCache(grpDesc.config(), cctx.gridConfig().getDataStorageConfiguration()))
                        assignPartitionSizes(top);
                    else
                        assignPartitionStates(top);

                    return null;
                }
            );
        }
        catch (IgniteCheckedException e) {
            throw new IgniteException("Failed to assign partition states", e);
        }

        timeBag.finishGlobalStage("Assign partitions states");
    }

    /**
     * Removes gaps in the local update counters. Gaps in update counters are possible on backup node when primary
     * failed to send update counter deltas to backup.
     */
    private void finalizePartitionCounters() {
        // Reserve at least 2 threads for system operations.
        int parallelismLvl = U.availableThreadCount(cctx.kernalContext(), GridIoPolicy.SYSTEM_POOL, 2);

        try {
            U.<CacheGroupContext, Void>doInParallel(
                parallelismLvl,
                cctx.kernalContext().getSystemExecutorService(),
                nonLocalCacheGroups(),
                grp -> {
                    grp.topology().finalizeUpdateCounters();

                    return null;
                }
            );
        }
        catch (IgniteCheckedException e) {
            throw new IgniteException("Failed to finalize partition counters", e);
        }

        timeBag.finishGlobalStage("Finalize update counters");
    }

    /**
     * @param finishState State.
     * @param msg Request.
     * @param nodeId Node ID.
     */
    private void sendAllPartitionsToNode(FinishState finishState, GridDhtPartitionsSingleMessage msg, UUID nodeId) {
        ClusterNode node = cctx.node(nodeId);

        if (node == null) {
            if (log.isDebugEnabled())
                log.debug("Failed to send partitions, node failed: " + nodeId);

            return;
        }

        GridDhtPartitionsFullMessage fullMsg = finishState.msg.copy();

        Collection<Integer> affReq = msg.cacheGroupsAffinityRequest();


        if (affReq != null) {
            Map<Integer, CacheGroupAffinityMessage> cachesAff = U.newHashMap(affReq.size());

            CacheGroupAffinityMessage.createAffinityMessages(
                cctx,
                finishState.resTopVer,
                affReq,
                cachesAff);

            fullMsg.joinedNodeAffinity(cachesAff);
        }

        if (!fullMsg.exchangeId().equals(msg.exchangeId())) {
            fullMsg = fullMsg.copy();

            fullMsg.exchangeId(msg.exchangeId());
        }

        try {
            cctx.io().send(node, fullMsg, SYSTEM_POOL);

            if (log.isTraceEnabled()) {
                log.trace("Full message was sent to node: " +
                    node +
                    ", fullMsg: " + fullMsg
                );
            }
        }
        catch (ClusterTopologyCheckedException e) {
            if (log.isDebugEnabled())
                log.debug("Failed to send partitions, node failed: " + node);
        }
        catch (IgniteCheckedException e) {
            U.error(log, "Failed to send partitions [node=" + node + ']', e);
        }
    }

    /**
     * @param node Sender node.
     * @param msg Full partition info.
     */
    public void onReceiveFullMessage(final ClusterNode node, final GridDhtPartitionsFullMessage msg) {
        assert msg != null;
        assert msg.exchangeId() != null : msg;
        assert !node.isDaemon() : node;

        initFut.listen(new CI1<IgniteInternalFuture<Boolean>>() {
            @Override public void apply(IgniteInternalFuture<Boolean> f) {
                try {
                    if (!f.get())
                        return;
                }
                catch (IgniteCheckedException e) {
                    U.error(log, "Failed to initialize exchange future: " + this, e);

                    return;
                }

                processFullMessage(true, node, msg);
            }
        });
    }

    /**
     * @param node Sender node.
     * @param msg Message with full partition info.
     */
    public void onReceivePartitionRequest(final ClusterNode node, final GridDhtPartitionsSingleRequest msg) {
        assert !cctx.kernalContext().clientNode() || msg.restoreState();
        assert !node.isDaemon() && !node.isClient() : node;

        initFut.listen(new CI1<IgniteInternalFuture<Boolean>>() {
            @Override public void apply(IgniteInternalFuture<Boolean> fut) {
                processSinglePartitionRequest(node, msg);
            }
        });
    }

    /**
     * @param node Sender node.
     * @param msg Message.
     */
    private void processSinglePartitionRequest(ClusterNode node, GridDhtPartitionsSingleRequest msg) {
        FinishState finishState0 = null;

        synchronized (mux) {
            if (crd == null) {
                if (log.isInfoEnabled())
                    log.info("Ignore partitions request, no coordinator [node=" + node.id() + ']');

                return;
            }

            switch (state) {
                case DONE: {
                    assert finishState != null;

                    if (node.id().equals(finishState.crdId)) {
                        if (log.isInfoEnabled())
                            log.info("Ignore partitions request, finished exchange with this coordinator: " + msg);

                        return;
                    }

                    finishState0 = finishState;

                    break;
                }

                case CRD:
                case BECOME_CRD: {
                    if (log.isInfoEnabled())
                        log.info("Ignore partitions request, node is coordinator: " + msg);

                    return;
                }

                case CLIENT:
                case SRV: {
                    if (!cctx.discovery().alive(node)) {
                        if (log.isInfoEnabled())
                            log.info("Ignore partitions request, node is not alive [node=" + node.id() + ']');

                        return;
                    }

                    if (msg.restoreState()) {
                        if (!node.equals(crd)) {
                            if (node.order() > crd.order()) {
                                if (log.isInfoEnabled()) {
                                    log.info("Received partitions request, change coordinator [oldCrd=" + crd.id() +
                                        ", newCrd=" + node.id() + ']');
                                }

                                crd = node; // Do not allow to process FullMessage from old coordinator.
                            }
                            else {
                                if (log.isInfoEnabled()) {
                                    log.info("Ignore restore state request, coordinator changed [oldCrd=" + crd.id() +
                                        ", newCrd=" + node.id() + ']');
                                }

                                return;
                            }
                        }
                    }

                    break;
                }

                default:
                    assert false : state;
            }
        }

        if (msg.restoreState()) {
            try {
                assert msg.restoreExchangeId() != null : msg;

                GridDhtPartitionsSingleMessage res;

                if (dynamicCacheStartExchange() && exchangeLocE != null) {
                    res = new GridDhtPartitionsSingleMessage(msg.restoreExchangeId(),
                        cctx.kernalContext().clientNode(),
                        cctx.versions().last(),
                        true);

                    res.setError(exchangeLocE);
                }
                else {
                    res = cctx.exchange().createPartitionsSingleMessage(
                        msg.restoreExchangeId(),
                        cctx.kernalContext().clientNode(),
                        true,
                        node.version().compareToIgnoreTimestamp(PARTIAL_COUNTERS_MAP_SINCE) >= 0,
                        exchActions);

                    if (localJoinExchange() && finishState0 == null)
                        res.cacheGroupsAffinityRequest(exchCtx.groupsAffinityRequestOnJoin());
                }

                res.restoreState(true);

                if (log.isInfoEnabled()) {
                    log.info("Send restore state response [node=" + node.id() +
                        ", exchVer=" + msg.restoreExchangeId().topologyVersion() +
                        ", hasState=" + (finishState0 != null) +
                        ", affReq=" + !F.isEmpty(res.cacheGroupsAffinityRequest()) + ']');
                }

                res.finishMessage(finishState0 != null ? finishState0.msg : null);

                cctx.io().send(node, res, SYSTEM_POOL);
            }
            catch (ClusterTopologyCheckedException ignored) {
                if (log.isDebugEnabled())
                    log.debug("Node left during partition exchange [nodeId=" + node.id() + ", exchId=" + exchId + ']');
            }
            catch (IgniteCheckedException e) {
                U.error(log, "Failed to send partitions message [node=" + node + ", msg=" + msg + ']', e);
            }

            return;
        }

        try {
            sendLocalPartitions(node);
        }
        catch (IgniteCheckedException e) {
            U.error(log, "Failed to send message to coordinator: " + e);
        }
    }

    /**
     * @param checkCrd If {@code true} checks that local node is exchange coordinator.
     * @param node Sender node.
     * @param msg Message.
     */
    private void processFullMessage(boolean checkCrd, ClusterNode node, GridDhtPartitionsFullMessage msg) {
        try {
            assert exchId.equals(msg.exchangeId()) : msg;
            assert msg.lastVersion() != null : msg;

            timeBag.finishGlobalStage("Waiting for Full message");

            if (checkCrd) {
                assert node != null;

                synchronized (mux) {
                    if (crd == null) {
                        if (log.isInfoEnabled())
                            log.info("Ignore full message, all server nodes left: " + msg);

                        return;
                    }

                    switch (state) {
                        case CRD:
                        case BECOME_CRD: {
                            if (log.isInfoEnabled())
                                log.info("Ignore full message, node is coordinator: " + msg);

                            return;
                        }

                        case DONE: {
                            if (log.isInfoEnabled())
                                log.info("Ignore full message, future is done: " + msg);

                            return;
                        }

                        case SRV:
                        case CLIENT: {
                            if (!crd.equals(node)) {
                                if (log.isInfoEnabled()) {
                                    log.info("Received full message from non-coordinator [node=" + node.id() +
                                        ", nodeOrder=" + node.order() +
                                        ", crd=" + crd.id() +
                                        ", crdOrder=" + crd.order() + ']');
                                }

                                if (node.order() > crd.order())
                                    fullMsgs.put(node, msg);

                                return;
                            }
                            else {
                                if (!F.isEmpty(msg.getErrorsMap())) {
                                    Exception e = msg.getErrorsMap().get(cctx.localNodeId());

                                    if (e instanceof IgniteNeedReconnectException) {
                                        onDone(e);

                                        return;
                                    }
                                }

                                AffinityTopologyVersion resVer = msg.resultTopologyVersion() != null ? msg.resultTopologyVersion() : initialVersion();

                                if (log.isInfoEnabled()) {
                                    log.info("Received full message, will finish exchange [node=" + node.id() +
                                        ", resVer=" + resVer + ']');
                                }

                                finishState = new FinishState(crd.id(), resVer, msg);

                                state = ExchangeLocalState.DONE;

                                break;
                            }
                        }
                    }
                }
            }
            else
                assert node == null : node;

            AffinityTopologyVersion resTopVer = initialVersion();

            if (exchCtx.mergeExchanges()) {
                if (msg.resultTopologyVersion() != null && !initialVersion().equals(msg.resultTopologyVersion())) {
                    if (log.isInfoEnabled()) {
                        log.info("Received full message, need merge [curFut=" + initialVersion() +
                            ", resVer=" + msg.resultTopologyVersion() + ']');
                    }

                    resTopVer = msg.resultTopologyVersion();

                    if (cctx.exchange().mergeExchanges(this, msg)) {
                        assert cctx.kernalContext().isStopping();

                        return; // Node is stopping, no need to further process exchange.
                    }

                    assert resTopVer.equals(exchCtx.events().topologyVersion()) :  "Unexpected result version [" +
                        "msgVer=" + resTopVer +
                        ", locVer=" + exchCtx.events().topologyVersion() + ']';
                }

                exchCtx.events().processEvents(this);

                if (localJoinExchange())
                    cctx.affinity().onLocalJoin(this, msg, resTopVer);
                else {
                    if (exchCtx.events().hasServerLeft())
                        cctx.affinity().applyAffinityFromFullMessage(this, msg);
                    else
                        cctx.affinity().onServerJoinWithExchangeMergeProtocol(this, false);

                    for (CacheGroupContext grp : cctx.cache().cacheGroups()) {
                        if (grp.isLocal() || cacheGroupStopping(grp.groupId()))
                            continue;

                        grp.topology().beforeExchange(this, true, false);
                    }
                }
            }
            else if (localJoinExchange() && !exchCtx.fetchAffinityOnJoin())
                cctx.affinity().onLocalJoin(this, msg, resTopVer);
            else if (forceAffReassignment)
                cctx.affinity().applyAffinityFromFullMessage(this, msg);

            timeBag.finishGlobalStage("Affinity recalculation");

            if (dynamicCacheStartExchange() && !F.isEmpty(exchangeGlobalExceptions)) {
                assert cctx.localNode().isClient();

                // TODO: https://issues.apache.org/jira/browse/IGNITE-8796
                // The current exchange has been successfully completed on all server nodes,
                // but has failed on that client node for some reason.
                // It looks like that we need to rollback dynamically started caches on the client node,
                // complete DynamicCacheStartFutures (if they are registered) with the cause of that failure
                // and complete current exchange without errors.

                onDone(exchangeLocE);

                return;
            }

            updatePartitionFullMap(resTopVer, msg);

            if (stateChangeExchange() && !F.isEmpty(msg.getErrorsMap()))
                cctx.kernalContext().state().onStateChangeError(msg.getErrorsMap(), exchActions.stateChangeRequest());

            onDone(resTopVer, null);
        }
        catch (IgniteCheckedException e) {
            onDone(e);
        }
    }

    /**
     * Updates partition map in all caches.
     *
     * @param resTopVer Result topology version.
     * @param msg Partitions full messages.
     */
    private void updatePartitionFullMap(AffinityTopologyVersion resTopVer, GridDhtPartitionsFullMessage msg) {
        cctx.versions().onExchange(msg.lastVersion().order());

        assert partHistSuppliers.isEmpty();

        partHistSuppliers.putAll(msg.partitionHistorySuppliers());

        // Reserve at least 2 threads for system operations.
        int parallelismLvl = U.availableThreadCount(cctx.kernalContext(), GridIoPolicy.SYSTEM_POOL, 2);

        try {
            doInParallel(
                parallelismLvl,
                cctx.kernalContext().getSystemExecutorService(),
                msg.partitions().keySet(), grpId -> {
                    CacheGroupContext grp = cctx.cache().cacheGroup(grpId);

                    if (grp != null) {
                        CachePartitionFullCountersMap cntrMap = msg.partitionUpdateCounters(grpId,
                            grp.topology().partitions());

                        grp.topology().update(resTopVer,
                            msg.partitions().get(grpId),
                            cntrMap,
                            msg.partsToReload(cctx.localNodeId(), grpId),
                            msg.partitionSizes(grpId),
                            null);
                    }
                    else {
                        GridDhtPartitionTopology top = cctx.exchange().clientTopology(grpId, events().discoveryCache());

                        CachePartitionFullCountersMap cntrMap = msg.partitionUpdateCounters(grpId,
                            top.partitions());

                        top.update(resTopVer,
                            msg.partitions().get(grpId),
                            cntrMap,
                            Collections.emptySet(),
                            null,
                            null);
                    }

                    return null;
                });
        }
        catch (IgniteCheckedException e) {
            throw new IgniteException(e);
        }

        partitionsReceived = true;

        timeBag.finishGlobalStage("Full map updating");
    }

    /**
     * Updates partition map in all caches.
     *
     * @param nodeId Node message received from.
     * @param msg Partitions single message.
     */
    private void updatePartitionSingleMap(UUID nodeId, GridDhtPartitionsSingleMessage msg) {
        msgs.put(nodeId, msg);

        for (Map.Entry<Integer, GridDhtPartitionMap> entry : msg.partitions().entrySet()) {
            Integer grpId = entry.getKey();
            CacheGroupContext grp = cctx.cache().cacheGroup(grpId);

            GridDhtPartitionTopology top = grp != null ? grp.topology() :
                cctx.exchange().clientTopology(grpId, events().discoveryCache());

            top.update(exchId, entry.getValue(), false);
        }
    }

    /**
     * Cache change failure message callback, processed from the discovery thread.
     *
     * @param node Message sender node.
     * @param msg Failure message.
     */
    public void onDynamicCacheChangeFail(final ClusterNode node, final DynamicCacheChangeFailureMessage msg) {
        assert exchId.equals(msg.exchangeId()) : msg;
        assert firstDiscoEvt.type() == EVT_DISCOVERY_CUSTOM_EVT && dynamicCacheStartExchange();

        final ExchangeActions actions = exchangeActions();

        onDiscoveryEvent(new IgniteRunnable() {
            @Override public void run() {
                // The rollbackExchange() method has to wait for checkpoint.
                // That operation is time consumed, and therefore it should be executed outside the discovery thread.
                cctx.kernalContext().getSystemExecutorService().submit(new Runnable() {
                    @Override public void run() {
                        if (isDone() || !enterBusy())
                            return;

                        try {
                            assert msg.error() != null: msg;

                            // Try to revert all the changes that were done during initialization phase
                            cctx.affinity().forceCloseCaches(
                                GridDhtPartitionsExchangeFuture.this,
                                crd.isLocal(),
                                msg.exchangeActions()
                            );

                            synchronized (mux) {
                                finishState = new FinishState(crd.id(), initialVersion(), null);

                                state = ExchangeLocalState.DONE;
                            }

                            if (actions != null)
                                actions.completeRequestFutures(cctx, msg.error());

                            onDone(exchId.topologyVersion());
                        }
                        catch (Throwable e) {
                            onDone(e);
                        }
                        finally {
                            leaveBusy();
                        }
                    }
                });
            }
        });
    }

    /**
     * Affinity change message callback, processed from the same thread as {@link #onNodeLeft}.
     *
     * @param node Message sender node.
     * @param msg Message.
     */
    public void onAffinityChangeMessage(final ClusterNode node, final CacheAffinityChangeMessage msg) {
        assert exchId.equals(msg.exchangeId()) : msg;

        onDiscoveryEvent(new IgniteRunnable() {
            @Override public void run() {
                if (isDone() || !enterBusy())
                    return;

                try {
                    assert centralizedAff;

                    if (crd.equals(node)) {
                        AffinityTopologyVersion resTopVer = initialVersion();

                        cctx.affinity().onExchangeChangeAffinityMessage(GridDhtPartitionsExchangeFuture.this,
                            crd.isLocal(),
                            msg);

                        IgniteCheckedException err = !F.isEmpty(msg.partitionsMessage().getErrorsMap()) ?
                            new IgniteCheckedException("Cluster state change failed.") : null;

                        if (!crd.isLocal()) {
                            GridDhtPartitionsFullMessage partsMsg = msg.partitionsMessage();

                            assert partsMsg != null : msg;
                            assert partsMsg.lastVersion() != null : partsMsg;

                            updatePartitionFullMap(resTopVer, partsMsg);

                            if (exchActions != null && exchActions.stateChangeRequest() != null && err != null)
                                cctx.kernalContext().state().onStateChangeError(msg.partitionsMessage().getErrorsMap(), exchActions.stateChangeRequest());
                        }

                        onDone(resTopVer, err);
                    }
                    else {
                        if (log.isDebugEnabled()) {
                            log.debug("Ignore affinity change message, coordinator changed [node=" + node.id() +
                                ", crd=" + crd.id() +
                                ", msg=" + msg +
                                ']');
                        }
                    }
                }
                finally {
                    leaveBusy();
                }
            }
        });
    }

    /**
     * @param c Closure.
     */
    private void onDiscoveryEvent(IgniteRunnable c) {
        synchronized (discoEvts) {
            if (!init) {
                discoEvts.add(c);

                return;
            }

            assert discoEvts.isEmpty() : discoEvts;
        }

        c.run();
    }

    /**
     * Moves exchange future to state 'init done' using {@link #initFut}.
     */
    private void initDone() {
        while (!isDone()) {
            List<IgniteRunnable> evts;

            synchronized (discoEvts) {
                if (discoEvts.isEmpty()) {
                    init = true;

                    break;
                }

                evts = new ArrayList<>(discoEvts);

                discoEvts.clear();
            }

            for (IgniteRunnable c : evts)
                c.run();
        }

        initFut.onDone(true);
    }

    /**
     *
     */
    private void onAllServersLeft() {
        assert cctx.kernalContext().clientNode() : cctx.localNode();

        List<ClusterNode> empty = Collections.emptyList();

        for (CacheGroupContext grp : cctx.cache().cacheGroups()) {
            List<List<ClusterNode>> affAssignment = new ArrayList<>(grp.affinity().partitions());

            for (int i = 0; i < grp.affinity().partitions(); i++)
                affAssignment.add(empty);

            grp.affinity().idealAssignment(affAssignment);

            grp.affinity().initialize(initialVersion(), affAssignment);

            cctx.exchange().exchangerUpdateHeartbeat();
        }
    }

    /**
     * Node left callback, processed from the same thread as {@link #onAffinityChangeMessage}.
     *
     * @param node Left node.
     */
    public void onNodeLeft(final ClusterNode node) {
        if (isDone() || !enterBusy())
            return;

        try {
            onDiscoveryEvent(new IgniteRunnable() {
                @Override public void run() {
                    if (isDone() || !enterBusy())
                        return;

                    try {
                        boolean crdChanged = false;
                        boolean allReceived = false;
                        boolean wasMerged = false;

                        ClusterNode crd0;

                        events().discoveryCache().updateAlives(node);

                        InitNewCoordinatorFuture newCrdFut0;

                        synchronized (mux) {
                            newCrdFut0 = newCrdFut;
                        }

                        if (newCrdFut0 != null)
                            newCrdFut0.onNodeLeft(node.id());

                        synchronized (mux) {
                            srvNodes.remove(node);

                            boolean rmvd = remaining.remove(node.id());

                            if (!rmvd) {
                                if (mergedJoinExchMsgs != null && mergedJoinExchMsgs.containsKey(node.id())) {
                                    if (mergedJoinExchMsgs.get(node.id()) == null) {
                                        mergedJoinExchMsgs.remove(node.id());

                                        wasMerged = true;
                                        rmvd = true;
                                    }
                                }
                            }

                            if (node.equals(crd)) {
                                crdChanged = true;

                                crd = !srvNodes.isEmpty() ? srvNodes.get(0) : null;
                            }

                            switch (state) {
                                case DONE:
                                    return;

                                case CRD:
                                    allReceived = rmvd && (remaining.isEmpty() && F.isEmpty(mergedJoinExchMsgs));

                                    break;

                                case SRV:
                                    assert crd != null;

                                    if (crdChanged && crd.isLocal()) {
                                        state = ExchangeLocalState.BECOME_CRD;

                                        newCrdFut = new InitNewCoordinatorFuture(cctx);
                                    }

                                    break;
                            }

                            crd0 = crd;

                            if (crd0 == null)
                                finishState = new FinishState(null, initialVersion(), null);
                        }

                        if (crd0 == null) {
                            onAllServersLeft();

                            onDone(initialVersion());

                            return;
                        }

                        if (crd0.isLocal()) {
                            if (stateChangeExchange() && exchangeLocE != null)
                                exchangeGlobalExceptions.put(crd0.id(), exchangeLocE);

                            if (crdChanged) {
                                if (log.isInfoEnabled()) {
                                    log.info("Coordinator failed, node is new coordinator [ver=" + initialVersion() +
                                        ", prev=" + node.id() + ']');
                                }

                                assert newCrdFut != null;

                                cctx.kernalContext().closure().callLocal(new Callable<Void>() {
                                    @Override public Void call() throws Exception {
                                        try {
                                            newCrdFut.init(GridDhtPartitionsExchangeFuture.this);
                                        }
                                        catch (Throwable t) {
                                            U.error(log, "Failed to initialize new coordinator future [topVer=" + initialVersion() + "]", t);

                                            cctx.kernalContext().failure().process(new FailureContext(FailureType.CRITICAL_ERROR, t));

                                            throw t;
                                        }

                                        newCrdFut.listen(new CI1<IgniteInternalFuture>() {
                                            @Override public void apply(IgniteInternalFuture fut) {
                                                if (isDone())
                                                    return;

                                                Lock lock = cctx.io().readLock();

                                                if (lock == null)
                                                    return;

                                                try {
                                                    onBecomeCoordinator((InitNewCoordinatorFuture) fut);
                                                }
                                                finally {
                                                    lock.unlock();
                                                }
                                            }
                                        });

                                        return null;
                                    }
                                }, GridIoPolicy.SYSTEM_POOL);

                                return;
                            }

                            if (allReceived) {
                                boolean wasMerged0 = wasMerged;

                                cctx.kernalContext().getSystemExecutorService().submit(new Runnable() {
                                    @Override public void run() {
                                        awaitSingleMapUpdates();

                                        if (wasMerged0)
                                            finishExchangeOnCoordinator(null);
                                        else
                                            onAllReceived(null);
                                    }
                                });
                            }
                        }
                        else {
                            if (crdChanged) {
                                for (Map.Entry<ClusterNode, GridDhtPartitionsFullMessage> m : fullMsgs.entrySet()) {
                                    if (crd0.equals(m.getKey())) {
                                        if (log.isInfoEnabled()) {
                                            log.info("Coordinator changed, process pending full message [" +
                                                "ver=" + initialVersion() +
                                                ", crd=" + node.id() +
                                                ", pendingMsgNode=" + m.getKey() + ']');
                                        }

                                        processFullMessage(true, m.getKey(), m.getValue());

                                        if (isDone())
                                            return;
                                    }
                                }

                                if (log.isInfoEnabled()) {
                                    log.info("Coordinator changed, send partitions to new coordinator [" +
                                        "ver=" + initialVersion() +
                                        ", crd=" + node.id() +
                                        ", newCrd=" + crd0.id() + ']');
                                }

                                final ClusterNode newCrd = crd0;

                                cctx.kernalContext().getSystemExecutorService().submit(new Runnable() {
                                    @Override public void run() {
                                        sendPartitions(newCrd);
                                    }
                                });
                            }
                        }
                    }
                    catch (IgniteCheckedException e) {
                        if (reconnectOnError(e))
                            onDone(new IgniteNeedReconnectException(cctx.localNode(), e));
                        else
                            U.error(log, "Failed to process node left event: " + e, e);
                    }
                    finally {
                        leaveBusy();
                    }
                }
            });
        }
        finally {
            leaveBusy();
        }
    }

    /**
     * @param newCrdFut Coordinator initialization future.
     */
    private void onBecomeCoordinator(InitNewCoordinatorFuture newCrdFut) {
        boolean allRcvd = false;

        cctx.exchange().onCoordinatorInitialized();

        if (newCrdFut.restoreState()) {
            GridDhtPartitionsFullMessage fullMsg = newCrdFut.fullMessage();

            assert msgs.isEmpty() : msgs;

            if (fullMsg != null) {
                if (log.isInfoEnabled()) {
                    log.info("New coordinator restored state [ver=" + initialVersion() +
                        ", resVer=" + fullMsg.resultTopologyVersion() + ']');
                }

                synchronized (mux) {
                    state = ExchangeLocalState.DONE;

                    finishState = new FinishState(crd.id(), fullMsg.resultTopologyVersion(), fullMsg);
                }

                fullMsg.exchangeId(exchId);

                processFullMessage(false, null, fullMsg);

                Map<ClusterNode, GridDhtPartitionsSingleMessage> msgs = newCrdFut.messages();

                if (!F.isEmpty(msgs)) {
                    Map<Integer, CacheGroupAffinityMessage> joinedNodeAff = new ConcurrentHashMap<>();

                    // Reserve at least 2 threads for system operations.
                    int parallelismLvl = U.availableThreadCount(cctx.kernalContext(), GridIoPolicy.SYSTEM_POOL, 2);

                    try {
                        U.doInParallel(
                            parallelismLvl,
                            cctx.kernalContext().getSystemExecutorService(),
                            msgs.entrySet(),
                            entry -> {
                                this.msgs.put(entry.getKey().id(), entry.getValue());

                                GridDhtPartitionsSingleMessage msg = entry.getValue();

                                Collection<Integer> affReq = msg.cacheGroupsAffinityRequest();

                                if (!F.isEmpty(affReq)) {
                                    CacheGroupAffinityMessage.createAffinityMessages(
                                        cctx,
                                        fullMsg.resultTopologyVersion(),
                                        affReq,
                                        joinedNodeAff
                                    );
                                }

                                return null;
                            }
                        );
                    }
                    catch (IgniteCheckedException e) {
                        throw new IgniteException(e);
                    }

                    Map<UUID, GridDhtPartitionsSingleMessage> mergedJoins = newCrdFut.mergedJoinExchangeMessages();

                    if (log.isInfoEnabled()) {
                        log.info("New coordinator sends full message [ver=" + initialVersion() +
                            ", resVer=" + fullMsg.resultTopologyVersion() +
                            ", nodes=" + F.nodeIds(msgs.keySet()) +
                            ", mergedJoins=" + (mergedJoins != null ? mergedJoins.keySet() : null) + ']');
                    }

                    sendAllPartitions(fullMsg, msgs.keySet(), mergedJoins, joinedNodeAff);
                }

                return;
            }
            else {
                if (log.isInfoEnabled())
                    log.info("New coordinator restore state finished [ver=" + initialVersion() + ']');

                for (Map.Entry<ClusterNode, GridDhtPartitionsSingleMessage> e : newCrdFut.messages().entrySet()) {
                    GridDhtPartitionsSingleMessage msg = e.getValue();

                    if (!msg.client()) {
                        msgs.put(e.getKey().id(), e.getValue());

                        if (dynamicCacheStartExchange() && msg.getError() != null)
                            exchangeGlobalExceptions.put(e.getKey().id(), msg.getError());

                        updatePartitionSingleMap(e.getKey().id(), msg);
                    }
                }
            }

            allRcvd = true;

            synchronized (mux) {
                remaining.clear(); // Do not process messages.

                assert crd != null && crd.isLocal();

                state = ExchangeLocalState.CRD;

                assert mergedJoinExchMsgs == null;
            }
        }
        else {
            Set<UUID> remaining0 = null;

            synchronized (mux) {
                assert crd != null && crd.isLocal();

                state = ExchangeLocalState.CRD;

                assert mergedJoinExchMsgs == null;

                if (log.isInfoEnabled()) {
                    log.info("New coordinator initialization finished [ver=" + initialVersion() +
                        ", remaining=" + remaining + ']');
                }

                if (!remaining.isEmpty())
                    remaining0 = new HashSet<>(remaining);
            }

            if (remaining0 != null) {
                // It is possible that some nodes finished exchange with previous coordinator.
                GridDhtPartitionsSingleRequest req = new GridDhtPartitionsSingleRequest(exchId);

                for (UUID nodeId : remaining0) {
                    try {
                        if (!pendingSingleMsgs.containsKey(nodeId)) {
                            if (log.isInfoEnabled()) {
                                log.info("New coordinator sends request [ver=" + initialVersion() +
                                    ", node=" + nodeId + ']');
                            }

                            cctx.io().send(nodeId, req, SYSTEM_POOL);
                        }
                    }
                    catch (ClusterTopologyCheckedException ignored) {
                        if (log.isDebugEnabled())
                            log.debug("Node left during partition exchange [nodeId=" + nodeId +
                                ", exchId=" + exchId + ']');
                    }
                    catch (IgniteCheckedException e) {
                        U.error(log, "Failed to request partitions from node: " + nodeId, e);
                    }
                }

                for (Map.Entry<UUID, GridDhtPartitionsSingleMessage> m : pendingSingleMsgs.entrySet()) {
                    if (log.isInfoEnabled()) {
                        log.info("New coordinator process pending message [ver=" + initialVersion() +
                            ", node=" + m.getKey() + ']');
                    }

                    processSingleMessage(m.getKey(), m.getValue());
                }
            }
        }

        if (allRcvd) {
            awaitSingleMapUpdates();

            onAllReceived(newCrdFut.messages().keySet());
        }
    }

    /**
     * @param e Exception.
     * @return {@code True} if local node should try reconnect in case of error.
     */
    public boolean reconnectOnError(Throwable e) {
        return (e instanceof IgniteNeedReconnectException
            || X.hasCause(e, IOException.class, IgniteClientDisconnectedCheckedException.class))
            && cctx.discovery().reconnectSupported();
    }

    /**
     * @return {@code True} If partition changes triggered by receiving Single/Full messages are not finished yet.
     */
    public boolean partitionChangesInProgress() {
        ClusterNode crd0 = crd;

        if (crd0 == null)
            return false;

        return crd0.equals(cctx.localNode()) ? !partitionsSent : !partitionsReceived;
    }

    /**
     * Add or merge updates received from coordinator while exchange in progress.
     *
     * @param fullMsg Full message with exchangeId = null.
     * @return {@code True} if message should be ignored and processed after exchange is done.
     */
    public synchronized boolean addOrMergeDelayedFullMessage(ClusterNode node, GridDhtPartitionsFullMessage fullMsg) {
        assert fullMsg.exchangeId() == null : fullMsg.exchangeId();

        if (isDone())
            return false;

        GridDhtPartitionsFullMessage prev = delayedLatestMsg;

        if (prev == null) {
            delayedLatestMsg = fullMsg;

            listen(f -> {
                GridDhtPartitionsFullMessage msg;

                synchronized (this) {
                    msg = delayedLatestMsg;

                    delayedLatestMsg = null;
                }

                if (msg != null)
                    cctx.exchange().processFullPartitionUpdate(node, msg);
            });
        }
        else
            delayedLatestMsg.merge(fullMsg, cctx.discovery());

        return true;
    }

    /** {@inheritDoc} */
    @Override public int compareTo(GridDhtPartitionsExchangeFuture fut) {
        return exchId.compareTo(fut.exchId);
    }

    /** {@inheritDoc} */
    @Override public boolean equals(Object o) {
        if (this == o)
            return true;

        if (o == null || o.getClass() != getClass())
            return false;

        GridDhtPartitionsExchangeFuture fut = (GridDhtPartitionsExchangeFuture)o;

        return exchId.equals(fut.exchId);
    }

    /** {@inheritDoc} */
    @Override public int hashCode() {
        return exchId.hashCode();
    }

    /** {@inheritDoc} */
    @Override public void addDiagnosticRequest(IgniteDiagnosticPrepareContext diagCtx) {
        if (!isDone()) {
            ClusterNode crd;
            Set<UUID> remaining;

            synchronized (mux) {
                crd = this.crd;
                remaining = new HashSet<>(this.remaining);
            }

            if (crd != null) {
                if (!crd.isLocal()) {
                    diagCtx.exchangeInfo(crd.id(), initialVersion(), "Exchange future waiting for coordinator " +
                        "response [crd=" + crd.id() + ", topVer=" + initialVersion() + ']');
                }
                else if (!remaining.isEmpty()){
                    UUID nodeId = remaining.iterator().next();

                    diagCtx.exchangeInfo(nodeId, initialVersion(), "Exchange future on coordinator waiting for " +
                        "server response [node=" + nodeId + ", topVer=" + initialVersion() + ']');
                }
            }
        }
    }

    /**
     * @return Short information string.
     */
    public String shortInfo() {
        return "GridDhtPartitionsExchangeFuture [topVer=" + initialVersion() +
            ", evt=" + (firstDiscoEvt != null ? IgniteUtils.gridEventName(firstDiscoEvt.type()) : -1) +
            ", evtNode=" + (firstDiscoEvt != null ? firstDiscoEvt.eventNode() : null) +
            ", done=" + isDone() + ']';
    }

    /** {@inheritDoc} */
    @Override public String toString() {
        Set<UUID> remaining;
        Set<UUID> mergedJoinExch;

        synchronized (mux) {
            remaining = new HashSet<>(this.remaining);
            mergedJoinExch = mergedJoinExchMsgs == null ? null : new HashSet<>(mergedJoinExchMsgs.keySet());
        }

        return S.toString(GridDhtPartitionsExchangeFuture.class, this,
            "evtLatch", evtLatch == null ? "null" : evtLatch.getCount(),
            "remaining", remaining,
            "mergedJoinExchMsgs", mergedJoinExch,
            "super", super.toString());
    }

    /**
     *
     */
    private static class CounterWithNodes {
        /** */
        private final long cnt;

        /** */
        private final long size;

        /** */
        private final Set<UUID> nodes = new HashSet<>();

        /**
         * @param cnt Count.
         * @param firstNode Node ID.
         */
        private CounterWithNodes(long cnt, @Nullable Long size, UUID firstNode) {
            this.cnt = cnt;
            this.size = size != null ? size : 0;

            nodes.add(firstNode);
        }

        /** {@inheritDoc} */
        @Override public String toString() {
            return S.toString(CounterWithNodes.class, this);
        }
    }

    /**
     * @param step Exponent coefficient.
     * @param timeout Base timeout.
     * @return Time to wait before next debug dump.
     */
    public static long nextDumpTimeout(int step, long timeout) {
        long limit = getLong(IGNITE_LONG_OPERATIONS_DUMP_TIMEOUT_LIMIT, 30 * 60_000);

        if (limit <= 0)
            limit = 30 * 60_000;

        assert step >= 0 : step;

        long dumpFactor = Math.round(Math.pow(2, step));

        long nextTimeout = timeout * dumpFactor;

        if (nextTimeout <= 0)
            return limit;

        return nextTimeout <= limit ? nextTimeout : limit;
    }

    /**
     *
     */
    private static class FinishState {
        /** */
        private final UUID crdId;

        /** */
        private final AffinityTopologyVersion resTopVer;

        /** */
        private final GridDhtPartitionsFullMessage msg;

        /**
         * @param crdId Coordinator node.
         * @param resTopVer Result version.
         * @param msg Result message.
         */
        FinishState(UUID crdId, AffinityTopologyVersion resTopVer, GridDhtPartitionsFullMessage msg) {
            this.crdId = crdId;
            this.resTopVer = resTopVer;
            this.msg = msg;
        }
    }

    /**
     *
     */
    private enum ExchangeLocalState {
        /** Local node is coordinator. */
        CRD,

        /** Local node is non-coordinator server. */
        SRV,

        /** Local node is client node. */
        CLIENT,

        /**
         * Previous coordinator failed before exchange finished and
         * local performs initialization to become new coordinator.
         */
        BECOME_CRD,

        /** Exchange finished. */
        DONE,

        /** This exchange was merged with another one. */
        MERGED
    }
}<|MERGE_RESOLUTION|>--- conflicted
+++ resolved
@@ -1196,13 +1196,8 @@
                 cctx.exchange().exchangerBlockingSectionBegin();
 
                 try {
-<<<<<<< HEAD
                     kctx.txDr().onDeActivate(cctx.kernalContext());
 
-                    ((IgniteChangeGlobalStateSupport)kctx.distributedMetastorage()).onDeActivate(kctx);
-
-=======
->>>>>>> f3e481f9
                     kctx.dataStructures().onDeActivate(kctx);
 
                     if (cctx.kernalContext().service() instanceof GridServiceProcessor)
