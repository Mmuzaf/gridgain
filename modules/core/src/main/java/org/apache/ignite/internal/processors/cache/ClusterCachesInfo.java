--- conflicted
+++ resolved
@@ -377,16 +377,11 @@
             "Affinity partitions count", locAttr.affinityPartitionsCount(),
             rmtAttr.affinityPartitionsCount(), true);
 
-<<<<<<< HEAD
+        CU.validateKeyConfigiration(rmtAttr.groupName(), rmtAttr.cacheName(), rmt, rmtAttr.configuration().getKeyConfiguration(),
+                locAttr.configuration().getKeyConfiguration(), log, true);
+
         CU.checkAttributeMismatch(log, rmtAttr.cacheName(), rmt, "evictionFilter", "Eviction filter",
             locAttr.evictionFilterClassName(), rmtAttr.evictionFilterClassName(), true);
-=======
-            CU.validateKeyConfigiration(rmtAttr.groupName(), rmtAttr.cacheName(), rmt, rmtAttr.configuration().getKeyConfiguration(),
-                locAttr.configuration().getKeyConfiguration(), log, true);
-
-            CU.checkAttributeMismatch(log, rmtAttr.cacheName(), rmt, "evictionFilter", "Eviction filter",
-                locAttr.evictionFilterClassName(), rmtAttr.evictionFilterClassName(), true);
->>>>>>> 79ff33e9
 
         CU.checkAttributeMismatch(log, rmtAttr.cacheName(), rmt, "evictionPolicy", "Eviction policy",
             locAttr.evictionPolicyClassName(), rmtAttr.evictionPolicyClassName(), true);
