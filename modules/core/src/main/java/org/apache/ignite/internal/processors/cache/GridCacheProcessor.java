--- conflicted
+++ resolved
@@ -104,10 +104,7 @@
 import org.apache.ignite.internal.processors.cache.version.GridCacheVersionManager;
 import org.apache.ignite.internal.processors.cacheobject.IgniteCacheObjectProcessor;
 import org.apache.ignite.internal.processors.plugin.CachePluginManager;
-<<<<<<< HEAD
-import org.apache.ignite.internal.processors.query.GridQueryProcessor;
-=======
->>>>>>> 86c40587
+import org.apache.ignite.internal.processors.timeout.GridTimeoutObject;
 import org.apache.ignite.internal.processors.timeout.GridTimeoutObject;
 import org.apache.ignite.internal.util.F0;
 import org.apache.ignite.internal.util.future.GridCompoundFuture;
@@ -922,10 +919,6 @@
 
         if (!ctx.clientNode() && !ctx.isDaemon())
             addRemovedItemsCleanupTask(Long.getLong(IGNITE_CACHE_REMOVED_ENTRIES_TTL, 10_000));
-<<<<<<< HEAD
-
-=======
->>>>>>> 86c40587
     }
 
     /**
@@ -2812,11 +2805,7 @@
             DynamicCacheChangeRequest req = new DynamicCacheChangeRequest(
                 UUID.randomUUID(), cacheName, ctx.localNodeId());
 
-<<<<<<< HEAD
-            DynamicCacheDescriptor desc = registeredCaches.get(maskNull(cacheName));
-=======
-            DynamicCacheDescriptor desc = cacheDescriptor(cacheName);
->>>>>>> 86c40587
+            DynamicCacheDescriptor desc = cacheDescriptor(maskNull(cacheName));
 
             req.deploymentId(desc.deploymentId());
             req.stop(true);
