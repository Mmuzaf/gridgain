--- conflicted
+++ resolved
@@ -3519,21 +3519,12 @@
                     try (OperationSecurityContext s = ctx.security().withContext(secCtx)) {
                         authorizeCacheCreate(cacheInfo.cacheData().config());
                     }
-<<<<<<< HEAD
                     catch (SecurityException ex) {
                         if (errorMsg.length() > 0)
                             errorMsg.append("\n");
 
                         errorMsg.append(ex.getMessage());
                     }
-=======
-                }
-                catch (SecurityException | IgniteCheckedException ex) {
-                    if (errorMsg.length() > 0)
-                        errorMsg.append("\n");
-
-                    errorMsg.append(ex.getMessage());
->>>>>>> b3373276
                 }
 
                 DynamicCacheDescriptor locDesc = cacheDescriptor(cacheInfo.cacheData().config().getName());
@@ -3549,11 +3540,6 @@
 
                     if (schemaPatch.hasConflicts())
                         errorMsg.append(String.format(MERGE_OF_CONFIG_CONFLICTS_MESSAGE,
-<<<<<<< HEAD
-                            localDesc.cacheName(), schemaPatch.getConflictsMessage()));
-                    else
-                        errorMsg.append(String.format(MERGE_OF_CONFIG_REQUIRED_MESSAGE, localDesc.cacheName()));
-=======
                             locDesc.cacheName(), schemaPatch.getConflictsMessage()));
                     else
                         errorMsg.append(String.format(MERGE_OF_CONFIG_REQUIRED_MESSAGE, locDesc.cacheName()));
@@ -3570,7 +3556,6 @@
 
                     // Message will be printed on remote node, so need to swap local and remote.
                     errorMsg.append(String.format(ENCRYPT_MISMATCH_MESSAGE, locDesc.cacheName(), rmtEnc, locEnc));
->>>>>>> b3373276
                 }
             }
 
