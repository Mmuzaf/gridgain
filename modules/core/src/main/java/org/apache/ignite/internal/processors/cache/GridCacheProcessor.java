--- conflicted
+++ resolved
@@ -2119,28 +2119,14 @@
     ) {
         initCacheProxies(topVer, err);
 
-<<<<<<< HEAD
-        if (exchActions != null && exchActions.systemCachesStarting() && exchActions.newClusterState() == null) {
-            ctx.dataStructures().restoreStructuresState(ctx);
-
-            ctx.service().updateUtilityCache();
-        }
-
-        if (exchActions != null && err == null) {
-            Collection<IgniteBiTuple<CacheGroupContext, Boolean>> stoppedGrps = null;
-
-            boolean forceCheckpoint = false;
-
-            for (ExchangeActions.ActionData action : exchActions.cacheStopRequests()) {
-                GridCacheContext<?, ?> stopCtx;
-                boolean destroy;
-=======
         if (exchActions == null)
             return;
->>>>>>> ee7566b1
-
-        if (exchActions.systemCachesStarting() && exchActions.newClusterState() == null)
+
+        if (exchActions.systemCachesStarting() && exchActions.newClusterState() == null) {
             ctx.dataStructures().restoreStructuresState(ctx);
+
+            ctx.service().updateUtilityCache();
+        }
 
         if (err == null) {
             // Force checkpoint if there is any cache stop request
