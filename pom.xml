--- conflicted
+++ resolved
@@ -40,12 +40,7 @@
     <modules>
         <module>modules/core</module>
         <module>modules/hadoop</module>
-<<<<<<< HEAD
         <module>modules/hadoop-client</module>
-        <module>modules/extdata/p2p</module>
-        <module>modules/extdata/uri</module>
-=======
->>>>>>> cfb4f35b
         <module>modules/clients</module>
         <module>modules/jdbc-driver</module>
         <module>modules/jdk8-backport</module>
