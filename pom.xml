--- conflicted
+++ resolved
@@ -456,24 +456,6 @@
                             <runOnlyAtExecutionRoot>true</runOnlyAtExecutionRoot>
                         </configuration>
                     </execution>
-<<<<<<< HEAD
-
-                    <execution>
-                        <id>release</id>
-                        <phase>prepare-package</phase>
-                        <goals>
-                            <goal>single</goal>
-                        </goals>
-                        <configuration>
-                            <descriptors>
-                                <descriptor>assembly/release-${ignite.edition}.xml</descriptor>
-                            </descriptors>
-                            <finalName>release-package</finalName>
-                            <appendAssemblyId>false</appendAssemblyId>
-                        </configuration>
-                    </execution>
-=======
->>>>>>> fa51a9c8
                 </executions>
             </plugin>
 
